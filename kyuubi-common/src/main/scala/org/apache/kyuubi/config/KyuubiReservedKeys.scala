/*
 * Licensed to the Apache Software Foundation (ASF) under one or more
 * contributor license agreements.  See the NOTICE file distributed with
 * this work for additional information regarding copyright ownership.
 * The ASF licenses this file to You under the Apache License, Version 2.0
 * (the "License"); you may not use this file except in compliance with
 * the License.  You may obtain a copy of the License at
 *
 *    http://www.apache.org/licenses/LICENSE-2.0
 *
 * Unless required by applicable law or agreed to in writing, software
 * distributed under the License is distributed on an "AS IS" BASIS,
 * WITHOUT WARRANTIES OR CONDITIONS OF ANY KIND, either express or implied.
 * See the License for the specific language governing permissions and
 * limitations under the License.
 */

package org.apache.kyuubi.config

object KyuubiReservedKeys {
  final val KYUUBI_CLIENT_IP_KEY = "kyuubi.client.ipAddress"
  final val KYUUBI_CLIENT_VERSION_KEY = "kyuubi.client.version"
  final val KYUUBI_SERVER_IP_KEY = "kyuubi.server.ipAddress"
  final val KYUUBI_SESSION_USER_KEY = "kyuubi.session.user"
  final val KYUUBI_SESSION_SIGN_PUBLICKEY = "kyuubi.session.sign.publickey"
  final val KYUUBI_SESSION_USER_SIGN = "kyuubi.session.user.sign"
  final val KYUUBI_SESSION_REAL_USER_KEY = "kyuubi.session.real.user"
  final val KYUUBI_SESSION_CONNECTION_URL_KEY = "kyuubi.session.connection.url"
  final val KYUUBI_BATCH_RESOURCE_UPLOADED_KEY = "kyuubi.batch.resource.uploaded"
  final val KYUUBI_STATEMENT_ID_KEY = "kyuubi.statement.id"
  final val KYUUBI_ENGINE_ID = "kyuubi.engine.id"
  final val KYUUBI_ENGINE_NAME = "kyuubi.engine.name"
  final val KYUUBI_ENGINE_URL = "kyuubi.engine.url"
  final val KYUUBI_ENGINE_SUBMIT_TIME = "kyuubi.engine.submit.time"
  final val KYUUBI_SERVER_SUBMIT_TIME = "kyuubi.server.submit.time"
  final val KYUUBI_ENGINE_CREDENTIALS_KEY = "kyuubi.engine.credentials"
  final val KYUUBI_SESSION_HANDLE_KEY = "kyuubi.session.handle"
  final val KYUUBI_SESSION_ENGINE_LAUNCH_HANDLE_GUID =
    "kyuubi.session.engine.launch.handle.guid"
  final val KYUUBI_SESSION_ENGINE_LAUNCH_HANDLE_SECRET =
    "kyuubi.session.engine.launch.handle.secret"
  final val KYUUBI_OPERATION_SET_CURRENT_CATALOG = "kyuubi.operation.set.current.catalog"
  final val KYUUBI_OPERATION_GET_CURRENT_CATALOG = "kyuubi.operation.get.current.catalog"
  final val KYUUBI_OPERATION_SET_CURRENT_DATABASE = "kyuubi.operation.set.current.database"
  final val KYUUBI_OPERATION_GET_CURRENT_DATABASE = "kyuubi.operation.get.current.database"
<<<<<<< HEAD
  final val KYUUBI_OPERATION_HANDLE_KEY = "kyuubi.operation.handle"
=======
  final val KYUUBI_ENGINE_MEMORY = "kyuubi.engine.memory"
  final val KYUUBI_ENGINE_CPU = "kyuubi.engine.cpu"
  final val KYUUBI_ENGINE_DRIVER_IP = "kyuubi.engine.driver.ip"
  final val KYUUBI_ENGINE_UI_PORT = "kyuubi.engine.ui.port"

>>>>>>> 501b3b12
}<|MERGE_RESOLUTION|>--- conflicted
+++ resolved
@@ -43,13 +43,10 @@
   final val KYUUBI_OPERATION_GET_CURRENT_CATALOG = "kyuubi.operation.get.current.catalog"
   final val KYUUBI_OPERATION_SET_CURRENT_DATABASE = "kyuubi.operation.set.current.database"
   final val KYUUBI_OPERATION_GET_CURRENT_DATABASE = "kyuubi.operation.get.current.database"
-<<<<<<< HEAD
   final val KYUUBI_OPERATION_HANDLE_KEY = "kyuubi.operation.handle"
-=======
   final val KYUUBI_ENGINE_MEMORY = "kyuubi.engine.memory"
   final val KYUUBI_ENGINE_CPU = "kyuubi.engine.cpu"
   final val KYUUBI_ENGINE_DRIVER_IP = "kyuubi.engine.driver.ip"
   final val KYUUBI_ENGINE_UI_PORT = "kyuubi.engine.ui.port"
 
->>>>>>> 501b3b12
 }