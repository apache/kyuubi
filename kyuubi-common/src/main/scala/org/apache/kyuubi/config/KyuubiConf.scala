/*
 * Licensed to the Apache Software Foundation (ASF) under one or more
 * contributor license agreements.  See the NOTICE file distributed with
 * this work for additional information regarding copyright ownership.
 * The ASF licenses this file to You under the Apache License, Version 2.0
 * (the "License"); you may not use this file except in compliance with
 * the License.  You may obtain a copy of the License at
 *
 *    http://www.apache.org/licenses/LICENSE-2.0
 *
 * Unless required by applicable law or agreed to in writing, software
 * distributed under the License is distributed on an "AS IS" BASIS,
 * WITHOUT WARRANTIES OR CONDITIONS OF ANY KIND, either express or implied.
 * See the License for the specific language governing permissions and
 * limitations under the License.
 */

package org.apache.kyuubi.config

import java.time.Duration
import java.util.Locale
import java.util.concurrent.ConcurrentHashMap

import scala.collection.JavaConverters._

import org.apache.kyuubi.{Logging, Utils}
import org.apache.kyuubi.service.authentication.{AuthTypes, SaslQOP}

case class KyuubiConf(loadSysDefault: Boolean = true) extends Logging {
  private val settings = new ConcurrentHashMap[String, String]()
  private lazy val reader: ConfigProvider = new ConfigProvider(settings)

  if (loadSysDefault) {
    loadFromMap()
  }

  private def loadFromMap(props: Map[String, String] = Utils.getSystemProperties): KyuubiConf = {
    for ((key, value) <- props if key.startsWith("kyuubi.") || key.startsWith("spark.")) {
      set(key, value)
    }
    this
  }

  def loadFileDefaults(): KyuubiConf = {
    val maybeConfigFile = Utils.getDefaultPropertiesFile()
    loadFromMap(Utils.getPropertiesFromFile(maybeConfigFile))
    this
  }

  def set[T](entry: ConfigEntry[T], value: T): KyuubiConf = {
    settings.put(entry.key, entry.strConverter(value))
    this
  }

  def set[T](entry: OptionalConfigEntry[T], value: T): KyuubiConf = {
    set(entry.key, entry.strConverter(Option(value)))
    this
  }

  def set(key: String, value: String): KyuubiConf = {
    require(key != null)
    require(value != null)
    settings.put(key, value)
    this
  }

  def setIfMissing[T](entry: ConfigEntry[T], value: T): KyuubiConf = {
    settings.putIfAbsent(entry.key, entry.strConverter(value))
    this
  }

  def get[T](config: ConfigEntry[T]): T = {
    config.readFrom(reader)
  }

  def getOption(key: String): Option[String] = Option(settings.get(key))

  /** unset a parameter from the configuration */
  def unset(key: String): KyuubiConf = {
    settings.remove(key)
    this
  }

  def unset(entry: ConfigEntry[_]): KyuubiConf = {
    unset(entry.key)
  }

  /** Get all parameters as map */
  def getAll: Map[String, String] = {
    settings.entrySet().asScala.map(x => (x.getKey, x.getValue)).toMap[String, String]
  }

  /**
   * Retrieve key-value pairs from [[KyuubiConf]] starting with `dropped.remainder`, and put them to
   * the result map with the `dropped` of key being dropped.
   * @param dropped first part of prefix which will dropped for the new key
   * @param remainder second part of the prefix which will be remained in the key
   */
  def getAllWithPrefix(dropped: String, remainder: String): Map[String, String] = {
    getAll.filter { case (k, _) => k.startsWith(s"$dropped.$remainder")}.map {
      case (k, v) => (k.substring(dropped.length + 1), v)
    }
  }

  /** Copy this object */
  override def clone: KyuubiConf = {
    val cloned = KyuubiConf(false)
    settings.entrySet().asScala.foreach { e =>
      cloned.set(e.getKey, e.getValue)
    }
    cloned
  }

  /**
   * This method is used to convert kyuubi configs to configs that Spark could identify.
   * - If the key is start with `spark.`, keep it AS IS as it is a Spark Conf
   * - If the key is start with `hadoop.`, it will be prefixed with `spark.hadoop.`
   * - Otherwise, the key will be added a `spark.` prefix
   * @return a map with spark specified configs
   */
  def toSparkPrefixedConf: Map[String, String] = {
    settings.entrySet().asScala.map { e =>
      val key = e.getKey
      if (key.startsWith("spark.")) {
        key -> e.getValue
      } else if (key.startsWith("hadoop.")) {
        "spark.hadoop." + key -> e.getValue
      } else {
        "spark." + key -> e.getValue
      }
    }.toMap
  }
}

object KyuubiConf {

  /** a custom directory that contains the [[KYUUBI_CONF_FILE_NAME]] */
  final val KYUUBI_CONF_DIR = "KYUUBI_CONF_DIR"
  /** the default file that contains kyuubi properties */
  final val KYUUBI_CONF_FILE_NAME = "kyuubi-defaults.conf"
  final val KYUUBI_HOME = "KYUUBI_HOME"

  val kyuubiConfEntries: java.util.Map[String, ConfigEntry[_]] =
    java.util.Collections.synchronizedMap(new java.util.HashMap[String, ConfigEntry[_]]())

  private def register(entry: ConfigEntry[_]): Unit = kyuubiConfEntries.synchronized {
    require(!kyuubiConfEntries.containsKey(entry.key),
      s"Duplicate SQLConfigEntry. ${entry.key} has been registered")
    kyuubiConfEntries.put(entry.key, entry)
  }

  def buildConf(key: String): ConfigBuilder = {
    new ConfigBuilder("kyuubi." + key).onCreate(register)
  }

  val EMBEDDED_ZK_PORT: ConfigEntry[Int] = buildConf("zookeeper.embedded.port")
    .doc("The port of the embedded zookeeper server")
    .version("1.0.0")
    .intConf
    .createWithDefault(2181)

  val EMBEDDED_ZK_TEMP_DIR: ConfigEntry[String] = buildConf("zookeeper.embedded.directory")
    .doc("The temporary directory for the embedded zookeeper server")
    .version("1.0.0")
    .stringConf
    .createWithDefault("embedded_zookeeper")

  val SERVER_PRINCIPAL: OptionalConfigEntry[String] = buildConf("kinit.principal")
    .doc("Name of the Kerberos principal.")
    .version("1.0.0")
    .stringConf
    .createOptional

  val SERVER_KEYTAB: OptionalConfigEntry[String] = buildConf("kinit.keytab")
    .doc("Location of Kyuubi server's keytab.")
    .version("1.0.0")
    .stringConf
    .createOptional

  val KINIT_INTERVAL: ConfigEntry[Long] = buildConf("kinit.interval")
    .doc("How often will Kyuubi server run `kinit -kt [keytab] [principal]` to renew the" +
      " local Kerberos credentials cache")
    .version("1.0.0")
    .timeConf
    .createWithDefaultString("PT1H")

  val KINIT_MAX_ATTEMPTS: ConfigEntry[Int] = buildConf("kinit.max.attempts")
    .doc("How many times will `kinit` process retry")
    .version("1.0.0")
    .intConf
    .createWithDefault(10)

  val OPERATION_IDLE_TIMEOUT: ConfigEntry[Long] = buildConf("operation.idle.timeout")
    .doc("Operation will be closed when it's not accessed for this duration of time")
    .version("1.0.0")
    .timeConf
    .createWithDefault(Duration.ofHours(3).toMillis)


  /////////////////////////////////////////////////////////////////////////////////////////////////
  //                              Frontend Service Configuration                                 //
  /////////////////////////////////////////////////////////////////////////////////////////////////

  val FRONTEND_BIND_HOST: OptionalConfigEntry[String] = buildConf("frontend.bind.host")
    .doc("Hostname or IP of the machine on which to run the frontend service.")
    .version("1.0.0")
    .stringConf
    .createOptional

  val FRONTEND_BIND_PORT: ConfigEntry[Int] = buildConf("frontend.bind.port")
    .doc("Port of the machine on which to run the frontend service.")
    .version("1.0.0")
    .intConf
    .checkValue(p => p == 0 || (p > 1024 && p < 65535), "Invalid Port number")
    .createWithDefault(10009)

  val FRONTEND_MIN_WORKER_THREADS: ConfigEntry[Int] = buildConf("frontend.min.worker.threads")
    .doc("Minimum number of threads in the of frontend worker thread pool for the frontend" +
      " service")
    .version("1.0.0")
    .intConf
    .createWithDefault(9)

  val FRONTEND_MAX_WORKER_THREADS: ConfigEntry[Int] = buildConf("frontend.max.worker.threads")
    .doc("Maximum number of threads in the of frontend worker thread pool for the frontend" +
      " service")
    .version("1.0.0")
    .intConf
    .createWithDefault(99)

  val FRONTEND_WORKER_KEEPALIVE_TIME: ConfigEntry[Long] =
    buildConf("frontend.worker.keepalive.time")
      .doc("Keep-alive time (in milliseconds) for an idle worker thread")
      .version("1.0.0")
      .timeConf
      .createWithDefault(Duration.ofSeconds(60).toMillis)

  val FRONTEND_MAX_MESSAGE_SIZE: ConfigEntry[Int] =
    buildConf("frontend.max.message.size")
      .doc("Maximum message size in bytes a Kyuubi server will accept.")
      .version("1.0.0")
      .intConf
      .createWithDefault(104857600)

  val FRONTEND_LOGIN_TIMEOUT: ConfigEntry[Long] =
    buildConf("frontend.login.timeout")
      .doc("Timeout for Thrift clients during login to the frontend service.")
      .version("1.0.0")
      .timeConf
      .createWithDefault(Duration.ofSeconds(20).toMillis)

  val FRONTEND_LOGIN_BACKOFF_SLOT_LENGTH: ConfigEntry[Long] =
    buildConf("frontend.backoff.slot.length")
      .doc("Time to back off during login to the frontend service.")
      .version("1.0.0")
      .timeConf
      .createWithDefault(Duration.ofMillis(100).toMillis)

  val AUTHENTICATION_METHOD: ConfigEntry[String] = buildConf("authentication")
    .doc("Client authentication types.<ul>" +
      " <li>NONE: no authentication check.</li>" +
      " <li>KERBEROS: Kerberos/GSSAPI authentication.</li>" +
      " <li>LDAP: Lightweight Directory Access Protocol authentication.</li></ul>")
    .version("1.0.0")
    .stringConf
    .transform(_.toUpperCase(Locale.ROOT))
    .checkValues(AuthTypes.values.map(_.toString))
    .createWithDefault(AuthTypes.NONE.toString)

  val AUTHENTICATION_LDAP_URL: OptionalConfigEntry[String] = buildConf("authentication.ldap.url")
    .doc("SPACE character separated LDAP connection URL(s).")
    .version("1.0.0")
    .stringConf
    .createOptional

  val AUTHENTICATION_LDAP_BASEDN: OptionalConfigEntry[String] =
    buildConf("authentication.ldap.base.dn")
      .doc("LDAP base DN.")
      .version("1.0.0")
      .stringConf
      .createOptional

  val AUTHENTICATION_LDAP_DOMAIN: OptionalConfigEntry[String] =
    buildConf("authentication.ldap.domain")
      .doc("LDAP base DN.")
      .version("1.0.0")
      .stringConf
      .createOptional

  val DELEGATION_KEY_UPDATE_INTERVAL: ConfigEntry[Long] =
    buildConf("delegation.key.update.interval")
      .doc("unused yet")
      .version("1.0.0")
      .timeConf
      .createWithDefault(Duration.ofDays(1).toMillis)

  val DELEGATION_TOKEN_MAX_LIFETIME: ConfigEntry[Long] =
    buildConf("delegation.token.max.lifetime")
      .doc("unused yet")
      .version("1.0.0")
      .timeConf
      .createWithDefault(Duration.ofDays(7).toMillis)

  val DELEGATION_TOKEN_GC_INTERVAL: ConfigEntry[Long] =
    buildConf("delegation.token.gc.interval")
      .doc("unused yet")
      .version("1.0.0")
      .timeConf
      .createWithDefault(Duration.ofHours(1).toMillis)

  val DELEGATION_TOKEN_RENEW_INTERVAL: ConfigEntry[Long] =
    buildConf("delegation.token.renew.interval")
      .doc("unused yet")
      .version("1.0.0")
      .timeConf
      .createWithDefault(Duration.ofDays(7).toMillis)

  val SASL_QOP: ConfigEntry[String] = buildConf("authentication.sasl.qop")
    .doc("Sasl QOP enable higher levels of protection for Kyuubi communication with clients.<ul>" +
      " <li>auth - authentication only (default)</li>" +
      " <li>auth-int - authentication plus integrity protection</li>" +
      " <li>auth-conf - authentication plus integrity and confidentiality protection. This is" +
      " applicable only if Kyuubi is configured to use Kerberos authentication.</li> </ul>")
    .version("1.0.0")
    .stringConf
    .checkValues(SaslQOP.values.map(_.toString))
    .transform(_.toLowerCase(Locale.ROOT))
    .createWithDefault(SaslQOP.AUTH.toString)

  /////////////////////////////////////////////////////////////////////////////////////////////////
  //                                 SQL Engine Configuration                                    //
  /////////////////////////////////////////////////////////////////////////////////////////////////

  val ENGINE_SPARK_MAIN_RESOURCE: OptionalConfigEntry[String] =
    buildConf("session.engine.spark.main.resource")
      .doc("The package used to create Spark SQL engine remote application. If it is undefined," +
        " Kyuubi will use the default")
      .version("1.0.0")
      .stringConf
      .createOptional

  val ENGINE_LOGIN_TIMEOUT: ConfigEntry[Long] = buildConf("session.engine.login.timeout")
    .doc("The timeout(ms) of creating the connection to remote sql query engine")
    .version("1.0.0")
    .timeConf
    .createWithDefault(Duration.ofSeconds(15).toMillis)

  val ENGINE_INIT_TIMEOUT: ConfigEntry[Long] = buildConf("session.engine.initialize.timeout")
    .doc("Timeout for starting the background engine, e.g. SparkSQLEngine.")
    .version("1.0.0")
    .timeConf
    .createWithDefault(Duration.ofSeconds(60).toMillis)

  val SESSION_CHECK_INTERVAL: ConfigEntry[Long] = buildConf("session.check.interval")
    .doc("The check interval for session timeout.")
    .version("1.0.0")
    .timeConf
    .checkValue(_ > Duration.ofSeconds(3).toMillis, "Minimum 3 seconds")
    .createWithDefault(Duration.ofMinutes(5).toMillis)

<<<<<<< HEAD
  val SESSION_TIMEOUT: ConfigEntry[Long] =
    buildConf("session.timeout")
      .doc("session timeout, it will be closed when it's not accessed for this duration")
      .timeConf
      .checkValue(_ > Duration.ofSeconds(3).toMillis, "Minimum 3 seconds")
      .createWithDefault(Duration.ofHours(6).toMillis)

  val ENGINE_CHECK_INTERVAL: ConfigEntry[Long] =
    buildConf("engine.check.interval")
      .doc("The check interval for engine timeout")
      .timeConf
      .checkValue(_ > Duration.ofSeconds(3).toMillis, "Minimum 3 seconds")
      .createWithDefault(Duration.ofMinutes(10).toMillis)

  val ENGINE_IDLE_TIMEOUT: ConfigEntry[Long] =
    buildConf("engine.idle.timeout")
      .doc("engine timeout, it will be closed when it's not accessed for this duration")
      .timeConf
      .createWithDefault(Duration.ofMinutes(30L).toMillis)

=======
  val SESSION_TIMEOUT: ConfigEntry[Long] = buildConf("session.timeout")
    .doc("session timeout, it will be closed when it's not accessed for this duration")
    .version("1.0.0")
    .timeConf
    .checkValue(_ > Duration.ofSeconds(3).toMillis, "Minimum 3 seconds")
    .createWithDefault(Duration.ofHours(6).toMillis)

  val ENGINE_CHECK_INTERVAL: ConfigEntry[Long] = buildConf("session.engine.check.interval")
    .doc("The check interval for engine timeout")
    .version("1.0.0")
    .timeConf
    .checkValue(_ > Duration.ofSeconds(3).toMillis, "Minimum 3 seconds")
    .createWithDefault(Duration.ofMinutes(10).toMillis)

  val ENGINE_IDLE_TIMEOUT: ConfigEntry[Long] = buildConf("session.engine.idle.timeout")
    .doc("engine timeout, the engine will self-terminate when it's not accessed for this duration")
    .version("1.0.0")
    .timeConf
    .createWithDefault(Duration.ofMinutes(30L).toMillis)
>>>>>>> 64b83a48
}<|MERGE_RESOLUTION|>--- conflicted
+++ resolved
@@ -358,28 +358,6 @@
     .checkValue(_ > Duration.ofSeconds(3).toMillis, "Minimum 3 seconds")
     .createWithDefault(Duration.ofMinutes(5).toMillis)
 
-<<<<<<< HEAD
-  val SESSION_TIMEOUT: ConfigEntry[Long] =
-    buildConf("session.timeout")
-      .doc("session timeout, it will be closed when it's not accessed for this duration")
-      .timeConf
-      .checkValue(_ > Duration.ofSeconds(3).toMillis, "Minimum 3 seconds")
-      .createWithDefault(Duration.ofHours(6).toMillis)
-
-  val ENGINE_CHECK_INTERVAL: ConfigEntry[Long] =
-    buildConf("engine.check.interval")
-      .doc("The check interval for engine timeout")
-      .timeConf
-      .checkValue(_ > Duration.ofSeconds(3).toMillis, "Minimum 3 seconds")
-      .createWithDefault(Duration.ofMinutes(10).toMillis)
-
-  val ENGINE_IDLE_TIMEOUT: ConfigEntry[Long] =
-    buildConf("engine.idle.timeout")
-      .doc("engine timeout, it will be closed when it's not accessed for this duration")
-      .timeConf
-      .createWithDefault(Duration.ofMinutes(30L).toMillis)
-
-=======
   val SESSION_TIMEOUT: ConfigEntry[Long] = buildConf("session.timeout")
     .doc("session timeout, it will be closed when it's not accessed for this duration")
     .version("1.0.0")
@@ -399,5 +377,4 @@
     .version("1.0.0")
     .timeConf
     .createWithDefault(Duration.ofMinutes(30L).toMillis)
->>>>>>> 64b83a48
 }