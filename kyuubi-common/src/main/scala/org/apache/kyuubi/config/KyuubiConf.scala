--- conflicted
+++ resolved
@@ -379,7 +379,6 @@
     .timeConf
     .createWithDefault(Duration.ofMinutes(30L).toMillis)
 
-<<<<<<< HEAD
   val ENGINE_SCOPE: ConfigEntry[String] = buildConf("session.engine.scope")
     .doc("The engine session scope.<ul>" +
       " <li>SESSION: One engine per kyuubi session in kyuubi cluster.</li>" +
@@ -391,7 +390,7 @@
     .transform(_.toUpperCase(Locale.ROOT))
     .checkValues(EngineScope.values.map(_.toString))
     .createWithDefault(EngineScope.USER.toString)
-=======
+
   val ENGINE_EXEC_POOL_SIZE: ConfigEntry[Int] =
     buildConf("session.engine.backend.pool.size")
       .doc("Number of threads in the operation execution thread pool for SQL engine applications")
@@ -428,5 +427,5 @@
       .version("1.0.0")
       .timeConf
       .createWithDefault(Duration.ofSeconds(5).toMillis)
->>>>>>> 9ca23bcf
+
 }