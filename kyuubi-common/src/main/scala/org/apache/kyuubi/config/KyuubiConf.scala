--- conflicted
+++ resolved
@@ -1492,7 +1492,14 @@
       .booleanConf
       .createWithDefault(false)
 
-<<<<<<< HEAD
+  val SERVER_SECRET_REDACTION_PATTERN: OptionalConfigEntry[Regex] =
+    buildConf("kyuubi.server.redaction.regex")
+      .doc("Regex to decide which Kyuubi contain sensitive information. When this regex matches " +
+        "a property key or value, the value is redacted from the various logs.")
+      .version("1.6.0")
+      .regexConf
+      .createOptional
+
   val ENGINE_SPARK_REGISTER_OPERATION_LISTENER: ConfigEntry[Boolean] =
     buildConf("kyuubi.engine.spark.register.operation.listener")
       .doc("When set to true, Spark engine registers a SQLOperationListener before executing " +
@@ -1500,13 +1507,4 @@
       .version("1.6.0")
       .booleanConf
       .createWithDefault(true)
-=======
-  val SERVER_SECRET_REDACTION_PATTERN: OptionalConfigEntry[Regex] =
-    buildConf("kyuubi.server.redaction.regex")
-      .doc("Regex to decide which Kyuubi contain sensitive information. When this regex matches " +
-        "a property key or value, the value is redacted from the various logs.")
-      .version("1.6.0")
-      .regexConf
-      .createOptional
->>>>>>> 1fee068c
 }