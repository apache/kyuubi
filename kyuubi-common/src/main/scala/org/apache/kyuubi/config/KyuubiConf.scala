--- conflicted
+++ resolved
@@ -405,26 +405,24 @@
     .timeConf
     .createWithDefault(Duration.ofMinutes(30L).toMillis)
 
-<<<<<<< HEAD
   val ENGINE_SCOPE: ConfigEntry[String] = buildConf("session.engine.scope")
     .doc("The engine session scope.<ul>" +
       " <li>S: One engine per kyuubi session in kyuubi cluster.</li>" +
       " <li>U: One engine per user in kyuubi cluster.</li>" +
       " <li>G: One engine per group in kyuubi cluster.</li>" +
-      " <li>K: One engine per kyuubi server in kyuubi cluster.</li>")
+      " <li>K: One engine per kyuubi server in kyuubi cluster.</li></ul>")
     .version("1.0.0")
     .stringConf
     .transform(_.toUpperCase(Locale.ROOT))
     .checkValues(EngineScope.values.map(_.toString))
     .createWithDefault(EngineScope.USER.toString)
-=======
+
   val SERVER_EXEC_POOL_SIZE: ConfigEntry[Int] =
     buildConf("backend.server.exec.pool.size")
       .doc("Number of threads in the operation execution thread pool of Kyuubi server")
       .version("1.0.0")
       .intConf
       .createWithDefault(100)
->>>>>>> 53743980
 
   val ENGINE_EXEC_POOL_SIZE: ConfigEntry[Int] =
     buildConf("backend.engine.exec.pool.size")
