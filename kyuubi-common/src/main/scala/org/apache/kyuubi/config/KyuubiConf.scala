--- conflicted
+++ resolved
@@ -753,7 +753,15 @@
       .booleanConf
       .createWithDefault(true)
 
-<<<<<<< HEAD
+  val SESSION_NAME: OptionalConfigEntry[String] =
+    buildConf("session.name")
+      .doc("A human readable name of session and we use empty string by default. " +
+        "This name will be recorded in event. Note that, we only apply this value from " +
+        "session conf.")
+      .version("1.4.0")
+      .stringConf
+      .createOptional
+
   val ENGINE_SQL_TYPE_ENABLED: ConfigEntry[Boolean] =
     buildConf("engine.sql.type.enabled")
       .doc("When true, allows Kyuubi engine to judge this SQL's type and set it into sessionConf." +
@@ -761,14 +769,4 @@
       .version("1.3.0")
       .booleanConf
       .createWithDefault(true)
-=======
-  val SESSION_NAME: OptionalConfigEntry[String] =
-    buildConf("session.name")
-      .doc("A human readable name of session and we use empty string by default. " +
-        "This name will be recorded in event. Note that, we only apply this value from " +
-        "session conf.")
-      .version("1.4.0")
-      .stringConf
-      .createOptional
->>>>>>> 5a75384c
 }