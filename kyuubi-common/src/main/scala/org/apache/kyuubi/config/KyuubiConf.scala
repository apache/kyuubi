--- conflicted
+++ resolved
@@ -647,36 +647,23 @@
       .stringConf
       .createWithDefault("uid")
 
-<<<<<<< HEAD
   val AUTHENTICATION_LDAP_BINDDN: OptionalConfigEntry[String] =
     buildConf("kyuubi.authentication.ldap.binddn")
       .doc("The user with which to bind to the LDAP server, and search for the full domain name " +
         "of the user being authenticated." +
         " For example: uid=admin,cn=Directory Manager,ou=users,dc=example,dc=com")
-=======
-  val AUTHENTICATION_JDBC_DRIVER: OptionalConfigEntry[String] =
-    buildConf("kyuubi.authentication.jdbc.driver.class")
-      .doc("Driver class name for JDBC Authentication Provider.")
->>>>>>> a63587b1
-      .version("1.6.0")
-      .stringConf
-      .createOptional
-
-<<<<<<< HEAD
+      .version("1.6.0")
+      .stringConf
+      .createOptional
+
   val AUTHENTICATION_LDAP_PASSWORD: OptionalConfigEntry[String] =
     buildConf("kyuubi.authentication.ldap.bindpw")
       .doc("The password for the bind user," +
         " to be used to search for the full name of the user being authenticated.")
-=======
-  val AUTHENTICATION_JDBC_URL: OptionalConfigEntry[String] =
-    buildConf("kyuubi.authentication.jdbc.url")
-      .doc("JDBC URL for JDBC Authentication Provider.")
->>>>>>> a63587b1
-      .version("1.6.0")
-      .stringConf
-      .createOptional
-
-<<<<<<< HEAD
+      .version("1.6.0")
+      .stringConf
+      .createOptional
+
   val AUTHENTICATION_LDAP_ATTRIBUTES: ConfigEntry[Seq[String]] =
     buildConf("kyuubi.authentication.ldap.attrs")
       .doc("Specifies part of the search as an attribute returned by LDAP." +
@@ -685,7 +672,21 @@
       .stringConf
       .toSequence()
       .createWithDefault(Seq("mail"))
-=======
+
+  val AUTHENTICATION_JDBC_DRIVER: OptionalConfigEntry[String] =
+    buildConf("kyuubi.authentication.jdbc.driver.class")
+      .doc("Driver class name for JDBC Authentication Provider.")
+      .version("1.6.0")
+      .stringConf
+      .createOptional
+
+  val AUTHENTICATION_JDBC_URL: OptionalConfigEntry[String] =
+    buildConf("kyuubi.authentication.jdbc.url")
+      .doc("JDBC URL for JDBC Authentication Provider.")
+      .version("1.6.0")
+      .stringConf
+      .createOptional
+
   val AUTHENTICATION_JDBC_USERNAME: OptionalConfigEntry[String] =
     buildConf("kyuubi.authentication.jdbc.username")
       .doc("Database username for JDBC Authentication Provider.")
@@ -716,7 +717,6 @@
       .version("1.6.0")
       .stringConf
       .createOptional
->>>>>>> a63587b1
 
   val DELEGATION_KEY_UPDATE_INTERVAL: ConfigEntry[Long] =
     buildConf("kyuubi.delegation.key.update.interval")
