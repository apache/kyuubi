/*
 * Licensed to the Apache Software Foundation (ASF) under one or more
 * contributor license agreements.  See the NOTICE file distributed with
 * this work for additional information regarding copyright ownership.
 * The ASF licenses this file to You under the Apache License, Version 2.0
 * (the "License"); you may not use this file except in compliance with
 * the License.  You may obtain a copy of the License at
 *
 *    http://www.apache.org/licenses/LICENSE-2.0
 *
 * Unless required by applicable law or agreed to in writing, software
 * distributed under the License is distributed on an "AS IS" BASIS,
 * WITHOUT WARRANTIES OR CONDITIONS OF ANY KIND, either express or implied.
 * See the License for the specific language governing permissions and
 * limitations under the License.
 */

package org.apache.kyuubi.session

import java.io.IOException
import java.nio.file.{Files, Paths}
import java.util.concurrent.{ConcurrentHashMap, Future, ThreadPoolExecutor, TimeUnit}

import scala.collection.JavaConverters._

import org.apache.hive.service.rpc.thrift.TProtocolVersion

import org.apache.kyuubi.KyuubiSQLException
import org.apache.kyuubi.config.KyuubiConf
import org.apache.kyuubi.config.KyuubiConf._
import org.apache.kyuubi.operation.OperationManager
import org.apache.kyuubi.service.CompositeService
import org.apache.kyuubi.util.ThreadUtils

/**
 * The [[SessionManager]] holds the all the connected [[Session]]s, provides us the APIs to
 * open, set, get, close [[Session]]s and cleans idled [[Session]]s with a daemon checker
 * thread.
 *
 * @param name Service Name
 */
abstract class SessionManager(name: String) extends CompositeService(name) {

  @volatile private var shutdown = false

  protected var _operationLogRoot: Option[String] = None

  def operationLogRoot: Option[String] = _operationLogRoot

  private def initOperationLogRootDir(): Unit = {
    try {
      _operationLogRoot.foreach { logRoot =>
        val rootPath = Paths.get(logRoot)
        Files.createDirectories(rootPath)
      }
    } catch {
      case e: IOException =>
        error(s"Failed to initialize operation log root directory: ${_operationLogRoot}", e)
        _operationLogRoot = None
    }
  }

  @volatile private var _latestLogoutTime: Long = System.currentTimeMillis()
  def latestLogoutTime: Long = _latestLogoutTime

  private val handleToSession = new ConcurrentHashMap[SessionHandle, Session]

  private val timeoutChecker =
    ThreadUtils.newDaemonSingleThreadScheduledExecutor(s"$name-timeout-checker")

  protected def isServer: Boolean

  private var execPool: ThreadPoolExecutor = _

  def submitBackgroundOperation(r: Runnable): Future[_] = execPool.submit(r)

  def operationManager: OperationManager

  def openSession(
      protocol: TProtocolVersion,
      user: String,
      password: String,
      ipAddress: String,
      conf: Map[String, String]): SessionHandle

  def closeSession(sessionHandle: SessionHandle): Unit = {
    _latestLogoutTime = System.currentTimeMillis()
    val session = handleToSession.remove(sessionHandle)
    if (session == null) {
      throw KyuubiSQLException(s"Invalid $sessionHandle")
    }
    info(s"$sessionHandle is closed, current opening sessions $getOpenSessionCount")
    session.close()
  }

  def getSession(sessionHandle: SessionHandle): Session = {
    val session = handleToSession.get(sessionHandle)
    if (session == null) {
      throw KyuubiSQLException(s"Invalid $sessionHandle")
    }
    session
  }

  final protected def setSession(sessionHandle: SessionHandle, session: Session): Unit = {
    handleToSession.put(sessionHandle, session)
  }

  def getOpenSessionCount: Int = handleToSession.size()

  def getSessionList(): ConcurrentHashMap[SessionHandle, Session] = {
    handleToSession
  }

  def getExecPoolSize: Int = {
    assert(execPool != null)
    execPool.getPoolSize
  }

  def getActiveCount: Int = {
    assert(execPool != null)
    execPool.getActiveCount
  }

  private var _confRestrictList: Set[String] = _
  private var _confIgnoreList: Set[String] = _
  private lazy val _confRestrictMatchList: Set[String] =
    _confRestrictList.filter(_.endsWith(".*")).map(_.stripSuffix(".*"))
  private lazy val _confIgnoreMatchList: Set[String] =
    _confIgnoreList.filter(_.endsWith(".*")).map(_.stripSuffix(".*"))

  // strip prefix and validate whether if key is restricted, ignored or valid
  def validateKey(key: String, value: String): Option[(String, String)] = {
    val normalizedKey =
      if (key.startsWith(SET_PREFIX)) {
        val newKey = key.substring(SET_PREFIX.length)
        if (newKey.startsWith(ENV_PREFIX)) {
          throw KyuubiSQLException(s"$key is forbidden, env:* variables can not be set.")
        } else if (newKey.startsWith(SYSTEM_PREFIX)) {
          newKey.substring(SYSTEM_PREFIX.length)
        } else if (newKey.startsWith(HIVECONF_PREFIX)) {
          newKey.substring(HIVECONF_PREFIX.length)
        } else if (newKey.startsWith(HIVEVAR_PREFIX)) {
          newKey.substring(HIVEVAR_PREFIX.length)
        } else if (newKey.startsWith(METACONF_PREFIX)) {
          newKey.substring(METACONF_PREFIX.length)
        } else {
          newKey
        }
      } else {
        key
      }

    if (_confRestrictMatchList.exists(normalizedKey.startsWith(_)) ||
      _confRestrictList.contains(normalizedKey)) {
      throw KyuubiSQLException(s"$normalizedKey is a restrict key according to the server-side" +
        s" configuration, please remove it and retry if you want to proceed")
    } else if (_confIgnoreMatchList.exists(normalizedKey.startsWith(_)) ||
      _confIgnoreList.contains(normalizedKey)) {
      warn(s"$normalizedKey is a ignored key according to the server-side configuration")
      None
    } else {
      Some((normalizedKey, value))
    }
  }

  def validateAndNormalizeConf(config: Map[String, String]): Map[String, String] = config.flatMap {
    case (k, v) => validateKey(k, v)
  }

  override def initialize(conf: KyuubiConf): Unit = synchronized {
    addService(operationManager)
    initOperationLogRootDir()

    val poolSize: Int =
      if (isServer) {
        conf.get(SERVER_EXEC_POOL_SIZE)
      } else {
        conf.get(ENGINE_EXEC_POOL_SIZE)
      }

    val waitQueueSize: Int =
      if (isServer) {
        conf.get(SERVER_EXEC_WAIT_QUEUE_SIZE)
      } else {
        conf.get(ENGINE_EXEC_WAIT_QUEUE_SIZE)
      }
    val keepAliveMs: Long =
      if (isServer) {
        conf.get(SERVER_EXEC_KEEPALIVE_TIME)
      } else {
        conf.get(ENGINE_EXEC_KEEPALIVE_TIME)
      }

    _confRestrictList = conf.get(SESSION_CONF_RESTRICT_LIST).toSet
    _confIgnoreList = conf.get(SESSION_CONF_IGNORE_LIST).toSet

    execPool = ThreadUtils.newDaemonQueuedThreadPool(
      poolSize,
      waitQueueSize,
      keepAliveMs,
      s"$name-exec-pool")
    super.initialize(conf)
  }

  override def start(): Unit = synchronized {
    startTimeoutChecker()
    super.start()
  }

  override def stop(): Unit = synchronized {
    super.stop()
    shutdown = true
    val shutdownTimeout: Long =
      if (isServer) {
        conf.get(ENGINE_EXEC_POOL_SHUTDOWN_TIMEOUT)
      } else {
        conf.get(SERVER_EXEC_POOL_SHUTDOWN_TIMEOUT)
      }
    timeoutChecker.shutdown()
    try {
      timeoutChecker.awaitTermination(shutdownTimeout, TimeUnit.MILLISECONDS)
    } catch {
      case i: InterruptedException =>
        warn(s"Exceeded to shutdown session timeout checker ", i)
    }

    if (execPool != null) {
      execPool.shutdown()
      try {
        execPool.awaitTermination(shutdownTimeout, TimeUnit.MILLISECONDS)
      } catch {
        case e: InterruptedException =>
          warn(
            s"Exceeded timeout($shutdownTimeout ms) to wait the exec-pool shutdown gracefully",
            e)
      }
    }
  }

  private def startTimeoutChecker(): Unit = {
    val interval = conf.get(SESSION_CHECK_INTERVAL)
    val timeout = conf.get(SESSION_IDLE_TIMEOUT)

    val checkTask = new Runnable {
      override def run(): Unit = {
        val current = System.currentTimeMillis
        if (!shutdown) {
          for (session <- handleToSession.values().asScala) {
            if (session.lastAccessTime + timeout <= current &&
              session.getNoOperationTime > timeout) {
              try {
                closeSession(session.handle)
              } catch {
                case e: KyuubiSQLException =>
                  warn(s"Error closing idle session ${session.handle}", e)
              }
            } else {
              session.closeExpiredOperations
            }
          }
        }
      }
    }

    timeoutChecker.scheduleWithFixedDelay(checkTask, interval, interval, TimeUnit.MILLISECONDS)
  }

  private[kyuubi] def startTerminatingChecker(stop: () => Unit): Unit = if (!isServer) {
    // initialize `_latestLogoutTime` at start
    _latestLogoutTime = System.currentTimeMillis()
    val interval = conf.get(ENGINE_CHECK_INTERVAL)
    val idleTimeout = conf.get(ENGINE_IDLE_TIMEOUT)
<<<<<<< HEAD
    if (idleTimeout > 0) {
      val checkTask = new Runnable {
        override def run(): Unit = {
          if (!shutdown && System.currentTimeMillis() - latestLogoutTime > idleTimeout &&
            getOpenSessionCount <= 0) {
            info(s"Idled for more than $idleTimeout ms, terminating")
            sys.exit(0)
          }
=======
    val checkTask = new Runnable {
      override def run(): Unit = {
        if (!shutdown &&
          System.currentTimeMillis() - latestLogoutTime > idleTimeout && getOpenSessionCount <= 0) {
          info(s"Idled for more than $idleTimeout ms, terminating")
          stop()
>>>>>>> 4bf17a25
        }
      }
      timeoutChecker.scheduleWithFixedDelay(checkTask, interval, interval, TimeUnit.MILLISECONDS)
    }
  }
}<|MERGE_RESOLUTION|>--- conflicted
+++ resolved
@@ -270,23 +270,14 @@
     _latestLogoutTime = System.currentTimeMillis()
     val interval = conf.get(ENGINE_CHECK_INTERVAL)
     val idleTimeout = conf.get(ENGINE_IDLE_TIMEOUT)
-<<<<<<< HEAD
     if (idleTimeout > 0) {
       val checkTask = new Runnable {
         override def run(): Unit = {
           if (!shutdown && System.currentTimeMillis() - latestLogoutTime > idleTimeout &&
             getOpenSessionCount <= 0) {
             info(s"Idled for more than $idleTimeout ms, terminating")
-            sys.exit(0)
+            stop()
           }
-=======
-    val checkTask = new Runnable {
-      override def run(): Unit = {
-        if (!shutdown &&
-          System.currentTimeMillis() - latestLogoutTime > idleTimeout && getOpenSessionCount <= 0) {
-          info(s"Idled for more than $idleTimeout ms, terminating")
-          stop()
->>>>>>> 4bf17a25
         }
       }
       timeoutChecker.scheduleWithFixedDelay(checkTask, interval, interval, TimeUnit.MILLISECONDS)
