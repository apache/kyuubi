/*
 * Licensed to the Apache Software Foundation (ASF) under one or more
 * contributor license agreements.  See the NOTICE file distributed with
 * this work for additional information regarding copyright ownership.
 * The ASF licenses this file to You under the Apache License, Version 2.0
 * (the "License"); you may not use this file except in compliance with
 * the License.  You may obtain a copy of the License at
 *
 *    http://www.apache.org/licenses/LICENSE-2.0
 *
 * Unless required by applicable law or agreed to in writing, software
 * distributed under the License is distributed on an "AS IS" BASIS,
 * WITHOUT WARRANTIES OR CONDITIONS OF ANY KIND, either express or implied.
 * See the License for the specific language governing permissions and
 * limitations under the License.
 */

package org.apache.kyuubi.operation.log

import java.io.{BufferedReader, IOException}
import java.nio.ByteBuffer
import java.nio.charset.StandardCharsets
import java.nio.file.{Files, Path, Paths}
import java.util.{ArrayList => JArrayList, List => JList}

import scala.collection.JavaConverters._
import scala.collection.mutable.ListBuffer

import org.apache.hive.service.rpc.thrift.{TColumn, TRow, TRowSet, TStringColumn}

import org.apache.kyuubi.{KyuubiSQLException, Logging}
import org.apache.kyuubi.operation.OperationHandle
import org.apache.kyuubi.operation.FetchOrientation.{FETCH_FIRST, FETCH_NEXT, FetchOrientation}
import org.apache.kyuubi.session.Session
import org.apache.kyuubi.util.ThriftUtils

object OperationLog extends Logging {
  final private val OPERATION_LOG: InheritableThreadLocal[OperationLog] = {
    new InheritableThreadLocal[OperationLog] {
      override def initialValue(): OperationLog = null
    }
  }

  def setCurrentOperationLog(operationLog: OperationLog): Unit = {
    OPERATION_LOG.set(operationLog)
  }

  def getCurrentOperationLog: Option[OperationLog] = Option(OPERATION_LOG.get)

  def removeCurrentOperationLog(): Unit = OPERATION_LOG.remove()

  /**
   * The operation log root directory, this directory will delete when JVM exit.
   */
  def createOperationLogRootDirectory(session: Session): Unit = {
    session.sessionManager.operationLogRoot.foreach { operationLogRoot =>
      val path = Paths.get(operationLogRoot, session.handle.identifier.toString)
      try {
        Files.createDirectories(path)
        path.toFile.deleteOnExit()
      } catch {
        case e: IOException =>
          error(s"Failed to create operation log root directory: $path", e)
      }
    }
  }

  /**
   * Create the OperationLog for each operation.
   */
  def createOperationLog(session: Session, opHandle: OperationHandle): OperationLog = {
    session.sessionManager.operationLogRoot.map { operationLogRoot =>
      try {
        val logPath = Paths.get(operationLogRoot, session.handle.identifier.toString)
        val logFile = Paths.get(logPath.toAbsolutePath.toString, opHandle.identifier.toString)
        info(s"Creating operation log file $logFile")
        new OperationLog(logFile)
      } catch {
        case e: IOException =>
          error(s"Failed to create operation log for $opHandle in ${session.handle}", e)
          null
      }
    }.orNull
  }
}

class OperationLog(path: Path) {

  private lazy val writer = Files.newBufferedWriter(path, StandardCharsets.UTF_8)
  private  var reader: BufferedReader = _

  @volatile private var initialized: Boolean = false

  private lazy val extraPaths: ListBuffer[Path] = ListBuffer()
  private lazy val extraReaders: ListBuffer[BufferedReader] = ListBuffer()
  private var lastSeekReadPos = 0
  private var seekableReader: SeekableBufferedReader = _
  private val lock: AnyRef = new Object()

  def getReader(): BufferedReader = {
    if (reader == null) {
      reader = Files.newBufferedReader(path, StandardCharsets.UTF_8)
    }
    reader
  }

  def addExtraLog(path: Path): Unit = synchronized {
    try {
      extraReaders += Files.newBufferedReader(path, StandardCharsets.UTF_8)
      extraPaths += path
      Option(seekableReader).foreach(_.close)
      seekableReader = null
    } catch {
      case _: IOException =>
    }
  }

  /**
   * write log to the operation log file
   */
  def write(msg: String): Unit = synchronized {
    try {
      writer.write(msg)
      writer.flush()
      initOperationLogIfNecessary()
    } catch {
      case _: IOException => // TODO: better do nothing?
    }
  }

  private[log] def initOperationLogIfNecessary(): Unit = {
    if (!initialized) initialized = true
  }

  private def readLogs(
      reader: BufferedReader,
      lastRows: Int,
      maxRows: Int): (JArrayList[String], Int) = {
    val logs = new JArrayList[String]
    var i = 0
    try {
<<<<<<< HEAD
      var line: String = reader.readLine()
      while ((i < lastRows || maxRows <= 0) && line != null) {
        logs.add(line)
        i += 1
        if(i < lastRows || maxRows <= 0) {
          line = reader.readLine()
        }
      }
=======
      var line: String = null
      do {
        line = reader.readLine()
        if (line != null) {
          logs.add(line)
          i += 1
        }
      } while ((i < lastRows || maxRows <= 0) && line != null)
>>>>>>> 5a95b50b
      (logs, i)
    } catch {
      case e: IOException =>
        val absPath = path.toAbsolutePath
        val opHandle = absPath.getFileName
        throw KyuubiSQLException(s"Operation[$opHandle] log file $absPath is not found", e)
    }
  }

  private def toRowSet(logs: JList[String]): TRowSet = {
    val tColumn = TColumn.stringVal(new TStringColumn(logs, ByteBuffer.allocate(0)))
    val tRow = new TRowSet(0, new JArrayList[TRow](logs.size()))
    tRow.addToColumns(tColumn)
    tRow
  }

  def read(maxRows: Int): TRowSet = synchronized {
    read(FETCH_NEXT, maxRows)
  }

  /**
   * Read to log file line by line
   *
   * @param maxRows maximum result number can reach
   * @param order   the  fetch orientation of the result, can be FETCH_NEXT, FETCH_FIRST
   */
  def read(order: FetchOrientation = FETCH_NEXT, maxRows: Int): TRowSet = synchronized {
    if (!initialized) return ThriftUtils.newEmptyRowSet
    if (order != FETCH_NEXT && order != FETCH_FIRST) {
      throw KyuubiSQLException(s"$order in operation log is not supported")
    }
    if (order == FETCH_FIRST) {
      resetReader()
    }
    val (logs, lines) = readLogs(getReader(), maxRows, maxRows)
    var lastRows = maxRows - lines
    for (extraReader <- extraReaders if lastRows > 0 || maxRows <= 0) {
      val (extraLogs, extraRows) = readLogs(extraReader, lastRows, maxRows)
      lastRows = lastRows - extraRows
      logs.addAll(extraLogs)
    }

    toRowSet(logs)
  }

  private def  resetReader(): Unit = {
    lock.synchronized {
        trySafely {
          reader.close()
        }
        reader = null
        closeExtraReaders()
        extraReaders.clear()
        extraPaths.foreach(
          path => extraReaders += Files.newBufferedReader(path, StandardCharsets.UTF_8)
        )
    }
  }

  def read(from: Int, size: Int): TRowSet = synchronized {
    if (!initialized) return ThriftUtils.newEmptyRowSet
    var pos = from
    if (pos < 0) {
      // just fetch forward
      pos = lastSeekReadPos
    }
    if (seekableReader == null) {
      seekableReader = new SeekableBufferedReader(Seq(path) ++ extraPaths)
    } else {
      // if from < last pos, we should reload the reader
      // otherwise, we can reuse the existed reader for better performance
      if (pos < lastSeekReadPos) {
        seekableReader.close()
        seekableReader = new SeekableBufferedReader(Seq(path) ++ extraPaths)
      }
    }

    val it = seekableReader.readLine(pos, size)
    val res = it.toList.asJava
    lastSeekReadPos = pos + res.size()
    toRowSet(res)
  }

  def close(): Unit = synchronized {
    if (!initialized) return

    closeExtraReaders()

    trySafely {
      reader.close()
    }
    trySafely {
      writer.close()
    }

    if (seekableReader != null) {
      lastSeekReadPos = 0
      trySafely {
        seekableReader.close()
      }
    }

    trySafely {
      Files.delete(path)
    }
  }

  private def trySafely(f: => Unit): Unit = {
    try {
      f
    } catch {
      case e: IOException =>
        // Printing log here may cause a deadlock. The lock order of OperationLog.write
        // is RootLogger -> LogDivertAppender -> OperationLog. If printing log here, the
        // lock order is OperationLog -> RootLogger. So the exception is thrown and
        // processing at the invocations
        throw new IOException(
          s"Failed to remove corresponding log file of operation: ${path.toAbsolutePath}",
          e)
    }
  }

  private def closeExtraReaders(): Unit = {
    extraReaders.foreach { extraReader =>
      try {
        extraReader.close()
      } catch {
        case _: IOException => // for the outside log file reader, ignore it
      }
    }
  }
}<|MERGE_RESOLUTION|>--- conflicted
+++ resolved
@@ -139,16 +139,6 @@
     val logs = new JArrayList[String]
     var i = 0
     try {
-<<<<<<< HEAD
-      var line: String = reader.readLine()
-      while ((i < lastRows || maxRows <= 0) && line != null) {
-        logs.add(line)
-        i += 1
-        if(i < lastRows || maxRows <= 0) {
-          line = reader.readLine()
-        }
-      }
-=======
       var line: String = null
       do {
         line = reader.readLine()
@@ -157,7 +147,6 @@
           i += 1
         }
       } while ((i < lastRows || maxRows <= 0) && line != null)
->>>>>>> 5a95b50b
       (logs, i)
     } catch {
       case e: IOException =>
