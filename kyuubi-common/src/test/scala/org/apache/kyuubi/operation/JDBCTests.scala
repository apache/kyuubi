/*
 * Licensed to the Apache Software Foundation (ASF) under one or more
 * contributor license agreements.  See the NOTICE file distributed with
 * this work for additional information regarding copyright ownership.
 * The ASF licenses this file to You under the Apache License, Version 2.0
 * (the "License"); you may not use this file except in compliance with
 * the License.  You may obtain a copy of the License at
 *
 *    http://www.apache.org/licenses/LICENSE-2.0
 *
 * Unless required by applicable law or agreed to in writing, software
 * distributed under the License is distributed on an "AS IS" BASIS,
 * WITHOUT WARRANTIES OR CONDITIONS OF ANY KIND, either express or implied.
 * See the License for the specific language governing permissions and
 * limitations under the License.
 */

package org.apache.kyuubi.operation

import java.sql.{Date, SQLException, SQLTimeoutException, Timestamp}

import scala.collection.JavaConverters._

import org.apache.commons.lang3.StringUtils
import org.apache.hive.service.rpc.thrift.{TExecuteStatementReq, TFetchResultsReq, TOpenSessionReq, TStatusCode}

import org.apache.kyuubi.KYUUBI_VERSION

trait JDBCTests extends BasicJDBCTests {
  test("execute statement - select null") {
    withJdbcStatement() { statement =>
      val resultSet = statement.executeQuery("SELECT NULL AS col")
      assert(resultSet.next())
      assert(resultSet.getString("col") === null)
      val metaData = resultSet.getMetaData
      assert(metaData.getColumnType(1) === java.sql.Types.NULL)
      assert(metaData.getPrecision(1) === 0)
      assert(metaData.getScale(1) === 0)
    }
  }

  test("execute statement - select boolean") {
    withJdbcStatement() { statement =>
      val resultSet = statement.executeQuery("SELECT false AS col")
      assert(resultSet.next())
      assert(!resultSet.getBoolean("col"))
      val metaData = resultSet.getMetaData
      assert(metaData.getColumnType(1) === java.sql.Types.BOOLEAN)
      assert(metaData.getPrecision(1) === 1)
      assert(metaData.getScale(1) === 0)
    }
  }

  test("execute statement - select tinyint") {
    withJdbcStatement() { statement =>
      val resultSet = statement.executeQuery("SELECT 1Y AS col")
      assert(resultSet.next())
      assert(resultSet.getByte("col") === 1.toByte)
      val metaData = resultSet.getMetaData
      assert(metaData.getColumnType(1) === java.sql.Types.TINYINT)
      assert(metaData.getPrecision(1) === 3)
      assert(metaData.getScale(1) === 0)
    }
  }

  test("execute statement - select smallint") {
    withJdbcStatement() { statement =>
      val resultSet = statement.executeQuery("SELECT 1S AS col")
      assert(resultSet.next())
      assert(resultSet.getShort("col") === 1.toShort)
      val metaData = resultSet.getMetaData
      assert(metaData.getColumnType(1) === java.sql.Types.SMALLINT)
      assert(metaData.getPrecision(1) === 5)
      assert(metaData.getScale(1) === 0)
    }
  }

  test("execute statement - select int") {
    withJdbcStatement() { statement =>
      val resultSet = statement.executeQuery("SELECT 4 AS col")
      assert(resultSet.next())
      assert(resultSet.getInt("col") === 4)
      val metaData = resultSet.getMetaData
      assert(metaData.getColumnType(1) === java.sql.Types.INTEGER)
      assert(metaData.getPrecision(1) === 10)
      assert(metaData.getScale(1) === 0)
    }
  }

  test("execute statement - select long") {
    withJdbcStatement() { statement =>
      val resultSet = statement.executeQuery("SELECT 4L AS col")
      assert(resultSet.next())
      assert(resultSet.getLong("col") === 4L)
      val metaData = resultSet.getMetaData
      assert(metaData.getColumnType(1) === java.sql.Types.BIGINT)
      assert(metaData.getPrecision(1) === 19)
      assert(metaData.getScale(1) === 0)
    }
  }

  test("execute statement - select float") {
    withJdbcStatement() { statement =>
      val resultSet = statement.executeQuery("SELECT cast(1.2 as float) AS col")
      assert(resultSet.next())
      assert(resultSet.getFloat("col") === 1.2f)
      val metaData = resultSet.getMetaData
      assert(metaData.getColumnType(1) === java.sql.Types.FLOAT)
      assert(metaData.getPrecision(1) === 7)
      assert(metaData.getScale(1) === 7)
    }
  }

  test("execute statement - select double") {
    withJdbcStatement() { statement =>
      val resultSet = statement.executeQuery("SELECT 4.2D AS col")
      assert(resultSet.next())
      assert(resultSet.getDouble("col") === 4.2d)
      val metaData = resultSet.getMetaData
      assert(metaData.getColumnType(1) === java.sql.Types.DOUBLE)
      assert(metaData.getPrecision(1) === 15)
      assert(metaData.getScale(1) === 15)
    }
  }

  test("execute statement - select string") {
    withJdbcStatement() { statement =>
      val resultSet = statement.executeQuery("SELECT 'kentyao' AS col")
      assert(resultSet.next())
      assert(resultSet.getString("col") === "kentyao")
      val metaData = resultSet.getMetaData
      assert(metaData.getColumnType(1) === java.sql.Types.VARCHAR)
      assert(metaData.getPrecision(1) === Int.MaxValue)
      assert(metaData.getScale(1) === 0)
    }
  }

  test("execute statement - select binary") {
    withJdbcStatement() { statement =>
      val resultSet = statement.executeQuery("SELECT cast('kyuubi' as binary) AS col")
      assert(resultSet.next())
      assert(resultSet.getObject("col") === "kyuubi".getBytes)
      val metaData = resultSet.getMetaData
      assert(metaData.getColumnType(1) === java.sql.Types.BINARY)
      assert(metaData.getPrecision(1) === Int.MaxValue)
      assert(metaData.getScale(1) === 0)
    }
  }

  test("execute statement - select date") {
    withJdbcStatement() { statement =>
      val resultSet = statement.executeQuery("SELECT DATE '2018-11-17' AS col")
      assert(resultSet.next())
      assert(resultSet.getDate("col") === Date.valueOf("2018-11-17"))
      val metaData = resultSet.getMetaData
      assert(metaData.getColumnType(1) === java.sql.Types.DATE)
      assert(metaData.getPrecision(1) === 10)
      assert(metaData.getScale(1) === 0)
    }
  }

  test("execute statement - select timestamp") {
    withJdbcStatement() { statement =>
      val resultSet = statement.executeQuery("SELECT TIMESTAMP '2018-11-17 13:33:33' AS col")
      assert(resultSet.next())
      assert(resultSet.getTimestamp("col") === Timestamp.valueOf("2018-11-17 13:33:33"))
      val metaData = resultSet.getMetaData
      assert(metaData.getColumnType(1) === java.sql.Types.TIMESTAMP)
      assert(metaData.getPrecision(1) === 29)
      assert(metaData.getScale(1) === 9)
    }
  }

  test("execute statement - select interval") {
    withJdbcStatement() { statement =>
      val resultSet = statement.executeQuery("SELECT interval '1' day AS col")
      assert(resultSet.next())
      assert(resultSet.getString("col") === "1 days")
      assert(resultSet.getMetaData.getColumnType(1) === java.sql.Types.VARCHAR)
      val metaData = resultSet.getMetaData
      assert(metaData.getPrecision(1) === Int.MaxValue)
      assert(metaData.getScale(1) === 0)
    }
  }

  test("execute statement - select array") {
    withJdbcStatement() { statement =>
      val resultSet = statement.executeQuery(
        "SELECT array() AS col1, array(1) AS col2, array(null) AS col3")
      assert(resultSet.next())
      assert(resultSet.getObject("col1") === "[]")
      assert(resultSet.getObject("col2") === "[1]")
      assert(resultSet.getObject("col3") === "[null]")
      val metaData = resultSet.getMetaData
      assert(metaData.getColumnType(1) === java.sql.Types.ARRAY)
      assert(metaData.getPrecision(1) === Int.MaxValue)
      assert(metaData.getPrecision(2) == Int.MaxValue)
      assert(metaData.getScale(1) == 0)
      assert(metaData.getScale(2) == 0)
    }
  }

  test("execute statement - select map") {
    withJdbcStatement() { statement =>
      val resultSet = statement.executeQuery(
        "SELECT map() AS col1, map(1, 2, 3, 4) AS col2, map(1, null) AS col3")
      assert(resultSet.next())
      assert(resultSet.getObject("col1") === "{}")
      assert(resultSet.getObject("col2") === "{1:2,3:4}")
      assert(resultSet.getObject("col3") === "{1:null}")
      val metaData = resultSet.getMetaData
      assert(metaData.getColumnType(1) === java.sql.Types.JAVA_OBJECT)
      assert(metaData.getPrecision(1) === Int.MaxValue)
      assert(metaData.getPrecision(2) == Int.MaxValue)
      assert(metaData.getScale(1) == 0)
      assert(metaData.getScale(2) == 0)
    }
  }

  test("execute statement - select struct") {
    withJdbcStatement() { statement =>
      val resultSet = statement.executeQuery(
        "SELECT struct('1', '2') AS col1," +
          " named_struct('a', 2, 'b', 4) AS col2," +
          " named_struct('a', null, 'b', null) AS col3")
      assert(resultSet.next())
      assert(resultSet.getObject("col1") === """{"col1":"1","col2":"2"}""")
      assert(resultSet.getObject("col2") === """{"a":2,"b":4}""")
      assert(resultSet.getObject("col3") === """{"a":null,"b":null}""")

      val metaData = resultSet.getMetaData
      assert(metaData.getColumnType(1) === java.sql.Types.STRUCT)
      assert(metaData.getPrecision(1) === Int.MaxValue)
      assert(metaData.getPrecision(2) == Int.MaxValue)
      assert(metaData.getScale(1) == 0)
      assert(metaData.getScale(2) == 0)
    }
  }

  test("execute statement - analysis exception") {
    val sql = "select date_sub(date'2011-11-11', '1.2')"

    withJdbcStatement() { statement =>
      val e = intercept[SQLException] {
        statement.executeQuery(sql)
      }
      assert(e.getMessage
        .contains("The second argument of 'date_sub' function needs to be an integer."))
    }
  }

  test("execute statement - select with variable substitution") {
    withThriftClient { client =>
      val req = new TOpenSessionReq()
      req.setUsername("chengpan")
      req.setPassword("123")
      val conf = Map(
        "use:database" -> "default",
        "set:hiveconf:a" -> "x",
        "set:hivevar:b" -> "y",
        "set:metaconf:c" -> "z",
        "set:system:s" -> "s")
      req.setConfiguration(conf.asJava)
      val tOpenSessionResp = client.OpenSession(req)
      val status = tOpenSessionResp.getStatus
      assert(status.getStatusCode === TStatusCode.SUCCESS_STATUS)

      val tExecuteStatementReq = new TExecuteStatementReq()
      tExecuteStatementReq.setSessionHandle(tOpenSessionResp.getSessionHandle)
      // hive matched behaviors
      tExecuteStatementReq.setStatement(
        """
          |select
          | '${hiveconf:a}' as col_0,
          | '${hivevar:b}'  as col_1,
          | '${b}'          as col_2
          |""".stripMargin)
      val tExecuteStatementResp = client.ExecuteStatement(tExecuteStatementReq)
      val tFetchResultsReq = new TFetchResultsReq()
      tFetchResultsReq.setOperationHandle(tExecuteStatementResp.getOperationHandle)
      tFetchResultsReq.setFetchType(0)
      tFetchResultsReq.setMaxRows(1)
      val tFetchResultsResp = client.FetchResults(tFetchResultsReq)
      assert(tFetchResultsResp.getStatus.getStatusCode === TStatusCode.SUCCESS_STATUS)
      assert(tFetchResultsResp.getResults.getColumns.get(0).getStringVal.getValues.get(0) === "x")
      assert(tFetchResultsResp.getResults.getColumns.get(1).getStringVal.getValues.get(0) === "y")
      assert(tFetchResultsResp.getResults.getColumns.get(2).getStringVal.getValues.get(0) === "y")

      val tExecuteStatementReq2 = new TExecuteStatementReq()
      tExecuteStatementReq2.setSessionHandle(tOpenSessionResp.getSessionHandle)
      // spark specific behaviors
      tExecuteStatementReq2.setStatement(
        """
          |select
          | '${a}'             as col_0,
          | '${hivevar:a}'     as col_1,
          | '${spark:a}'       as col_2,
          | '${sparkconf:a}'   as col_3,
          | '${not_exist_var}' as col_4,
          | '${c}'             as col_5,
          | '${s}'             as col_6
          |""".stripMargin)
      val tExecuteStatementResp2 = client.ExecuteStatement(tExecuteStatementReq2)
      val tFetchResultsReq2 = new TFetchResultsReq()
      tFetchResultsReq2.setOperationHandle(tExecuteStatementResp2.getOperationHandle)
      tFetchResultsReq2.setFetchType(0)
      tFetchResultsReq2.setMaxRows(1)
      val tFetchResultsResp2 = client.FetchResults(tFetchResultsReq2)
      assert(tFetchResultsResp2.getStatus.getStatusCode === TStatusCode.SUCCESS_STATUS)
      assert(tFetchResultsResp2.getResults.getColumns.get(0).getStringVal.getValues.get(0) === "x")
      assert(tFetchResultsResp2.getResults.getColumns.get(1).getStringVal.getValues.get(0) === "x")
      assert(tFetchResultsResp2.getResults.getColumns.get(2).getStringVal.getValues.get(0) === "x")
      assert(tFetchResultsResp2.getResults.getColumns.get(3).getStringVal.getValues.get(0) === "x")
      // for not exist vars, hive return "${not_exist_var}" itself, but spark return ""
      assert(tFetchResultsResp2.getResults.getColumns.get(4).getStringVal.getValues.get(0) === "")

      assert(tFetchResultsResp2.getResults.getColumns.get(5).getStringVal.getValues.get(0) === "z")
      assert(tFetchResultsResp2.getResults.getColumns.get(6).getStringVal.getValues.get(0) === "s")
    }
  }

  test("execute statement - select with builtin functions") {
    withJdbcStatement() { statement =>
      val resultSet = statement.executeQuery("SELECT substring('kentyao', 1)")
      assert(resultSet.next())
      assert(resultSet.getString("substring(kentyao, 1, 2147483647)") === "kentyao")
      val metaData = resultSet.getMetaData
      assert(metaData.getColumnType(1) === java.sql.Types.VARCHAR)
      assert(metaData.getPrecision(1) === Int.MaxValue)
      assert(metaData.getScale(1) === 0)
    }
  }

  test("query time out shall respect client-side if no server-side control") {
    withJdbcStatement() { statement =>
      statement.setQueryTimeout(1)
      val e = intercept[SQLTimeoutException] {
        statement.execute("select java_method('java.lang.Thread', 'sleep', 10000L)")
      }.getMessage
      assert(e.contains("Query timed out after"))

      statement.setQueryTimeout(0)
      val rs1 = statement.executeQuery(
        "select 'test', java_method('java.lang.Thread', 'sleep', 3000L)")
      rs1.next()
      assert(rs1.getString(1) == "test")

      statement.setQueryTimeout(-1)
      val rs2 = statement.executeQuery(
        "select 'test', java_method('java.lang.Thread', 'sleep', 3000L)")
      rs2.next()
      assert(rs2.getString(1) == "test")
    }
  }

  test("kyuubi defined function - kyuubi_version") {
    withJdbcStatement() { statement =>
      val rs = statement.executeQuery("SELECT kyuubi_version()")
      assert(rs.next())
      assert(rs.getString(1) == KYUUBI_VERSION)
    }
  }

<<<<<<< HEAD
  test("kyuubi defined function - engine_name") {
    withJdbcStatement() { statement =>
      val rs = statement.executeQuery("SELECT engine_name()")
      assert(rs.next())
      assert(StringUtils.isNotBlank(rs.getString(1)))
=======
  test("kyuubi defined function - system_user") {
    withJdbcStatement() { statement =>
      val rs = statement.executeQuery("SELECT system_user()")
      assert(rs.next())
      assert(rs.getString(1) == System.getProperty("user.name"))
>>>>>>> 7ee92ce5
    }
  }
}<|MERGE_RESOLUTION|>--- conflicted
+++ resolved
@@ -361,19 +361,19 @@
     }
   }
 
-<<<<<<< HEAD
   test("kyuubi defined function - engine_name") {
     withJdbcStatement() { statement =>
       val rs = statement.executeQuery("SELECT engine_name()")
       assert(rs.next())
       assert(StringUtils.isNotBlank(rs.getString(1)))
-=======
+    }
+  }
+
   test("kyuubi defined function - system_user") {
     withJdbcStatement() { statement =>
       val rs = statement.executeQuery("SELECT system_user()")
       assert(rs.next())
       assert(rs.getString(1) == System.getProperty("user.name"))
->>>>>>> 7ee92ce5
     }
   }
 }