--- conflicted
+++ resolved
@@ -17,13 +17,8 @@
 
 package org.apache.kyuubi.server
 
-<<<<<<< HEAD
+import java.util.concurrent.atomic.AtomicBoolean
 import org.apache.kyuubi.{KyuubiException, Utils}
-=======
-import java.util.concurrent.atomic.AtomicBoolean
-
-import org.apache.kyuubi.{KyuubiException, Logging, Utils}
->>>>>>> 4148e5bd
 import org.apache.kyuubi.config.KyuubiConf
 import org.apache.kyuubi.config.KyuubiConf.{FRONTEND_REST_BIND_HOST, FRONTEND_REST_BIND_PORT}
 import org.apache.kyuubi.server.api.v1.ApiRootResource
@@ -43,23 +38,11 @@
 
   override def initialize(conf: KyuubiConf): Unit = synchronized {
     val host = conf.get(FRONTEND_REST_BIND_HOST)
-<<<<<<< HEAD
       .getOrElse(Utils.findLocalInetAddress.getCanonicalHostName)
     server = JettyUtils.createJettyServer(
       getName,
       host,
       conf.get(FRONTEND_REST_BIND_PORT))
-    super.initialize(conf)
-  }
-
-  private def startInternal(): Unit = {
-    server.addStaticHandler("org/apache/kyuubi/ui/static", "/static")
-    server.addRedirectHandler("/", "/static/")
-    server.addStaticHandler("org/apache/kyuubi/ui/swagger", "/swagger")
-    server.addRedirectHandler("/docs", "/swagger")
-=======
-      .getOrElse(Utils.findLocalInetAddress.getHostName)
-    server = JettyServer(getName, host, conf.get(FRONTEND_REST_BIND_PORT))
     super.initialize(conf)
   }
 
@@ -69,21 +52,18 @@
   }
 
   private def startInternal(): Unit = {
->>>>>>> 4148e5bd
+    server.addStaticHandler("org/apache/kyuubi/ui/static", "/static")
+    server.addRedirectHandler("/", "/static/")
+    server.addStaticHandler("org/apache/kyuubi/ui/swagger", "/swagger")
+    server.addRedirectHandler("/docs", "/swagger")
     server.addHandler(ApiRootResource.getServletHandler(this))
   }
 
   override def start(): Unit = synchronized {
-<<<<<<< HEAD
-    if (!isStarted) {
-      try {
-        server.start()
-=======
     if (!isStarted.get) {
       try {
         server.start()
         isStarted.set(true)
->>>>>>> 4148e5bd
         info(s"$getName has started at ${server.getServerUri}")
         startInternal()
       } catch {
@@ -94,25 +74,11 @@
   }
 
   override def stop(): Unit = synchronized {
-<<<<<<< HEAD
-    if (isStarted) {
-      server.stop()
-      isStarted = false
-=======
     if (isStarted.getAndSet(false)) {
       server.stop()
->>>>>>> 4148e5bd
     }
     super.stop()
   }
 
-<<<<<<< HEAD
-  override def connectionUrl: String = synchronized {
-    checkInitialized()
-    server.getServerUri
-  }
-
-=======
->>>>>>> 4148e5bd
   override val discoveryService: Option[Service] = None
 }