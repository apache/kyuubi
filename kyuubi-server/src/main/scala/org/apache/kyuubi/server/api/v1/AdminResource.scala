--- conflicted
+++ resolved
@@ -23,23 +23,20 @@
 
 import scala.collection.JavaConverters._
 import scala.collection.mutable.ListBuffer
-import scala.util.control.NonFatal
-
-import io.swagger.v3.oas.annotations.media.{Content, Schema}
+
+import io.swagger.v3.oas.annotations.media.Content
 import io.swagger.v3.oas.annotations.responses.ApiResponse
 import io.swagger.v3.oas.annotations.tags.Tag
 import org.apache.commons.lang3.StringUtils
 
 import org.apache.kyuubi.{KYUUBI_VERSION, Logging, Utils}
-import org.apache.kyuubi.client.api.v1.dto.{Engine, HadoopConfData, Server, ServerLog}
+import org.apache.kyuubi.client.api.v1.dto.Engine
 import org.apache.kyuubi.config.KyuubiConf
 import org.apache.kyuubi.config.KyuubiConf._
-import org.apache.kyuubi.config.KyuubiReservedKeys._
 import org.apache.kyuubi.ha.HighAvailabilityConf.HA_NAMESPACE
 import org.apache.kyuubi.ha.client.{DiscoveryPaths, ServiceNodeInfo}
 import org.apache.kyuubi.ha.client.DiscoveryClientProvider.withDiscoveryClient
 import org.apache.kyuubi.server.KyuubiServer
-import org.apache.kyuubi.server.KyuubiServer.getServerLogRowSet
 import org.apache.kyuubi.server.api.ApiRequestContext
 import org.apache.kyuubi.util.OSUtils
 
@@ -121,6 +118,7 @@
     val userName = fe.getSessionUser(hs2ProxyUser)
     val engine = getEngine(userName, engineType, shareLevel, subdomain, "default")
     val engineSpace = getEngineSpace(engine)
+
     withDiscoveryClient(fe.getConf) { discoveryClient =>
       val engineNodes = discoveryClient.getChildren(engineSpace)
       engineNodes.foreach { node =>
@@ -142,15 +140,10 @@
 
   @ApiResponse(
     responseCode = "200",
-<<<<<<< HEAD
-    content = Array(new Content(mediaType = MediaType.APPLICATION_JSON)),
-    description = "list kyuubi engines")
-=======
     content = Array(new Content(
       mediaType = MediaType.APPLICATION_JSON,
       schema = new Schema(implementation = classOf[Engine]))),
     description = "list alive kyuubi engines")
->>>>>>> 501b3b12
   @GET
   @Path("engine")
   def listEngines(
@@ -219,8 +212,7 @@
   @deprecated
   @ApiResponse(
     responseCode = "200",
-    content = Array(new Content(
-      mediaType = MediaType.APPLICATION_JSON)),
+    content = Array(new Content(mediaType = MediaType.APPLICATION_JSON)),
     description = "list  all live kyuubi servers")
   @GET
   @Path("servers")
@@ -273,8 +265,7 @@
 
   @ApiResponse(
     responseCode = "200",
-    content = Array(new Content(
-      mediaType = MediaType.APPLICATION_JSON)),
+    content = Array(new Content(mediaType = MediaType.APPLICATION_JSON)),
     description = "get the Kyuubi server hadoop conf")
   @GET
   @Path("get/hadoop_conf")
