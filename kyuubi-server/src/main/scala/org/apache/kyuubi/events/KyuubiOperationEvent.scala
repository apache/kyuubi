/*
 * Licensed to the Apache Software Foundation (ASF) under one or more
 * contributor license agreements.  See the NOTICE file distributed with
 * this work for additional information regarding copyright ownership.
 * The ASF licenses this file to You under the Apache License, Version 2.0
 * (the "License"); you may not use this file except in compliance with
 * the License.  You may obtain a copy of the License at
 *
 *    http://www.apache.org/licenses/LICENSE-2.0
 *
 * Unless required by applicable law or agreed to in writing, software
 * distributed under the License is distributed on an "AS IS" BASIS,
 * WITHOUT WARRANTIES OR CONDITIONS OF ANY KIND, either express or implied.
 * See the License for the specific language governing permissions and
 * limitations under the License.
 */

package org.apache.kyuubi.events

import org.apache.kyuubi.Utils
import org.apache.kyuubi.config.KyuubiConf.{ENGINE_SHARE_LEVEL, ENGINE_TYPE}
import org.apache.kyuubi.operation.{KyuubiOperation, OperationHandle}
<<<<<<< HEAD
import org.apache.kyuubi.session.KyuubiSession
=======
import org.apache.kyuubi.session.KyuubiSessionImpl
>>>>>>> 501b3b12

/**
 * A [[KyuubiOperationEvent]] used to tracker the lifecycle of an operation at server side.
 * <ul>
 *   <li>Operation Basis</li>
 *   <li>Operation Live Status</li>
 *   <li>Parent Session Id</li>
 * </ul>
 *
 * @param statementId the unique identifier of a single operation
 * @param remoteId the unique identifier of a single operation at engine side
 * @param statement the sql that you execute
 * @param shouldRunAsync the flag indicating whether the query runs synchronously or not
 * @param state the current operation state
 * @param eventTime the time when the event created & logged
 * @param createTime the time for changing to the current operation state
 * @param startTime the time the query start to time of this operation
 * @param completeTime time time the query ends
 * @param exception: caught exception if have
 * @param sessionId the identifier of the parent session
 * @param sessionUser the authenticated client user
 * @param sessionType the type of the parent session
 */
case class KyuubiOperationEvent private (
    statementId: String,
    remoteId: String,
    statement: String,
    shouldRunAsync: Boolean,
    operationType: String,
    state: String,
    eventTime: Long,
    createTime: Long,
    startTime: Long,
    completeTime: Long,
    exception: Option[Throwable],
    sessionId: String,
    sessionUser: String,
<<<<<<< HEAD
    sessionType: String) extends KyuubiEvent {
=======
    engineId: String,
    engineType: String,
    engineShareLevel: String) extends KyuubiEvent {
>>>>>>> 501b3b12

  // operation events are partitioned by the date when the corresponding operations are
  // created.
  override def partitions: Seq[(String, String)] =
    ("day", Utils.getDateFromTimestamp(createTime)) :: Nil
}

object KyuubiOperationEvent {

  /**
   * Shorthand for instantiating a operation event with a [[KyuubiOperation]] instance
   */
  def apply(operation: KyuubiOperation): KyuubiOperationEvent = {
    val session = operation.getSession.asInstanceOf[KyuubiSession]
    val status = operation.getStatus
    new KyuubiOperationEvent(
      operation.statementId,
      Option(operation.remoteOpHandle()).map(OperationHandle(_).identifier.toString).orNull,
      operation.statement,
      operation.shouldRunAsync,
      Option(operation.remoteOpHandle()).map(_.getOperationType.name()).orNull,
      status.state.name(),
      status.lastModified,
      status.create,
      status.start,
      status.completed,
      status.exception,
      session.handle.identifier.toString,
      session.user,
<<<<<<< HEAD
      session.sessionType.toString)
=======
      session.asInstanceOf[KyuubiSessionImpl].client.engineId.orNull,
      Option(session.sessionManager.getConf).map(_.get(ENGINE_TYPE)).orNull,
      Option(session.sessionManager.getConf).map(_.get(ENGINE_SHARE_LEVEL)).orNull)
>>>>>>> 501b3b12
  }
}<|MERGE_RESOLUTION|>--- conflicted
+++ resolved
@@ -18,13 +18,8 @@
 package org.apache.kyuubi.events
 
 import org.apache.kyuubi.Utils
-import org.apache.kyuubi.config.KyuubiConf.{ENGINE_SHARE_LEVEL, ENGINE_TYPE}
 import org.apache.kyuubi.operation.{KyuubiOperation, OperationHandle}
-<<<<<<< HEAD
-import org.apache.kyuubi.session.KyuubiSession
-=======
-import org.apache.kyuubi.session.KyuubiSessionImpl
->>>>>>> 501b3b12
+import org.apache.kyuubi.session.{KyuubiSession, KyuubiSessionImpl}
 
 /**
  * A [[KyuubiOperationEvent]] used to tracker the lifecycle of an operation at server side.
@@ -62,13 +57,10 @@
     exception: Option[Throwable],
     sessionId: String,
     sessionUser: String,
-<<<<<<< HEAD
-    sessionType: String) extends KyuubiEvent {
-=======
+    sessionType: String,
     engineId: String,
     engineType: String,
     engineShareLevel: String) extends KyuubiEvent {
->>>>>>> 501b3b12
 
   // operation events are partitioned by the date when the corresponding operations are
   // created.
@@ -98,12 +90,10 @@
       status.exception,
       session.handle.identifier.toString,
       session.user,
-<<<<<<< HEAD
-      session.sessionType.toString)
-=======
+      session.sessionType.toString,
+      session.user,
       session.asInstanceOf[KyuubiSessionImpl].client.engineId.orNull,
       Option(session.sessionManager.getConf).map(_.get(ENGINE_TYPE)).orNull,
       Option(session.sessionManager.getConf).map(_.get(ENGINE_SHARE_LEVEL)).orNull)
->>>>>>> 501b3b12
   }
 }