--- conflicted
+++ resolved
@@ -96,12 +96,8 @@
   @volatile private var error: Throwable = UNCAUGHT_ERROR
 
   private val engineLogMaxLines = conf.get(KyuubiConf.SESSION_ENGINE_STARTUP_MAX_LOG_LINES)
-<<<<<<< HEAD
   private val waitCompletion = conf.get(KyuubiConf.SESSION_ENGINE_STARTUP_WAIT_COMPLETION)
-  private val lastRowsOfLog: EvictingQueue[String] = EvictingQueue.create(engineLogMaxLines)
-=======
   protected val lastRowsOfLog: EvictingQueue[String] = EvictingQueue.create(engineLogMaxLines)
->>>>>>> 2f99376d
   // Visible for test
   @volatile private[kyuubi] var logCaptureThreadReleased: Boolean = true
   private var logCaptureThread: Thread = _
