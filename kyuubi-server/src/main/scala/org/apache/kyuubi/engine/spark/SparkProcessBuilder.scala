--- conflicted
+++ resolved
@@ -125,25 +125,22 @@
     buffer += executable
     buffer += CLASS
     buffer += mainClass
-<<<<<<< HEAD
-
-    var sparkPrefixedConf = conf.toSparkPrefixedConf
+
+    var allConf = conf.getAll
 
     // if enable sasl kerberos authentication for zookeeper, need to upload the server ketab file
     if (ZooKeeperAuthTypes.withName(conf.get(HighAvailabilityConf.HA_ZK_ENGINE_AUTH_TYPE))
       == ZooKeeperAuthTypes.KERBEROS) {
-      sparkPrefixedConf = sparkPrefixedConf ++ zkAuthKeytabFileConf(sparkPrefixedConf)
-    }
-
-    sparkPrefixedConf.foreach { case (k, v) =>
-=======
+      allConf = allConf ++ zkAuthKeytabFileConf(allConf)
+    }
+
     /**
      * Converts kyuubi configs to configs that Spark could identify.
      * - If the key is start with `spark.`, keep it AS IS as it is a Spark Conf
      * - If the key is start with `hadoop.`, it will be prefixed with `spark.hadoop.`
      * - Otherwise, the key will be added a `spark.` prefix
      */
-    conf.getAll.foreach { case (k, v) =>
+    allConf.foreach { case (k, v) =>
       val newKey = if (k.startsWith("spark.")) {
         k
       } else if (k.startsWith("hadoop.")) {
@@ -151,16 +148,11 @@
       } else {
         "spark." + k
       }
->>>>>>> d0d5fb6d
       buffer += CONF
       buffer += s"$newKey=$v"
     }
-<<<<<<< HEAD
-    // if the keytab is specified, PROXY_USER is not supported
-=======
 
     // iff the keytab is specified, PROXY_USER is not supported
->>>>>>> d0d5fb6d
     if (!useKeytab()) {
       buffer += PROXY_USER
       buffer += proxyUser
