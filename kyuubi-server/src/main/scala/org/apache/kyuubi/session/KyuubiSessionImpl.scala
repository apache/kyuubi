/*
 * Licensed to the Apache Software Foundation (ASF) under one or more
 * contributor license agreements.  See the NOTICE file distributed with
 * this work for additional information regarding copyright ownership.
 * The ASF licenses this file to You under the Apache License, Version 2.0
 * (the "License"); you may not use this file except in compliance with
 * the License.  You may obtain a copy of the License at
 *
 *    http://www.apache.org/licenses/LICENSE-2.0
 *
 * Unless required by applicable law or agreed to in writing, software
 * distributed under the License is distributed on an "AS IS" BASIS,
 * WITHOUT WARRANTIES OR CONDITIONS OF ANY KIND, either express or implied.
 * See the License for the specific language governing permissions and
 * limitations under the License.
 */

package org.apache.kyuubi.session

import java.util.Base64

import scala.collection.JavaConverters._

import org.apache.hive.service.rpc.thrift._

import org.apache.kyuubi.KyuubiSQLException
import org.apache.kyuubi.client.KyuubiSyncThriftClient
import org.apache.kyuubi.config.KyuubiConf
import org.apache.kyuubi.config.KyuubiConf._
import org.apache.kyuubi.config.KyuubiReservedKeys.{KYUUBI_ENGINE_CREDENTIALS_KEY, KYUUBI_SESSION_HANDLE_KEY, KYUUBI_SESSION_SIGN_PUBLICKEY, KYUUBI_SESSION_USER_SIGN}
import org.apache.kyuubi.engine.{EngineRef, KyuubiApplicationManager}
import org.apache.kyuubi.events.{EventBus, KyuubiSessionEvent}
import org.apache.kyuubi.ha.client.DiscoveryClientProvider._
import org.apache.kyuubi.operation.{Operation, OperationHandle}
import org.apache.kyuubi.operation.log.OperationLog
import org.apache.kyuubi.service.authentication.InternalSecurityAccessor
import org.apache.kyuubi.session.SessionType.SessionType
import org.apache.kyuubi.sql.parser.server.KyuubiParser
import org.apache.kyuubi.sql.plan.command.RunnableCommand
import org.apache.kyuubi.util.SignUtils

class KyuubiSessionImpl(
    protocol: TProtocolVersion,
    user: String,
    password: String,
    ipAddress: String,
    conf: Map[String, String],
    sessionManager: KyuubiSessionManager,
    sessionConf: KyuubiConf,
    parser: KyuubiParser)
  extends KyuubiSession(protocol, user, password, ipAddress, conf, sessionManager) {

  override val sessionType: SessionType = SessionType.INTERACTIVE

  private[kyuubi] val optimizedConf: Map[String, String] = {
    val confOverlay = sessionManager.sessionConfAdvisor.getConfOverlay(
      user,
      normalizedConf.asJava)
    if (confOverlay != null) {
      normalizedConf ++ confOverlay.asScala
    } else {
      warn(s"the server plugin return null value for user: $user, ignore it")
      normalizedConf
    }
  }

  // TODO: needs improve the hardcode
  optimizedConf.foreach {
    case ("use:catalog", _) =>
    case ("use:database", _) =>
    case ("kyuubi.engine.pool.size.threshold", _) =>
    case (key, value) => sessionConf.set(key, value)
  }

  private lazy val engineCredentials = renewEngineCredentials()

  lazy val engine: EngineRef = new EngineRef(
    sessionConf,
    user,
    sessionManager.groupProvider.primaryGroup(user, optimizedConf.asJava),
    handle.identifier.toString,
    sessionManager.applicationManager)
  private[kyuubi] val launchEngineOp = sessionManager.operationManager
    .newLaunchEngineOperation(this, sessionConf.get(SESSION_ENGINE_LAUNCH_ASYNC))

  private lazy val sessionUserSignBase64: String =
    SignUtils.signWithPrivateKey(user, sessionManager.signingPrivateKey)

  private val sessionEvent = KyuubiSessionEvent(this)
  EventBus.post(sessionEvent)

  override def getSessionEvent: Option[KyuubiSessionEvent] = {
    Option(sessionEvent)
  }

  override def checkSessionAccessPathURIs(): Unit = {
    KyuubiApplicationManager.checkApplicationAccessPaths(
      sessionConf.get(ENGINE_TYPE),
      sessionConf.getAll,
      sessionManager.getConf)
  }

  private var _client: KyuubiSyncThriftClient = _
  def client: KyuubiSyncThriftClient = _client

  private var _engineSessionHandle: SessionHandle = _

  private var openSessionError: Option[Throwable] = None

  override def open(): Unit = handleSessionException {
    traceMetricsOnOpen()

    checkSessionAccessPathURIs()

    // we should call super.open before running launch engine operation
    super.open()

    runOperation(launchEngineOp)
  }

  private[kyuubi] def openEngineSession(extraEngineLog: Option[OperationLog] = None): Unit =
    handleSessionException {
      withDiscoveryClient(sessionConf) { discoveryClient =>
        var openEngineSessionConf =
          optimizedConf ++ Map(KYUUBI_SESSION_HANDLE_KEY -> handle.identifier.toString)
        if (engineCredentials.nonEmpty) {
          sessionConf.set(KYUUBI_ENGINE_CREDENTIALS_KEY, engineCredentials)
          openEngineSessionConf =
            openEngineSessionConf ++ Map(KYUUBI_ENGINE_CREDENTIALS_KEY -> engineCredentials)
        }

        if (sessionConf.get(SESSION_USER_SIGN_ENABLED)) {
          openEngineSessionConf = openEngineSessionConf +
            (SESSION_USER_SIGN_ENABLED.key ->
              sessionConf.get(SESSION_USER_SIGN_ENABLED).toString) +
            (KYUUBI_SESSION_SIGN_PUBLICKEY ->
              Base64.getEncoder.encodeToString(
                sessionManager.signingPublicKey.getEncoded)) +
            (KYUUBI_SESSION_USER_SIGN -> sessionUserSignBase64)
        }

        val maxAttempts = sessionManager.getConf.get(ENGINE_OPEN_MAX_ATTEMPTS)
        val retryWait = sessionManager.getConf.get(ENGINE_OPEN_RETRY_WAIT)
        var attempt = 0
        var shouldRetry = true
        while (attempt <= maxAttempts && shouldRetry) {
          val (host, port) = engine.getOrCreate(discoveryClient, extraEngineLog)
          try {
            val passwd =
              if (sessionManager.getConf.get(ENGINE_SECURITY_ENABLED)) {
                InternalSecurityAccessor.get().issueToken()
              } else {
                Option(password).filter(_.nonEmpty).getOrElse("anonymous")
              }
            _client = KyuubiSyncThriftClient.createClient(user, passwd, host, port, sessionConf)
            _engineSessionHandle =
              _client.openSession(protocol, user, passwd, openEngineSessionConf)
            logSessionInfo(s"Connected to engine [$host:$port]/[${client.engineId.getOrElse("")}]" +
              s" with ${_engineSessionHandle}]")
            shouldRetry = false
          } catch {
            case e: org.apache.thrift.transport.TTransportException
                if attempt < maxAttempts && e.getCause.isInstanceOf[java.net.ConnectException] &&
                  e.getCause.getMessage.contains("Connection refused (Connection refused)") =>
              warn(
                s"Failed to open [${engine.defaultEngineName} $host:$port] after" +
                  s" $attempt/$maxAttempts times, retrying",
                e.getCause)
              Thread.sleep(retryWait)
              shouldRetry = true
            case e: Throwable =>
              error(
                s"Opening engine [${engine.defaultEngineName} $host:$port]" +
                  s" for $user session failed",
                e)
              openSessionError = Some(e)
              throw e
          } finally {
            attempt += 1
            if (shouldRetry && _client != null) {
              try {
                _client.closeSession()
              } catch {
                case e: Throwable =>
                  warn(
                    "Error on closing broken client of engine " +
                      s"[${engine.defaultEngineName} $host:$port]",
                    e)
              }
            }
          }
        }
        sessionEvent.openedTime = System.currentTimeMillis()
        sessionEvent.remoteSessionId = _engineSessionHandle.identifier.toString
        _client.engineId.foreach(e => sessionEvent.engineId = e)
        EventBus.post(sessionEvent)
      }
    }

  override protected def runOperation(operation: Operation): OperationHandle = {
    if (operation != launchEngineOp) {
<<<<<<< HEAD
      try {
        waitForEngineLaunched()
      } catch {
        case t: Throwable =>
          operation.close()
          throw t
      }
      sessionEvent.totalOperations += 1
=======
      waitForEngineLaunched()
>>>>>>> 501b3b12
    }
    try {
      sessionEvent.runningOperations += 1
      val OperationHandle = super.runOperation(operation)
      sessionEvent.runningOperations -= 1
      sessionEvent.finishedOperations += 1
      OperationHandle
    } catch {
      case e: Exception =>
        sessionEvent.errorOperations += 1
        throw e
    }

  }

  @volatile private var engineLaunched: Boolean = false

  private def waitForEngineLaunched(): Unit = {
    if (!engineLaunched) {
      Option(launchEngineOp).foreach { op =>
        val waitingStartTime = System.currentTimeMillis()
        logSessionInfo(s"Starting to wait the launch engine operation finished")

        op.getBackgroundHandle.get()

        val elapsedTime = System.currentTimeMillis() - waitingStartTime
        logSessionInfo(s"Engine has been launched, elapsed time: ${elapsedTime / 1000} s")

        if (_engineSessionHandle == null) {
          val ex = op.getStatus.exception.getOrElse(
            KyuubiSQLException(s"Failed to launch engine for $handle"))
          throw ex
        }

        engineLaunched = true
      }
    }
  }

  private def renewEngineCredentials(): String = {
    try {
      sessionManager.credentialsManager.renewCredentials(engine.appUser)
    } catch {
      case e: Exception =>
        error(s"Failed to renew engine credentials for $handle", e)
        ""
    }
  }

  override def close(): Unit = {
    super.close()
    sessionManager.credentialsManager.removeSessionCredentialsEpoch(handle.identifier.toString)
    try {
      if (_client != null) _client.closeSession()
    } finally {
      openSessionError.foreach { _ => if (engine != null) engine.close() }
      sessionEvent.endTime = System.currentTimeMillis()
      EventBus.post(sessionEvent)
      traceMetricsOnClose()
    }
  }

  override def getInfo(infoType: TGetInfoType): TGetInfoValue = {
    sessionConf.get(SERVER_INFO_PROVIDER) match {
      case "SERVER" => super.getInfo(infoType)
      case "ENGINE" => withAcquireRelease() {
          waitForEngineLaunched()
          client.getInfo(infoType).getInfoValue
        }
      case unknown => throw new IllegalArgumentException(s"Unknown server info provider $unknown")
    }
  }

  override def executeStatement(
      statement: String,
      confOverlay: Map[String, String],
      runAsync: Boolean,
      queryTimeout: Long): OperationHandle = withAcquireRelease() {
    val kyuubiNode = parser.parsePlan(statement)
    kyuubiNode match {
      case command: RunnableCommand =>
        val operation = sessionManager.operationManager.newExecuteOnServerOperation(
          this,
          runAsync,
          command)
        runOperation(operation)
      case _ => super.executeStatement(statement, confOverlay, runAsync, queryTimeout)
    }
  }
}<|MERGE_RESOLUTION|>--- conflicted
+++ resolved
@@ -199,31 +199,21 @@
 
   override protected def runOperation(operation: Operation): OperationHandle = {
     if (operation != launchEngineOp) {
-<<<<<<< HEAD
       try {
         waitForEngineLaunched()
       } catch {
         case t: Throwable =>
+          sessionEvent.errorOperations += 1
           operation.close()
           throw t
       }
       sessionEvent.totalOperations += 1
-=======
-      waitForEngineLaunched()
->>>>>>> 501b3b12
-    }
-    try {
-      sessionEvent.runningOperations += 1
-      val OperationHandle = super.runOperation(operation)
-      sessionEvent.runningOperations -= 1
-      sessionEvent.finishedOperations += 1
-      OperationHandle
-    } catch {
-      case e: Exception =>
-        sessionEvent.errorOperations += 1
-        throw e
-    }
-
+    }
+
+    sessionEvent.runningOperations += 1
+    super.runOperation(operation)
+    sessionEvent.runningOperations -= 1
+    sessionEvent.finishedOperations += 1
   }
 
   @volatile private var engineLaunched: Boolean = false
@@ -266,7 +256,7 @@
     try {
       if (_client != null) _client.closeSession()
     } finally {
-      openSessionError.foreach { _ => if (engine != null) engine.close() }
+      if (engine != null) engine.close()
       sessionEvent.endTime = System.currentTimeMillis()
       EventBus.post(sessionEvent)
       traceMetricsOnClose()
