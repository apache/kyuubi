/*
 * Licensed to the Apache Software Foundation (ASF) under one or more
 * contributor license agreements.  See the NOTICE file distributed with
 * this work for additional information regarding copyright ownership.
 * The ASF licenses this file to You under the Apache License, Version 2.0
 * (the "License"); you may not use this file except in compliance with
 * the License.  You may obtain a copy of the License at
 *
 *    http://www.apache.org/licenses/LICENSE-2.0
 *
 * Unless required by applicable law or agreed to in writing, software
 * distributed under the License is distributed on an "AS IS" BASIS,
 * WITHOUT WARRANTIES OR CONDITIONS OF ANY KIND, either express or implied.
 * See the License for the specific language governing permissions and
 * limitations under the License.
 */

package org.apache.kyuubi.session

import java.util.concurrent.{Semaphore, TimeUnit}

import scala.collection.JavaConverters._

import com.codahale.metrics.MetricRegistry
import com.google.common.annotations.VisibleForTesting
import org.apache.hive.service.rpc.thrift.TProtocolVersion

import org.apache.kyuubi.KyuubiSQLException
import org.apache.kyuubi.client.api.v1.dto.{Batch, BatchRequest}
import org.apache.kyuubi.client.util.BatchUtils.KYUUBI_BATCH_ID_KEY
import org.apache.kyuubi.config.KyuubiConf
import org.apache.kyuubi.config.KyuubiConf._
import org.apache.kyuubi.config.KyuubiReservedKeys.KYUUBI_SESSION_REAL_USER_KEY
import org.apache.kyuubi.credentials.HadoopCredentialsManager
import org.apache.kyuubi.engine.KyuubiApplicationManager
import org.apache.kyuubi.metrics.MetricsConstants._
import org.apache.kyuubi.metrics.MetricsSystem
import org.apache.kyuubi.operation.{KyuubiOperationManager, OperationState}
import org.apache.kyuubi.plugin.{GroupProvider, PluginLoader, SessionConfAdvisor}
import org.apache.kyuubi.server.metadata.{MetadataManager, MetadataRequestsRetryRef}
import org.apache.kyuubi.server.metadata.api.{Metadata, MetadataFilter}
import org.apache.kyuubi.sql.parser.server.KyuubiParser
import org.apache.kyuubi.util.{SignUtils, ThreadUtils}

class KyuubiSessionManager private (name: String) extends SessionManager(name) {

  def this() = this(classOf[KyuubiSessionManager].getSimpleName)

  private val parser = new KyuubiParser()

  val operationManager = new KyuubiOperationManager()
  val credentialsManager = new HadoopCredentialsManager()
  val applicationManager = new KyuubiApplicationManager()

  // Currently, the metadata manager is used by the REST frontend which provides batch job APIs,
  // so we initialize it only when Kyuubi starts with the REST frontend.
  lazy val metadataManager: Option[MetadataManager] =
    if (conf.isRESTEnabled) Some(new MetadataManager()) else None

  // lazy is required for plugins since the conf is null when this class initialization
  lazy val sessionConfAdvisor: SessionConfAdvisor = PluginLoader.loadSessionConfAdvisor(conf)
  lazy val groupProvider: GroupProvider = PluginLoader.loadGroupProvider(conf)

  private var limiter: Option[SessionLimiter] = None
  private var batchLimiter: Option[SessionLimiter] = None
  lazy val (signingPrivateKey, signingPublicKey) = SignUtils.generateKeyPair()

  var engineStartupProcessSemaphore: Option[Semaphore] = None

  private val engineConnectionAliveChecker =
    ThreadUtils.newDaemonSingleThreadScheduledExecutor(s"$name-engine-alive-checker")

  override def initialize(conf: KyuubiConf): Unit = {
    this.conf = conf
    addService(applicationManager)
    addService(credentialsManager)
    metadataManager.foreach(addService)
    initSessionLimiter(conf)
    initEngineStartupProcessSemaphore(conf)
    super.initialize(conf)
  }

  override protected def createSession(
      protocol: TProtocolVersion,
      user: String,
      password: String,
      ipAddress: String,
      conf: Map[String, String]): Session = {
    new KyuubiSessionImpl(
      protocol,
      user,
      password,
      ipAddress,
      conf,
      this,
      this.getConf.getUserDefaults(user),
      parser)
  }

  override def openSession(
      protocol: TProtocolVersion,
      user: String,
      password: String,
      ipAddress: String,
      conf: Map[String, String]): SessionHandle = {
    val username = Option(user).filter(_.nonEmpty).getOrElse("anonymous")
    limiter.foreach(_.increment(UserIpAddress(username, ipAddress)))
    try {
      super.openSession(protocol, username, password, ipAddress, conf)
    } catch {
      case e: Throwable =>
        MetricsSystem.tracing { ms =>
          ms.incCount(CONN_FAIL)
          ms.incCount(MetricRegistry.name(CONN_FAIL, user))
          ms.incCount(MetricRegistry.name(CONN_FAIL, SessionType.INTERACTIVE.toString))
        }
        throw KyuubiSQLException(
          s"Error opening session for $username client ip $ipAddress, due to ${e.getMessage}",
          e)
    }
  }

  override def closeSession(sessionHandle: SessionHandle): Unit = {
    val session = getSession(sessionHandle)
    try {
      super.closeSession(sessionHandle)
    } finally {
      session match {
        case _: KyuubiBatchSession =>
          batchLimiter.foreach(_.decrement(UserIpAddress(session.user, session.ipAddress)))
        case _ =>
          limiter.foreach(_.decrement(UserIpAddress(session.user, session.ipAddress)))
      }
    }
  }

  // scalastyle:off
  def createBatchSession(
      user: String,
      password: String,
      ipAddress: String,
      conf: Map[String, String],
      batchType: String,
      batchName: Option[String],
      resource: String,
      className: String,
      batchConf: Map[String, String],
      batchArgs: Seq[String],
      recoveryMetadata: Option[Metadata] = None,
      shouldRunAsync: Boolean): KyuubiBatchSession = {
    // scalastyle:on
    val username = Option(user).filter(_.nonEmpty).getOrElse("anonymous")
    val sessionConf = this.getConf.getUserDefaults(user)
    new KyuubiBatchSession(
      username,
      password,
      ipAddress,
      conf,
      this,
      sessionConf,
      batchType,
      batchName,
      resource,
      className,
      batchConf,
      batchArgs,
      recoveryMetadata,
      shouldRunAsync)
  }

  private[kyuubi] def openBatchSession(batchSession: KyuubiBatchSession): SessionHandle = {
    val user = batchSession.user
    val ipAddress = batchSession.ipAddress
    batchLimiter.foreach(_.increment(UserIpAddress(user, ipAddress)))
    val handle = batchSession.handle
    try {
      batchSession.open()
      setSession(handle, batchSession)
      logSessionCountInfo(batchSession, "opened")
      handle
    } catch {
      case e: Exception =>
        try {
          batchSession.close()
        } catch {
          case t: Throwable =>
            warn(s"Error closing batch session[$handle] for $user client ip: $ipAddress", t)
        }
        MetricsSystem.tracing { ms =>
          ms.incCount(CONN_FAIL)
          ms.incCount(MetricRegistry.name(CONN_FAIL, user))
          ms.incCount(MetricRegistry.name(CONN_FAIL, SessionType.BATCH.toString))
        }
        throw KyuubiSQLException(
          s"Error opening batch session[$handle] for $user client ip $ipAddress," +
            s" due to ${e.getMessage}",
          e)
    }
  }

  def openBatchSession(
      user: String,
      password: String,
      ipAddress: String,
      conf: Map[String, String],
      batchRequest: BatchRequest,
      shouldRunAsync: Boolean = true): SessionHandle = {
    val batchSession = createBatchSession(
      user,
      password,
      ipAddress,
      conf,
      batchRequest.getBatchType,
      Option(batchRequest.getName),
      batchRequest.getResource,
      batchRequest.getClassName,
      batchRequest.getConf.asScala.toMap,
      batchRequest.getArgs.asScala.toSeq,
      None,
      shouldRunAsync)
    openBatchSession(batchSession)
  }

  def initializeBatchState(
      user: String,
      ipAddress: String,
      conf: Map[String, String],
      batchRequest: BatchRequest): String = {
    val realUser = conf.getOrElse(KYUUBI_SESSION_REAL_USER_KEY, user)
    val username = Option(user).filter(_.nonEmpty).getOrElse("anonymous")
    val batchId = conf(KYUUBI_BATCH_ID_KEY)
    val metadata = Metadata(
      identifier = batchId,
      sessionType = SessionType.BATCH,
      realUser = realUser,
      username = username,
      ipAddress = ipAddress,
      state = OperationState.INITIALIZED.toString,
      resource = batchRequest.getResource,
      className = batchRequest.getClassName,
      requestName = batchRequest.getName,
      requestConf = conf,
      requestArgs = batchRequest.getArgs.asScala.toSeq,
      createTime = System.currentTimeMillis(),
      engineType = batchRequest.getBatchType)

    // there is a chance that operation failed w/ duplicated key error
    metadataManager.foreach(_.insertMetadata(metadata, asyncRetryOnError = false))
    batchId
  }

  def getBatchSession(sessionHandle: SessionHandle): Option[KyuubiBatchSession] = {
    getSessionOption(sessionHandle).map(_.asInstanceOf[KyuubiBatchSession])
  }

  def insertMetadata(metadata: Metadata): Unit = {
    metadataManager.foreach(_.insertMetadata(metadata))
  }

  def updateMetadata(metadata: Metadata): Unit = {
    metadataManager.foreach(_.updateMetadata(metadata))
  }

  def getMetadataRequestsRetryRef(identifier: String): Option[MetadataRequestsRetryRef] = {
    metadataManager.flatMap(mm => Option(mm.getMetadataRequestsRetryRef(identifier)))
  }

  def deRegisterMetadataRequestsRetryRef(identifier: String): Unit = {
    metadataManager.foreach(_.deRegisterRequestsRetryRef(identifier))
  }

  def getBatchFromMetadataStore(batchId: String): Option[Batch] = {
    metadataManager.flatMap(mm => mm.getBatch(batchId))
  }

  def getBatchesFromMetadataStore(filter: MetadataFilter, from: Int, size: Int): Seq[Batch] = {
    metadataManager.map(_.getBatches(filter, from, size)).getOrElse(Seq.empty)
  }

  def getBatchMetadata(batchId: String): Option[Metadata] = {
    metadataManager.flatMap(_.getBatchSessionMetadata(batchId))
  }

  @VisibleForTesting
  def cleanupMetadata(identifier: String): Unit = {
    metadataManager.foreach(_.cleanupMetadataById(identifier))
  }

  override def start(): Unit = synchronized {
    MetricsSystem.tracing { ms =>
      ms.registerGauge(CONN_OPEN, getOpenSessionCount, 0)
      ms.registerGauge(EXEC_POOL_ALIVE, getExecPoolSize, 0)
      ms.registerGauge(EXEC_POOL_ACTIVE, getActiveCount, 0)
      ms.registerGauge(EXEC_POOL_WORK_QUEUE_SIZE, getWorkQueueSize, 0)
    }
    super.start()
    startEngineAliveChecker()
  }

  def getBatchSessionsToRecover(kyuubiInstance: String): Seq[KyuubiBatchSession] = {
    Seq(OperationState.PENDING, OperationState.RUNNING).flatMap { stateToRecover =>
      metadataManager.map(_.getBatchesRecoveryMetadata(
        stateToRecover.toString,
        kyuubiInstance,
        0,
        Int.MaxValue).map { metadata =>
        createBatchSession(
          metadata.username,
          "anonymous",
          metadata.ipAddress,
          metadata.requestConf,
          metadata.engineType,
          Option(metadata.requestName),
          metadata.resource,
          metadata.className,
          metadata.requestConf,
          metadata.requestArgs,
          Some(metadata),
          shouldRunAsync = true)
      }).getOrElse(Seq.empty)
    }
  }

  def getPeerInstanceClosedBatchSessions(kyuubiInstance: String): Seq[Metadata] = {
    Seq(OperationState.PENDING, OperationState.RUNNING).flatMap { stateToKill =>
      metadataManager.map(_.getPeerInstanceClosedBatchesMetadata(
        stateToKill.toString,
        kyuubiInstance,
        0,
        Int.MaxValue)).getOrElse(Seq.empty)
    }
  }

  override protected def isServer: Boolean = true

  private def initSessionLimiter(conf: KyuubiConf): Unit = {
    val userLimit = conf.get(SERVER_LIMIT_CONNECTIONS_PER_USER).getOrElse(0)
    val ipAddressLimit = conf.get(SERVER_LIMIT_CONNECTIONS_PER_IPADDRESS).getOrElse(0)
    val userIpAddressLimit = conf.get(SERVER_LIMIT_CONNECTIONS_PER_USER_IPADDRESS).getOrElse(0)
    val userUnlimitedList =
      conf.get(SERVER_LIMIT_CONNECTIONS_USER_UNLIMITED_LIST).filter(_.nonEmpty)
    val userLimitedList = conf.get(SERVER_LIMIT_CONNECTIONS_USER_LIMITED_LIST).filter(_.nonEmpty)
    limiter = applySessionLimiter(
      userLimit,
      ipAddressLimit,
      userIpAddressLimit,
      userUnlimitedList,
      userLimitedList)

    val userBatchLimit = conf.get(SERVER_LIMIT_BATCH_CONNECTIONS_PER_USER).getOrElse(0)
    val ipAddressBatchLimit = conf.get(SERVER_LIMIT_BATCH_CONNECTIONS_PER_IPADDRESS).getOrElse(0)
    val userIpAddressBatchLimit =
      conf.get(SERVER_LIMIT_BATCH_CONNECTIONS_PER_USER_IPADDRESS).getOrElse(0)
    batchLimiter = applySessionLimiter(
      userBatchLimit,
      ipAddressBatchLimit,
      userIpAddressBatchLimit,
      userUnlimitedList,
      userLimitedList)
  }

  private[kyuubi] def getUnlimitedUsers: Set[String] = {
    limiter.orElse(batchLimiter).map(SessionLimiter.getUnlimitedUsers).getOrElse(Set.empty)
  }

  private[kyuubi] def refreshUnlimitedUsers(conf: KyuubiConf): Unit = {
<<<<<<< HEAD
    val unlimitedUsers =
      conf.get(SERVER_LIMIT_CONNECTIONS_USER_UNLIMITED_LIST).filter(_.nonEmpty).toSet
=======
    val unlimitedUsers = conf.get(SERVER_LIMIT_CONNECTIONS_USER_UNLIMITED_LIST)
>>>>>>> 56cbd582
    limiter.foreach(SessionLimiter.resetUnlimitedUsers(_, unlimitedUsers))
    batchLimiter.foreach(SessionLimiter.resetUnlimitedUsers(_, unlimitedUsers))
  }

  private[kyuubi] def getLimitedUsers: Set[String] = {
    limiter.orElse(batchLimiter).map(SessionLimiter.getLimitedUsers).getOrElse(Set.empty)
  }

  private[kyuubi] def refreshLimitedUsers(conf: KyuubiConf): Unit = {
    val limitedUsers = conf.get(SERVER_LIMIT_CONNECTIONS_USER_LIMITED_LIST).filter(_.nonEmpty).toSet
    limiter.foreach(SessionLimiter.resetLimitedUsers(_, limitedUsers))
    batchLimiter.foreach(SessionLimiter.resetLimitedUsers(_, limitedUsers))
  }

  private def applySessionLimiter(
      userLimit: Int,
      ipAddressLimit: Int,
      userIpAddressLimit: Int,
<<<<<<< HEAD
      userUnlimitedList: Seq[String],
      userLimitedList: Seq[String]): Option[SessionLimiter] = {
    Seq(userLimit, ipAddressLimit, userIpAddressLimit).find(_ > 0).map(_ =>
      SessionLimiter(
        userLimit,
        ipAddressLimit,
        userIpAddressLimit,
        userUnlimitedList.toSet,
        userLimitedList.toSet))
=======
      userUnlimitedList: Set[String]): Option[SessionLimiter] = {
    Seq(userLimit, ipAddressLimit, userIpAddressLimit).find(_ > 0).map(_ =>
      SessionLimiter(userLimit, ipAddressLimit, userIpAddressLimit, userUnlimitedList))
>>>>>>> 56cbd582
  }

  private def startEngineAliveChecker(): Unit = {
    val interval = conf.get(KyuubiConf.ENGINE_ALIVE_PROBE_INTERVAL)
    val checkTask: Runnable = () => {
      allSessions().foreach { session =>
        if (!session.asInstanceOf[KyuubiSessionImpl].checkEngineConnectionAlive()) {
          try {
            closeSession(session.handle)
            logger.info(s"The session ${session.handle} has been closed " +
              s"due to engine unresponsiveness (checked by the engine alive checker).")
          } catch {
            case e: KyuubiSQLException =>
              warn(s"Error closing session ${session.handle}", e)
          }
        }
      }
    }
    engineConnectionAliveChecker.scheduleWithFixedDelay(
      checkTask,
      interval,
      interval,
      TimeUnit.MILLISECONDS)
  }

  private def initEngineStartupProcessSemaphore(conf: KyuubiConf): Unit = {
    val engineCreationLimit = conf.get(KyuubiConf.SERVER_LIMIT_ENGINE_CREATION)
    engineCreationLimit.filter(_ > 0).foreach { limit =>
      engineStartupProcessSemaphore = Some(new Semaphore(limit))
    }
  }
}<|MERGE_RESOLUTION|>--- conflicted
+++ resolved
@@ -364,12 +364,8 @@
   }
 
   private[kyuubi] def refreshUnlimitedUsers(conf: KyuubiConf): Unit = {
-<<<<<<< HEAD
     val unlimitedUsers =
-      conf.get(SERVER_LIMIT_CONNECTIONS_USER_UNLIMITED_LIST).filter(_.nonEmpty).toSet
-=======
-    val unlimitedUsers = conf.get(SERVER_LIMIT_CONNECTIONS_USER_UNLIMITED_LIST)
->>>>>>> 56cbd582
+      conf.get(SERVER_LIMIT_CONNECTIONS_USER_UNLIMITED_LIST).filter(_.nonEmpty)
     limiter.foreach(SessionLimiter.resetUnlimitedUsers(_, unlimitedUsers))
     batchLimiter.foreach(SessionLimiter.resetUnlimitedUsers(_, unlimitedUsers))
   }
@@ -388,21 +384,15 @@
       userLimit: Int,
       ipAddressLimit: Int,
       userIpAddressLimit: Int,
-<<<<<<< HEAD
-      userUnlimitedList: Seq[String],
-      userLimitedList: Seq[String]): Option[SessionLimiter] = {
+      userUnlimitedList: Set[String],
+      userLimitedList: Set[String]): Option[SessionLimiter] = {
     Seq(userLimit, ipAddressLimit, userIpAddressLimit).find(_ > 0).map(_ =>
       SessionLimiter(
         userLimit,
         ipAddressLimit,
         userIpAddressLimit,
-        userUnlimitedList.toSet,
-        userLimitedList.toSet))
-=======
-      userUnlimitedList: Set[String]): Option[SessionLimiter] = {
-    Seq(userLimit, ipAddressLimit, userIpAddressLimit).find(_ > 0).map(_ =>
-      SessionLimiter(userLimit, ipAddressLimit, userIpAddressLimit, userUnlimitedList))
->>>>>>> 56cbd582
+        userUnlimitedList,
+        userLimitedList))
   }
 
   private def startEngineAliveChecker(): Unit = {
