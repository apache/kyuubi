/*
 * Licensed to the Apache Software Foundation (ASF) under one or more
 * contributor license agreements.  See the NOTICE file distributed with
 * this work for additional information regarding copyright ownership.
 * The ASF licenses this file to You under the Apache License, Version 2.0
 * (the "License"); you may not use this file except in compliance with
 * the License.  You may obtain a copy of the License at
 *
 *    http://www.apache.org/licenses/LICENSE-2.0
 *
 * Unless required by applicable law or agreed to in writing, software
 * distributed under the License is distributed on an "AS IS" BASIS,
 * WITHOUT WARRANTIES OR CONDITIONS OF ANY KIND, either express or implied.
 * See the License for the specific language governing permissions and
 * limitations under the License.
 */

package org.apache.kyuubi.engine.spark

import java.io.File
import java.nio.file.{Files, Path, Paths, StandardOpenOption}
import java.time.Duration
import java.util.concurrent.{Executors, TimeUnit}

import org.scalatest.time.SpanSugar._

import org.apache.kyuubi.{KerberizedTestHelper, KyuubiSQLException, Utils}
import org.apache.kyuubi.config.KyuubiConf
import org.apache.kyuubi.config.KyuubiConf.ENGINE_LOG_TIMEOUT
import org.apache.kyuubi.config.KyuubiConf.ENGINE_SPARK_MAIN_RESOURCE
import org.apache.kyuubi.ha.HighAvailabilityConf
import org.apache.kyuubi.ha.client.ZooKeeperAuthTypes
import org.apache.kyuubi.service.ServiceUtils

class SparkProcessBuilderSuite extends KerberizedTestHelper {
  private def conf = KyuubiConf().set("kyuubi.on", "off")

  test("spark process builder") {
    val builder = new SparkProcessBuilder("kentyao", conf)
    val commands = builder.toString.split(' ')
    assert(commands(2) === "org.apache.kyuubi.engine.spark.SparkSQLEngine")
    assert(commands.contains("spark.kyuubi.on=off"))
    builder.toString.contains("\\\n\t--class")
    builder.toString.contains("\\\n\t--conf spark.kyuubi.on=off")
    val pb = new ProcessBuilder(commands.head, "--help")
    assert(pb.start().waitFor() === 0)
    assert(Files.exists(Paths.get(commands.last)))

    val process = builder.start
    assert(process.isAlive)
    process.destroyForcibly()
  }

  test("capture error from spark process builder") {
    val processBuilder = new SparkProcessBuilder("kentyao", conf.set("spark.ui.port", "abc"))
    processBuilder.start
    eventually(timeout(90.seconds), interval(500.milliseconds)) {
      val error = processBuilder.getError
      assert(error.getMessage.contains(
        "java.lang.IllegalArgumentException: spark.ui.port should be int, but was abc"))
      assert(error.isInstanceOf[KyuubiSQLException])
    }

    val processBuilder1 = new SparkProcessBuilder("kentyao",
      conf.set("spark.hive.metastore.uris", "thrift://dummy"))

    processBuilder1.start
    eventually(timeout(90.seconds), interval(500.milliseconds)) {
      val error1 = processBuilder1.getError
      assert(
        error1.getMessage.contains("org.apache.hadoop.hive.ql.metadata.HiveException:"))
    }
  }


  test("engine log truncation") {
    val msg = "org.apache.spark.sql.hive."
    val pb = new SparkProcessBuilder("kentyao",
      conf.set("spark.hive.metastore.uris", "thrift://dummy"))
    pb.start
    eventually(timeout(90.seconds), interval(500.milliseconds)) {
      val error1 = pb.getError
      assert(!error1.getMessage.contains("Failed to detect the root cause"))
      assert(error1.getMessage.contains("See more: "))
      assert(error1.getMessage.contains(msg))
    }

    val pb2 = new SparkProcessBuilder("kentyao",
      conf.set("spark.hive.metastore.uris", "thrift://dummy")
        .set(KyuubiConf.ENGINE_ERROR_MAX_SIZE, 200))
    pb2.start
    eventually(timeout(90.seconds), interval(500.milliseconds)) {
      val error1 = pb2.getError
      assert(!error1.getMessage.contains("Failed to detect the root cause"))
      assert(error1.getMessage.contains("See more: "))
      assert(!error1.getMessage.contains(msg), "stack trace shall be truncated")
    }
  }

  test("proxy user or keytab") {
    val b1 = new SparkProcessBuilder("kentyao", conf)
    assert(b1.toString.contains("--proxy-user kentyao"))

    val conf1 = conf.set("spark.kerberos.principal", testPrincipal)
    val b2 = new SparkProcessBuilder("kentyao", conf1)
    assert(b2.toString.contains("--proxy-user kentyao"))

    val conf2 = conf.set("spark.kerberos.keytab", testKeytab)
    val b3 = new SparkProcessBuilder("kentyao", conf2)
    assert(b3.toString.contains("--proxy-user kentyao"))

    tryWithSecurityEnabled {
      val conf3 = conf.set("spark.kerberos.principal", testPrincipal)
        .set("spark.kerberos.keytab", "testKeytab")
      val b4 = new SparkProcessBuilder(Utils.currentUser, conf3)
      assert(b4.toString.contains(s"--proxy-user ${Utils.currentUser}"))

      val conf4 = conf.set("spark.kerberos.principal", testPrincipal)
        .set("spark.kerberos.keytab", testKeytab)
      val b5 = new SparkProcessBuilder("kentyao", conf4)
      assert(b5.toString.contains("--proxy-user kentyao"))

      val b6 = new SparkProcessBuilder(ServiceUtils.getShortName(testPrincipal), conf4)
      assert(!b6.toString.contains("--proxy-user kentyao"))
    }
  }

  test("log capture should release after close") {
    val process = new FakeSparkProcessBuilder(KyuubiConf())
    try {
      assert(process.logCaptureThreadReleased)
      val subProcess = process.start
      assert(!process.logCaptureThreadReleased)
      subProcess.waitFor(3, TimeUnit.SECONDS)
    } finally {
      process.close()
    }
    eventually(timeout(3.seconds), interval(100.milliseconds)) {
      assert(process.logCaptureThreadReleased)
    }
  }

  test(s"sub process log should be overwritten") {
    def atomicTest(): Unit = {
      val pool = Executors.newFixedThreadPool(3)
      val fakeWorkDir = Files.createTempDirectory("fake")
      val dir = fakeWorkDir.toFile
      try {
        assert(dir.list().length == 0)

        val longTimeFile = new File(dir, "kyuubi-spark-sql-engine.log.1")
        longTimeFile.createNewFile()
        longTimeFile.setLastModified(System.currentTimeMillis() - 3600000)

        val shortTimeFile = new File(dir, "kyuubi-spark-sql-engine.log.0")
        shortTimeFile.createNewFile()

        val config = KyuubiConf().set(KyuubiConf.ENGINE_LOG_TIMEOUT, 20000L)
        (1 to 10).foreach { _ =>
          pool.execute(new Runnable {
            override def run(): Unit = {
              val pb = new FakeSparkProcessBuilder(config) {
                override val workingDir: Path = fakeWorkDir
              }
              try {
                val p = pb.start
                p.waitFor()
              } finally {
                pb.close()
              }
            }
          })
        }
        pool.shutdown()
        while (!pool.isTerminated) {
          Thread.sleep(100)
        }
        assert(dir.listFiles().length == 10 + 1)
      } finally {
        dir.listFiles().foreach(_.delete())
        dir.delete()
      }
    }

    // this loop is to promise we have a good test
    (1 to 10).foreach { _ =>
      atomicTest()
    }
  }

  test("overwrite log file should cleanup before write") {
    val fakeWorkDir = Files.createTempDirectory("fake")
    val conf = KyuubiConf()
    conf.set(ENGINE_LOG_TIMEOUT, Duration.ofDays(1).toMillis)
    val builder1 = new FakeSparkProcessBuilder(conf) {
      override val workingDir: Path = fakeWorkDir
    }
    val file1 = builder1.engineLog
    Files.write(file1.toPath, "a".getBytes(), StandardOpenOption.APPEND)
    assert(file1.length() == 1)
    Files.write(file1.toPath, "a".getBytes(), StandardOpenOption.APPEND)
    assert(file1.length() == 2)
    file1.setLastModified(System.currentTimeMillis() - Duration.ofDays(1).toMillis - 1000)

    val builder2 = new FakeSparkProcessBuilder(conf) {
      override val workingDir: Path = fakeWorkDir
    }
    val file2 = builder2.engineLog
    assert(file1.getAbsolutePath == file2.getAbsolutePath)
    Files.write(file2.toPath, "a".getBytes(), StandardOpenOption.APPEND)
    assert(file2.length() == 1)
  }

  test("main resource jar should not check when is not a local file") {
    val workDir = Files.createTempDirectory("resource")
    val jarPath = Paths.get(workDir.toString, "test.jar")
    val hdfsPath = s"hdfs://$jarPath"

    val conf = KyuubiConf()
    conf.set(ENGINE_SPARK_MAIN_RESOURCE, hdfsPath)
    val b1 = new SparkProcessBuilder("test", conf)
    assert(b1.mainResource.get.startsWith("hdfs://"))
    assert(b1.mainResource.get == hdfsPath)

    // user specified jar not exist, get default jar and expect not equals
    conf.set(ENGINE_SPARK_MAIN_RESOURCE, jarPath.toString)
    val b2 = new SparkProcessBuilder("test", conf)
    assert(b2.mainResource.getOrElse("") != jarPath.toString)
  }

<<<<<<< HEAD
  test("zookeeper kerberos authentication") {
    val conf = KyuubiConf()
    conf.set(HighAvailabilityConf.HA_ZK_AUTH_TYPE.key, ZooKeeperAuthTypes.KERBEROS.toString)
    conf.set(HighAvailabilityConf.HA_ZK_AUTH_KEYTAB.key, testKeytab)
    conf.set(HighAvailabilityConf.HA_ZK_AUTH_PRINCIPAL.key, testPrincipal)

    val b1 = new SparkProcessBuilder("test", conf)
    assert(b1.toString.contains(s"--conf spark.files=$testKeytab"))

=======
  test("kill application") {
    val pb1 = new FakeSparkProcessBuilder(conf) {
      override protected def env: Map[String, String] = Map()
    }
    val exit1 = pb1.killApplication("21/09/30 17:12:47 INFO yarn.Client: " +
      "Application report for application_1593587619692_20149 (state: ACCEPTED)")
    assert(exit1.contains("KYUUBI_HOME is not set!"))

    val pb2 = new FakeSparkProcessBuilder(conf) {
      override protected def env: Map[String, String] = Map("KYUUBI_HOME" -> "")
    }
    val exit2 = pb2.killApplication("21/09/30 17:12:47 INFO yarn.Client: " +
      "Application report for application_1593587619692_20149 (state: ACCEPTED)")
    assert(exit2.contains("application_1593587619692_20149")
      && !exit2.contains("KYUUBI_HOME is not set!"))

    val exit3 = pb2.killApplication("unknow")
    assert(exit3.equals(""))
  }

  test("add spark prefix for conf") {
    val conf = KyuubiConf(false)
    conf.set("kyuubi.kent", "yao")
    conf.set("spark.vino", "yang")
    conf.set("kent", "yao")
    conf.set("hadoop.kent", "yao")
    val builder = new SparkProcessBuilder("", conf)
    val commands = builder.toString.split(' ')
    assert(commands.contains("spark.kyuubi.kent=yao"))
    assert(commands.contains("spark.vino=yang"))
    assert(commands.contains("spark.kent=yao"))
    assert(commands.contains("spark.hadoop.hadoop.kent=yao"))
>>>>>>> d0d5fb6d
  }
}

class FakeSparkProcessBuilder(config: KyuubiConf)
  extends SparkProcessBuilder("fake", config) {
  override protected def commands: Array[String] = Array("ls")
}<|MERGE_RESOLUTION|>--- conflicted
+++ resolved
@@ -228,17 +228,6 @@
     assert(b2.mainResource.getOrElse("") != jarPath.toString)
   }
 
-<<<<<<< HEAD
-  test("zookeeper kerberos authentication") {
-    val conf = KyuubiConf()
-    conf.set(HighAvailabilityConf.HA_ZK_AUTH_TYPE.key, ZooKeeperAuthTypes.KERBEROS.toString)
-    conf.set(HighAvailabilityConf.HA_ZK_AUTH_KEYTAB.key, testKeytab)
-    conf.set(HighAvailabilityConf.HA_ZK_AUTH_PRINCIPAL.key, testPrincipal)
-
-    val b1 = new SparkProcessBuilder("test", conf)
-    assert(b1.toString.contains(s"--conf spark.files=$testKeytab"))
-
-=======
   test("kill application") {
     val pb1 = new FakeSparkProcessBuilder(conf) {
       override protected def env: Map[String, String] = Map()
@@ -271,7 +260,17 @@
     assert(commands.contains("spark.vino=yang"))
     assert(commands.contains("spark.kent=yao"))
     assert(commands.contains("spark.hadoop.hadoop.kent=yao"))
->>>>>>> d0d5fb6d
+  }
+
+  test("zookeeper kerberos authentication") {
+    val conf = KyuubiConf()
+    conf.set(HighAvailabilityConf.HA_ZK_AUTH_TYPE.key, ZooKeeperAuthTypes.KERBEROS.toString)
+    conf.set(HighAvailabilityConf.HA_ZK_AUTH_KEYTAB.key, testKeytab)
+    conf.set(HighAvailabilityConf.HA_ZK_AUTH_PRINCIPAL.key, testPrincipal)
+
+    val b1 = new SparkProcessBuilder("test", conf)
+    assert(b1.toString.contains(s"--conf spark.files=$testKeytab"))
+
   }
 }
 
