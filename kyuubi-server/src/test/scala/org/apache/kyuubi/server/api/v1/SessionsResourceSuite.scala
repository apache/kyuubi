--- conflicted
+++ resolved
@@ -22,13 +22,7 @@
 
 import scala.concurrent.duration._
 
-<<<<<<< HEAD
-import org.apache.kyuubi.KyuubiFunSuite
-import org.apache.kyuubi.operation.{OperationHandle, OperationType}
-import org.apache.kyuubi.server.{RestFrontendService, RestFrontendServiceSuite}
-=======
 import org.apache.kyuubi.{KyuubiFunSuite, RestFrontendTestHelper}
->>>>>>> 4ac8b09b
 import org.apache.kyuubi.session.SessionHandle
 
 class SessionsResourceSuite extends KyuubiFunSuite with RestFrontendTestHelper {
@@ -203,40 +197,4 @@
       assert(404 == response.getStatus)
     }
   }
-
-
-  test("test get operations") {
-    val requestObj = SessionOpenRequest(
-      1, "admin", "123456", "localhost", Map("testConfig" -> "testValue"))
-
-    RestFrontendServiceSuite.withKyuubiRestServer {
-      (_, _, _, webTarget) =>
-        var response: Response = webTarget.path("api/v1/sessions")
-          .request(MediaType.APPLICATION_JSON_TYPE)
-          .post(Entity.entity(requestObj, MediaType.APPLICATION_JSON_TYPE))
-
-        val sessionHandle = response.readEntity(classOf[SessionHandle])
-        val serializedSessionHandle = s"${sessionHandle.identifier.publicId}|" +
-          s"${sessionHandle.identifier.secretId}|${sessionHandle.protocol.getValue}"
-
-        val request = OperationRequest("EXECUTE_STATEMENT", List("show databases", true, 3000))
-        response = webTarget.path(s"api/v1/sessions/$serializedSessionHandle/operations")
-          .request().post(Entity.entity(request, MediaType.APPLICATION_JSON_TYPE))
-        assert(200 == response.getStatus)
-        val operationHandle = response.readEntity(classOf[OperationHandle])
-        assert(operationHandle.typ == OperationType.EXECUTE_STATEMENT)
-
-        // Invalid operationType
-        val request1 = OperationRequest("ERROR_TYPE", List("show databases", true, 3000))
-        response = webTarget.path(s"api/v1/sessions/$serializedSessionHandle/operations")
-          .request().post(Entity.entity(request1, MediaType.APPLICATION_JSON_TYPE))
-        assert(404 == response.getStatus)
-
-        // Invalid addition
-        val request2 = OperationRequest("EXECUTE_STATEMENT", List("show databases", "error", 3000))
-        response = webTarget.path(s"api/v1/sessions/$serializedSessionHandle/operations")
-          .request().post(Entity.entity(request2, MediaType.APPLICATION_JSON_TYPE))
-        assert(404 == response.getStatus)
-    }
-  }
 }