<!--
* Licensed to the Apache Software Foundation (ASF) under one
* or more contributor license agreements.  See the NOTICE file
* distributed with this work for additional information
* regarding copyright ownership.  The ASF licenses this file
* to you under the Apache License, Version 2.0 (the
* "License"); you may not use this file except in compliance
* with the License.  You may obtain a copy of the License at
*
*     http://www.apache.org/licenses/LICENSE-2.0
*
* Unless required by applicable law or agreed to in writing, software
* distributed under the License is distributed on an "AS IS" BASIS,
* WITHOUT WARRANTIES OR CONDITIONS OF ANY KIND, either express or implied.
* See the License for the specific language governing permissions and
* limitations under the License.
-->

<template>
  <header>
<<<<<<< HEAD
    <img v-if="!isCollapse" src="@/assets/images/kyuubi-logo.svg" />
    <img v-else class="collapsed-logo" src="@/assets/images/kyuubi.png" />
    <pre v-if="!isCollapse">{{ title }}</pre>
=======
    <img v-if="!isCollapse" src="@/assets/kyuubi-logo.svg" />
    <img v-else class="collapsed-logo" src="@/assets/kyuubi.png" />
    <pre v-if="!isCollapse">{{ version }}</pre>
>>>>>>> fdacd239
  </header>
  <c-menu :is-collapse="isCollapse" :active-path="activePath" :menus="menus" />
</template>

<script setup lang="ts">
  import { ref, reactive } from 'vue'
  import { useStore } from '@/pinia/layout'
  import { storeToRefs } from 'pinia'
  import { useRoute } from 'vue-router'
  import { MENUS } from './types'
  import cMenu from '@/components/menu/index.vue'

  const menus = reactive(MENUS)
  const store = useStore()
  const { isCollapse } = storeToRefs(store)
  const router = useRoute()
  const activePath = ref(router.path)
  const version = import.meta.env.VITE_APP_VERSION
</script>

<style lang="scss" scoped>
  header {
    position: absolute;
    top: 0;
    left: 0;
    height: 64px;
    padding-left: 16px;
    line-height: 64px;
    img {
      display: inline-block;
      width: 140px;
      height: 50px;
      top: -10px;
      position: relative;
      vertical-align: middle;
    }
    pre {
      font-size: 10px;
      display: inline-block;
      width: 100px;
      margin-top: 20px;
      text-align: center;
      font-family: 'Myriad Pro', 'Helvetica Neue', Arial, Helvetica, sans-serif;
      color: rgba(255, 255, 255, 0.87);
    }
    .collapsed-logo {
      width: 40px;
      height: 40px;
      margin-top: 30px;
    }
  }
  .el-menu {
    margin-top: 64px;
  }
</style><|MERGE_RESOLUTION|>--- conflicted
+++ resolved
@@ -18,15 +18,9 @@
 
 <template>
   <header>
-<<<<<<< HEAD
     <img v-if="!isCollapse" src="@/assets/images/kyuubi-logo.svg" />
     <img v-else class="collapsed-logo" src="@/assets/images/kyuubi.png" />
     <pre v-if="!isCollapse">{{ title }}</pre>
-=======
-    <img v-if="!isCollapse" src="@/assets/kyuubi-logo.svg" />
-    <img v-else class="collapsed-logo" src="@/assets/kyuubi.png" />
-    <pre v-if="!isCollapse">{{ version }}</pre>
->>>>>>> fdacd239
   </header>
   <c-menu :is-collapse="isCollapse" :active-path="activePath" :menus="menus" />
 </template>
