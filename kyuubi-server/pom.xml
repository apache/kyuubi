--- conflicted
+++ resolved
@@ -511,15 +511,15 @@
         </dependency>
 
         <dependency>
-<<<<<<< HEAD
             <groupId>com.vladsch.flexmark</groupId>
             <artifactId>flexmark-all</artifactId>
             <scope>test</scope>
-=======
+        </dependency>
+
+        <dependency>
             <groupId>com.github.oshi</groupId>
             <artifactId>oshi-core</artifactId>
             <version>6.3.2</version>
->>>>>>> 501b3b12
         </dependency>
     </dependencies>
 
