name: Kyuubi Nightly

on:
  schedule:
    - cron: 0 4 * * *

jobs:
  build:
    name: Build
    runs-on: ubuntu-20.04
    strategy:
      matrix:
        profiles:
          - '-Pspark-master -pl externals/kyuubi-spark-sql-engine -am'
    env:
      SPARK_LOCAL_IP: localhost
    steps:
<<<<<<< HEAD
      - uses: actions/checkout@v2
      - name: Tune Runner VM
        uses: ./.github/actions/tune-runner-vm
=======
      - uses: actions/checkout@v2.3.5
>>>>>>> 88463772
      - name: Setup JDK 8
        uses: actions/setup-java@v2
        with:
          distribution: zulu
          java-version: 8
      - uses: actions/cache@v2
        with:
          path: ~/.m2/repository/com
          key: ${{ runner.os }}-maven-com-${{ hashFiles('**/pom.xml') }}
          restore-keys: |
            ${{ runner.os }}-maven-com-
      - uses: actions/cache@v2
        with:
          path: ~/.m2/repository/org
          key: ${{ runner.os }}-maven-org-${{ hashFiles('**/pom.xml') }}
          restore-keys: |
            ${{ runner.os }}-maven-org-
      - uses: actions/cache@v2
        with:
          path: ~/.m2/repository/net
          key: ${{ runner.os }}-maven-net-${{ hashFiles('**/pom.xml') }}
          restore-keys: |
            ${{ runner.os }}-maven-net-
      - uses: actions/cache@v2
        with:
          path: ~/.m2/repository/io
          key: ${{ runner.os }}-maven-io-${{ hashFiles('**/pom.xml') }}
          restore-keys: |
            ${{ runner.os }}-maven-io-
      - name: Build with Maven
        run: ./build/mvn clean install ${{ matrix.profiles }} -Dmaven.javadoc.skip=true -V
      - name: Upload test logs
        if: failure()
        uses: actions/upload-artifact@v2
        with:
          name: unit-tests-log
          path: |
            **/target/unit-tests.log
            **/kyuubi-flink-sql-engine.log*
            **/kyuubi-spark-sql-engine.log*<|MERGE_RESOLUTION|>--- conflicted
+++ resolved
@@ -15,13 +15,9 @@
     env:
       SPARK_LOCAL_IP: localhost
     steps:
-<<<<<<< HEAD
-      - uses: actions/checkout@v2
+      - uses: actions/checkout@v2.3.5
       - name: Tune Runner VM
         uses: ./.github/actions/tune-runner-vm
-=======
-      - uses: actions/checkout@v2.3.5
->>>>>>> 88463772
       - name: Setup JDK 8
         uses: actions/setup-java@v2
         with:
