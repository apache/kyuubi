--- conflicted
+++ resolved
@@ -127,56 +127,8 @@
             **/kyuubi-spark-sql-engine.log*
             **/kyuubi-spark-batch-submit.log*
 
-<<<<<<< HEAD
   scala213:
     name: Scala Compilation Test
-=======
-  authz:
-    name: Kyuubi-AuthZ and Spark Test
-    runs-on: ubuntu-22.04
-    strategy:
-      fail-fast: false
-      matrix:
-        java:
-          - 8
-          - 11
-        spark:
-          - '3.0.3'
-        comment: ["normal"]
-    env:
-      SPARK_LOCAL_IP: localhost
-    steps:
-      - uses: actions/checkout@v3
-      - name: Tune Runner VM
-        uses: ./.github/actions/tune-runner-vm
-      - name: Setup JDK ${{ matrix.java }}
-        uses: actions/setup-java@v3
-        with:
-          distribution: temurin
-          java-version: ${{ matrix.java }}
-          cache: 'maven'
-          check-latest: false
-      - name: Setup Maven
-        uses: ./.github/actions/setup-maven
-      - name: Cache Engine Archives
-        uses: ./.github/actions/cache-engine-archives
-      - name: Build and test Kyuubi AuthZ with supported Spark versions
-        run: |
-          TEST_MODULES="extensions/spark/kyuubi-spark-authz"
-          ./build/mvn clean test ${MVN_OPT} -pl ${TEST_MODULES} -am \
-          -Dspark.version=${{ matrix.spark }}
-      - name: Upload test logs
-        if: failure()
-        uses: actions/upload-artifact@v3
-        with:
-          name: unit-tests-log-java-${{ matrix.java }}-spark-${{ matrix.spark }}-${{ matrix.comment }}
-          path: |
-            **/target/unit-tests.log
-            **/kyuubi-spark-sql-engine.log*
-
-  scala-test:
-    name: Scala Test
->>>>>>> e33df9ce
     runs-on: ubuntu-22.04
     strategy:
       fail-fast: false
