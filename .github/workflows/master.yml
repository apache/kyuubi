--- conflicted
+++ resolved
@@ -78,7 +78,7 @@
             ${{ runner.os }}-maven-io-
       - name: Build with Maven
         run: >-
-          ./build/mvn clean install -Dmaven.javadoc.skip=true -Drat.skip=true -Dscalastyle.skip=true -Dspotless.check.skip -Dorg.slf4j.simpleLogger.defaultLogLevel=warn -V
+          ./build/mvn clean install -Dmaven.javadoc.skip=true -Drat.skip=true -Dscalastyle.skip=true -Dspotless.check.skip -V
           -Pspark-${{ matrix.spark }} -Pspark-hadoop-${{ matrix.spark-hadoop }} ${{ matrix.profiles }}
       - name: Code coverage
         if: ${{ matrix.codecov == 'true' }}
@@ -136,7 +136,7 @@
             ${{ runner.os }}-maven-io-
       - name: Run TPC-DS Tests
         run: >-
-          ./build/mvn clean install -Dmaven.javadoc.skip=true -Drat.skip=true -Dscalastyle.skip=true -Dspotless.check.skip -Dorg.slf4j.simpleLogger.defaultLogLevel=warn -V
+          ./build/mvn clean install -Dmaven.javadoc.skip=true -Drat.skip=true -Dscalastyle.skip=true -Dspotless.check.skip -V
           -pl kyuubi-server -am
           -Pspark-3.1
           -Dmaven.plugin.scalatest.exclude.tags=''
@@ -177,15 +177,9 @@
         run: kubectl get pods
       - name: integration tests
         run: >-
-<<<<<<< HEAD
-          ./build/mvn clean install -Dmaven.javadoc.skip=true -Drat.skip=true -Dscalastyle.skip=true -Dspotless.check.skip -Dorg.slf4j.simpleLogger.defaultLogLevel=warn -V
-          -pl kubernetes/integration-tests -am
-          -Pkubernetes
-=======
           ./build/mvn clean install -Dmaven.javadoc.skip=true -Drat.skip=true -Dscalastyle.skip=true -Dspotless.check.skip -V
           -pl integration-tests/kyuubi-kubernetes-deployment-it -am
           -Pkubernetes-deployment-it
->>>>>>> e032a621
           -Dtest=none -DwildcardSuites=org.apache.kyuubi.kubernetes.test
       - name: Upload test logs
         if: failure()
