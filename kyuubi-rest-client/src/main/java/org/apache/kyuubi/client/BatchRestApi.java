/*
 * Licensed to the Apache Software Foundation (ASF) under one or more
 * contributor license agreements.  See the NOTICE file distributed with
 * this work for additional information regarding copyright ownership.
 * The ASF licenses this file to You under the Apache License, Version 2.0
 * (the "License"); you may not use this file except in compliance with
 * the License.  You may obtain a copy of the License at
 *
 *    http://www.apache.org/licenses/LICENSE-2.0
 *
 * Unless required by applicable law or agreed to in writing, software
 * distributed under the License is distributed on an "AS IS" BASIS,
 * WITHOUT WARRANTIES OR CONDITIONS OF ANY KIND, either express or implied.
 * See the License for the specific language governing permissions and
 * limitations under the License.
 */

package org.apache.kyuubi.client;

import java.util.HashMap;
import java.util.Map;
import org.apache.kyuubi.client.api.v1.dto.Batch;
import org.apache.kyuubi.client.api.v1.dto.BatchRequest;
import org.apache.kyuubi.client.api.v1.dto.GetBatchesResponse;
import org.apache.kyuubi.client.api.v1.dto.OperationLog;
import org.apache.kyuubi.client.util.JsonUtil;

public class BatchRestApi {

  private KyuubiRestClient client;

  private static final String API_BASE_PATH = "batches";

  private BatchRestApi() {}

  public BatchRestApi(KyuubiRestClient client) {
    this.client = client;
  }

  public Batch createBatch(BatchRequest request) {
    String requestBody = JsonUtil.toJson(request);
    return this.getClient().post(API_BASE_PATH, requestBody, Batch.class, client.getAuthHeader());
  }

  public Batch getBatchById(String batchId) {
    String path = String.format("%s/%s", API_BASE_PATH, batchId);
    return this.getClient().get(path, null, Batch.class, client.getAuthHeader());
  }

  public GetBatchesResponse listBatches(String batchType, int from, int size) {
    Map<String, Object> params = new HashMap<>();
    params.put("batchType", batchType);
    params.put("from", from);
    params.put("size", size);
    return this.getClient()
        .get(API_BASE_PATH, params, GetBatchesResponse.class, client.getAuthHeader());
  }

  public OperationLog getBatchLocalLog(String batchId, int from, int size) {
    Map<String, Object> params = new HashMap<>();
    params.put("batchId", batchId);
    params.put("from", from);
    params.put("size", size);

    String path = String.format("%s/%s/localLog", API_BASE_PATH, batchId);
    return this.getClient().get(path, params, OperationLog.class, client.getAuthHeader());
  }

<<<<<<< HEAD
  public void deleteBatch(String batchId, String hs2ProxyUser) throws KyuubiRestException {
=======
  public void deleteBatch(String batchId, boolean killApp, String hs2ProxyUser) {
>>>>>>> 9ed652e9
    Map<String, Object> params = new HashMap<>();
    params.put("hive.server2.proxy.user", hs2ProxyUser);

    String path = String.format("%s/%s", API_BASE_PATH, batchId);
    this.getClient().delete(path, params, client.getAuthHeader());
  }

  private RestClient getClient() {
    return this.client.getHttpClient();
  }
}<|MERGE_RESOLUTION|>--- conflicted
+++ resolved
@@ -66,11 +66,7 @@
     return this.getClient().get(path, params, OperationLog.class, client.getAuthHeader());
   }
 
-<<<<<<< HEAD
-  public void deleteBatch(String batchId, String hs2ProxyUser) throws KyuubiRestException {
-=======
-  public void deleteBatch(String batchId, boolean killApp, String hs2ProxyUser) {
->>>>>>> 9ed652e9
+  public void deleteBatch(String batchId, String hs2ProxyUser) {
     Map<String, Object> params = new HashMap<>();
     params.put("hive.server2.proxy.user", hs2ProxyUser);
 
