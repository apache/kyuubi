<?xml version="1.0" encoding="UTF-8"?>
<!--
  ~ Licensed to the Apache Software Foundation (ASF) under one or more
  ~ contributor license agreements.  See the NOTICE file distributed with
  ~ this work for additional information regarding copyright ownership.
  ~ The ASF licenses this file to You under the Apache License, Version 2.0
  ~ (the "License"); you may not use this file except in compliance with
  ~ the License.  You may obtain a copy of the License at
  ~
  ~    http://www.apache.org/licenses/LICENSE-2.0
  ~
  ~ Unless required by applicable law or agreed to in writing, software
  ~ distributed under the License is distributed on an "AS IS" BASIS,
  ~ WITHOUT WARRANTIES OR CONDITIONS OF ANY KIND, either express or implied.
  ~ See the License for the specific language governing permissions and
  ~ limitations under the License.
  -->

<project xmlns="http://maven.apache.org/POM/4.0.0"
         xmlns:xsi="http://www.w3.org/2001/XMLSchema-instance"
         xsi:schemaLocation="http://maven.apache.org/POM/4.0.0 http://maven.apache.org/xsd/maven-4.0.0.xsd">
    <modelVersion>4.0.0</modelVersion>

    <parent>
        <artifactId>kyuubi</artifactId>
        <groupId>org.apache.kyuubi</groupId>
        <version>1.3.0-SNAPSHOT</version>
        <relativePath>../pom.xml</relativePath>
    </parent>

    <artifactId>kyuubi-assembly</artifactId>
    <packaging>pom</packaging>
    <name>Kyuubi Project Assembly</name>

    <dependencies>
        <dependency>
            <groupId>org.apache.kyuubi</groupId>
            <artifactId>kyuubi-common</artifactId>
            <version>${project.version}</version>
        </dependency>

        <dependency>
            <groupId>org.apache.kyuubi</groupId>
            <artifactId>kyuubi-ha</artifactId>
            <version>${project.version}</version>
        </dependency>

        <dependency>
            <groupId>org.apache.kyuubi</groupId>
            <artifactId>kyuubi-metrics</artifactId>
            <version>${project.version}</version>
        </dependency>

        <dependency>
            <groupId>org.apache.kyuubi</groupId>
            <artifactId>kyuubi-main</artifactId>
            <version>${project.version}</version>
        </dependency>

        <dependency>
            <groupId>org.apache.kyuubi</groupId>
            <artifactId>kyuubi-ctl</artifactId>
            <version>${project.version}</version>
        </dependency>

        <dependency>
            <groupId>org.apache.hadoop</groupId>
            <artifactId>hadoop-client-api</artifactId>
        </dependency>

        <dependency>
            <groupId>org.apache.hadoop</groupId>
            <artifactId>hadoop-client-runtime</artifactId>
        </dependency>

        <dependency>
            <groupId>org.apache.curator</groupId>
            <artifactId>curator-framework</artifactId>
        </dependency>

        <dependency>
            <groupId>org.apache.curator</groupId>
            <artifactId>curator-client</artifactId>
        </dependency>

        <dependency>
            <groupId>org.apache.curator</groupId>
            <artifactId>curator-recipes</artifactId>
        </dependency>

        <!-- for EmbeddedZkServer -->
        <dependency>
            <groupId>org.apache.curator</groupId>
            <artifactId>curator-test</artifactId>
        </dependency>

        <!-- default package with log4j -->
        <dependency>
            <groupId>org.slf4j</groupId>
            <artifactId>slf4j-log4j12</artifactId>
        </dependency>
    </dependencies>
<<<<<<< Updated upstream

<<<<<<< HEAD
</project>
=======
</project>
>>>>>>> Stashed changes
=======
    <profiles>
        <profile>
            <id>kyuubi-extension-spark_3.1</id>
            <dependencies>
                <dependency>
                    <groupId>org.apache.kyuubi</groupId>
                    <artifactId>kyuubi-extension-spark_3.1</artifactId>
                    <version>${project.version}</version>
                </dependency>
            </dependencies>
        </profile>
    </profiles>
</project>
>>>>>>> 43f40dcb
<|MERGE_RESOLUTION|>--- conflicted
+++ resolved
@@ -100,25 +100,5 @@
             <artifactId>slf4j-log4j12</artifactId>
         </dependency>
     </dependencies>
-<<<<<<< Updated upstream
 
-<<<<<<< HEAD
-</project>
-=======
-</project>
->>>>>>> Stashed changes
-=======
-    <profiles>
-        <profile>
-            <id>kyuubi-extension-spark_3.1</id>
-            <dependencies>
-                <dependency>
-                    <groupId>org.apache.kyuubi</groupId>
-                    <artifactId>kyuubi-extension-spark_3.1</artifactId>
-                    <version>${project.version}</version>
-                </dependency>
-            </dependencies>
-        </profile>
-    </profiles>
-</project>
->>>>>>> 43f40dcb
+</project>