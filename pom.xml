<?xml version="1.0" encoding="UTF-8"?>
<!--
  ~ Licensed to the Apache Software Foundation (ASF) under one or more
  ~ contributor license agreements.  See the NOTICE file distributed with
  ~ this work for additional information regarding copyright ownership.
  ~ The ASF licenses this file to You under the Apache License, Version 2.0
  ~ (the "License"); you may not use this file except in compliance with
  ~ the License.  You may obtain a copy of the License at
  ~
  ~    http://www.apache.org/licenses/LICENSE-2.0
  ~
  ~ Unless required by applicable law or agreed to in writing, software
  ~ distributed under the License is distributed on an "AS IS" BASIS,
  ~ WITHOUT WARRANTIES OR CONDITIONS OF ANY KIND, either express or implied.
  ~ See the License for the specific language governing permissions and
  ~ limitations under the License.
  -->
<project xmlns="http://maven.apache.org/POM/4.0.0" xmlns:xsi="http://www.w3.org/2001/XMLSchema-instance"
         xsi:schemaLocation="http://maven.apache.org/POM/4.0.0 http://maven.apache.org/xsd/maven-4.0.0.xsd">
    <modelVersion>4.0.0</modelVersion>

    <parent>
        <groupId>org.apache</groupId>
        <artifactId>apache</artifactId>
        <version>30</version>
    </parent>

    <groupId>org.apache.kyuubi</groupId>
    <artifactId>kyuubi-parent</artifactId>
    <version>1.9.0-SNAPSHOT</version>
    <packaging>pom</packaging>

    <name>Kyuubi Project Parent</name>
    <url>https://kyuubi.apache.org/</url>

    <licenses>
        <license>
            <name>The Apache Software License, Version 2.0</name>
            <url>https://www.apache.org/licenses/LICENSE-2.0.txt</url>
            <distribution>manual</distribution>
        </license>
    </licenses>

    <mailingLists>
        <mailingList>
            <name>Dev Mailing List</name>
            <subscribe>dev-subscribe@kyuubi.apache.org</subscribe>
            <unsubscribe>dev-unsubscribe@kyuubi.apache.org</unsubscribe>
            <post>dev@kyuubi.apache.org</post>
            <archive>https://mail-archives.apache.org/mod_mbox/kyuubi-dev</archive>
        </mailingList>
    </mailingLists>

    <modules>
        <module>dev/kyuubi-codecov</module>
        <module>extensions/server/kyuubi-server-plugin</module>
        <module>extensions/spark/kyuubi-extension-spark-jdbc-dialect</module>
        <module>extensions/spark/kyuubi-spark-authz</module>
        <module>extensions/spark/kyuubi-spark-connector-common</module>
        <module>extensions/spark/kyuubi-spark-connector-tpcds</module>
        <module>extensions/spark/kyuubi-spark-connector-tpch</module>
        <module>extensions/spark/kyuubi-spark-lineage</module>
        <module>externals/kyuubi-chat-engine</module>
        <module>externals/kyuubi-download</module>
        <module>externals/kyuubi-flink-sql-engine</module>
        <module>externals/kyuubi-hive-sql-engine</module>
        <module>externals/kyuubi-jdbc-engine</module>
        <module>externals/kyuubi-spark-sql-engine</module>
        <module>externals/kyuubi-trino-engine</module>
        <module>integration-tests</module>
        <module>kyuubi-assembly</module>
        <module>kyuubi-common</module>
        <module>kyuubi-ctl</module>
        <module>kyuubi-events</module>
        <module>kyuubi-ha</module>
        <module>kyuubi-hive-beeline</module>
        <module>kyuubi-hive-jdbc</module>
        <module>kyuubi-hive-jdbc-shaded</module>
        <module>kyuubi-metrics</module>
        <module>kyuubi-rest-client</module>
        <module>kyuubi-server</module>
        <module>kyuubi-util</module>
        <module>kyuubi-util-scala</module>
        <module>kyuubi-zookeeper</module>
    </modules>

    <scm>
        <connection>scm:git:git@github.com:apache/kyuubi.git</connection>
        <developerConnection>scm:git:https://gitbox.apache.org/repos/asf/kyuubi.git</developerConnection>
        <tag>HEAD</tag>
        <url>scm:git:git@github.com:apache/kyuubi.git</url>
    </scm>

    <issueManagement>
        <system>GitHub Issues</system>
        <url>https://github.com/apache/kyuubi/issues</url>
    </issueManagement>

    <distributionManagement>
        <repository>
            <id>${distMgmtReleaseId}</id>
            <name>${distMgmtReleaseName}</name>
            <url>${distMgmtReleaseUrl}</url>
        </repository>
        <snapshotRepository>
            <id>${distMgmtSnapshotsId}</id>
            <name>${distMgmtSnapshotsName}</name>
            <url>${distMgmtSnapshotsUrl}</url>
        </snapshotRepository>
    </distributionManagement>

    <properties>
        <java.version>1.8</java.version>
        <maven.version>3.8.8</maven.version>
        <maven.compiler.source>${java.version}</maven.compiler.source>
        <maven.compiler.target>${java.version}</maven.compiler.target>
        <scala.version>2.12.18</scala.version>
        <scala.binary.version>2.12</scala.binary.version>
        <scala-collection-compat.version>2.8.1</scala-collection-compat.version>

        <arrow.version>12.0.0</arrow.version>
        <!-- Please don't upgrade the version to 4.10+, it depends on JDK 11 -->
        <antlr4.version>4.9.3</antlr4.version>
        <antlr.st4.version>4.3.4</antlr.st4.version>
        <apache.archive.dist>https://archive.apache.org/dist</apache.archive.dist>
        <atlas.version>2.3.0</atlas.version>
        <bouncycastle.version>1.67</bouncycastle.version>
        <codahale.metrics.version>4.2.8</codahale.metrics.version>
        <commons-cli.version>1.5.0</commons-cli.version>
        <commons-codec.version>1.15</commons-codec.version>
        <commons-collections.version>3.2.2</commons-collections.version>
        <commons-io.version>2.11.0</commons-io.version>
        <commons-lang.version>2.6</commons-lang.version>
        <commons-lang3.version>3.13.0</commons-lang3.version>
        <etcd.version>0.7.3</etcd.version>
        <delta.version>2.4.0</delta.version>
        <failsafe.verion>2.4.4</failsafe.verion>
        <fb303.version>0.9.3</fb303.version>
        <flexmark.version>0.62.2</flexmark.version>
        <flink.version>1.17.1</flink.version>
        <flink.archive.name>flink-${flink.version}-bin-scala_2.12.tgz</flink.archive.name>
        <flink.archive.mirror>${apache.archive.dist}/flink/flink-${flink.version}</flink.archive.mirror>
        <flink.archive.download.skip>false</flink.archive.download.skip>
        <google.jsr305.version>3.0.2</google.jsr305.version>
        <grpc.version>1.53.0</grpc.version>
        <guava.version>32.0.1-jre</guava.version>
        <guava.failureaccess.version>1.0.1</guava.failureaccess.version>
        <hadoop.version>3.3.6</hadoop.version>
        <hikaricp.version>4.0.3</hikaricp.version>
        <derby.version>10.14.2.0</derby.version>
        <fliptables.verion>1.0.2</fliptables.verion>
        <hive.engine.hive.version>3.1.3</hive.engine.hive.version>
        <hive.version>3.1.3</hive.version>
        <hive.service.rpc.version>3.1.3</hive.service.rpc.version>
        <hive.storage-api.version>2.7.0</hive.storage-api.version>
        <hive.archive.name>apache-hive-${hive.engine.hive.version}-bin.tar.gz</hive.archive.name>
        <hive.archive.mirror>${apache.archive.dist}/hive/hive-${hive.engine.hive.version}</hive.archive.mirror>
        <hive.archive.download.skip>false</hive.archive.download.skip>
        <httpclient.version>4.5.14</httpclient.version>
        <httpcore.version>4.4.16</httpcore.version>
<<<<<<< HEAD
        <hudi.version>0.14.0</hudi.version>
        <iceberg.version>1.3.1</iceberg.version>
=======
        <iceberg.version>1.4.0</iceberg.version>
>>>>>>> e33df9ce
        <jackson.version>2.15.0</jackson.version>
        <jakarta.servlet-api.version>4.0.4</jakarta.servlet-api.version>
        <jakarta.xml-bind.version>2.3.2</jakarta.xml-bind.version>
        <jakarta.activation.version>1.2.2</jakarta.activation.version>
        <jersey.version>2.39.1</jersey.version>
        <jetty.version>9.4.52.v20230823</jetty.version>
        <jline.version>0.9.94</jline.version>
        <junit.version>4.13.2</junit.version>
        <kafka.version>3.4.0</kafka.version>
        <kubernetes-client.version>6.8.1</kubernetes-client.version>
        <kyuubi-shaded-zookeeper.artifacts>kyuubi-shaded-zookeeper-34</kyuubi-shaded-zookeeper.artifacts>
        <kyuubi-shaded-zookeeper.version>0.1.0</kyuubi-shaded-zookeeper.version>
        <ldapsdk.version>6.0.5</ldapsdk.version>
        <log4j.version>2.20.0</log4j.version>
        <mysql.jdbc.version>8.0.32</mysql.jdbc.version>
        <mockito.version>4.11.0</mockito.version>
        <!--
          Do NOT upgrade Netty 4.1.94.Final or above, because
          https://github.com/netty/netty/pull/13408 breaks the Arrow
          -->
        <netty.version>4.1.93.Final</netty.version>
        <openai.java.version>0.12.0</openai.java.version>
        <parquet.version>1.10.1</parquet.version>
        <phoenix.version>6.0.0</phoenix.version>
        <prometheus.version>0.16.0</prometheus.version>
        <protobuf.version>3.21.7</protobuf.version>
        <py4j.version>0.10.7</py4j.version>
        <ranger.version>2.4.0</ranger.version>
        <scalatest.version>3.2.16</scalatest.version>
        <scalatestplus.version>3.2.16.0</scalatestplus.version>
        <scopt.version>4.1.0</scopt.version>
        <slf4j.version>1.7.36</slf4j.version>
        <snakeyaml.version>2.2</snakeyaml.version>
        <!--
          DO NOT forget to change the following properties when change the minor version of Spark:
          `delta.version`, `maven.plugin.scalatest.exclude.tags`
          -->
        <spark.version>3.4.1</spark.version>
        <spark.binary.version>3.4</spark.binary.version>
        <spark.archive.scala.suffix></spark.archive.scala.suffix>
        <spark.archive.name>spark-${spark.version}-bin-hadoop3${spark.archive.scala.suffix}.tgz</spark.archive.name>
        <spark.archive.mirror>${apache.archive.dist}/spark/spark-${spark.version}</spark.archive.mirror>
        <spark.archive.download.skip>false</spark.archive.download.skip>
        <sqlite.version>3.42.0.0</sqlite.version>
        <swagger.version>2.2.1</swagger.version>
        <swagger-ui.version>4.9.1</swagger-ui.version>
        <testcontainers-scala.version>0.41.0</testcontainers-scala.version>
        <!-- https://github.com/ThreeTen/threeten-extra/issues/226 -->
        <threeten.version>1.7.0</threeten.version>
        <thrift.version>0.9.3</thrift.version>
        <trino.client.version>363</trino.client.version>
        <trino.tpcds.version>1.4</trino.tpcds.version>
        <trino.tpch.version>1.1</trino.tpch.version>

        <!-- webui -->
        <webui.skip>true</webui.skip>
        <node.version>v18.16.0</node.version>
        <pnpm.version>v8.6.1</pnpm.version>

        <!-- apply to kyuubi-hive-jdbc/kyuubi-hive-beeline module -->
        <hive.client.jline.version>2.12</hive.client.jline.version>
        <hive.client.supercsv.version>2.2.0</hive.client.supercsv.version>

        <hive.jdbc.artifact>kyuubi-hive-jdbc</hive.jdbc.artifact>

        <project.build.sourceEncoding>UTF-8</project.build.sourceEncoding>
        <jars.target.dir>${project.build.directory}/scala-${scala.binary.version}/jars</jars.target.dir>

        <maven.plugin.build.helper.version>3.3.0</maven.plugin.build.helper.version>
        <maven.plugin.download.version>1.6.8</maven.plugin.download.version>
        <maven.plugin.download.cache.path></maven.plugin.download.cache.path>
        <maven.plugin.enforcer.mojo.rules.version>1.6.1</maven.plugin.enforcer.mojo.rules.version>
        <maven.plugin.frontend.version>1.12.1</maven.plugin.frontend.version>
        <maven.plugin.scala.version>4.8.0</maven.plugin.scala.version>
        <maven.plugin.scalatest.version>2.2.0</maven.plugin.scalatest.version>
        <maven.plugin.scalatest.exclude.tags>org.scalatest.tags.Slow,org.apache.kyuubi.tags.IcebergTest,org.apache.kyuubi.tags.DeltaTest,org.apache.kyuubi.tags.HoodieTest</maven.plugin.scalatest.exclude.tags>
        <maven.plugin.scalatest.include.tags></maven.plugin.scalatest.include.tags>
        <maven.plugin.scalatest.debug.enabled>false</maven.plugin.scalatest.debug.enabled>
        <maven.plugin.spotless.version>2.30.0</maven.plugin.spotless.version>
        <maven.plugin.jacoco.version>0.8.7</maven.plugin.jacoco.version>
        <maven.plugin.scalastyle.version>1.0.0</maven.plugin.scalastyle.version>
        <maven.plugin.shade.version>3.4.1</maven.plugin.shade.version>
        <maven.plugin.silencer.version>1.7.13</maven.plugin.silencer.version>
        <!-- MSOURCES-121 breaks creating source artifacts for shaded modules,
             we should skip upgrading until MSOURCES-141 gets fixed. -->
        <maven.plugin.source.version>3.2.1</maven.plugin.source.version>

        <maven.scaladoc.skip>false</maven.scaladoc.skip>
        <maven.scalastyle.skip>false</maven.scalastyle.skip>
        <!-- Needed for consistent times -->
        <maven.build.timestamp.format>yyyy-MM-dd HH:mm:ss z</maven.build.timestamp.format>

        <!-- Package to use when relocating shaded classes. -->
        <kyuubi.shade.packageName>org.apache.kyuubi.shade</kyuubi.shade.packageName>

        <!-- Needed for Spotless style check-->
        <spotless.java.googlejavaformat.version>1.7</spotless.java.googlejavaformat.version>
        <spotless.python.includes></spotless.python.includes>
        <spotless.python.black.version>22.3.0</spotless.python.black.version>
        <!-- Please also update .scalafmt.conf when you change it here -->
        <spotless.scala.scalafmt.version>3.7.5</spotless.scala.scalafmt.version>

        <distMgmtReleaseId>apache.releases.https</distMgmtReleaseId>
        <distMgmtReleaseName>Apache Release Distribution Repository</distMgmtReleaseName>
        <distMgmtReleaseUrl>https://repository.apache.org/service/local/staging/deploy/maven2</distMgmtReleaseUrl>
        <distMgmtSnapshotsId>apache.snapshots.https</distMgmtSnapshotsId>
        <distMgmtSnapshotsName>Apache Development Snapshot Repository</distMgmtSnapshotsName>
        <distMgmtSnapshotsUrl>https://repository.apache.org/content/repositories/snapshots</distMgmtSnapshotsUrl>

        <extraJavaTestArgs>-XX:+IgnoreUnrecognizedVMOptions
            --add-opens=java.base/java.lang=ALL-UNNAMED
            --add-opens=java.base/java.lang.invoke=ALL-UNNAMED
            --add-opens=java.base/java.lang.reflect=ALL-UNNAMED
            --add-opens=java.base/java.io=ALL-UNNAMED
            --add-opens=java.base/java.net=ALL-UNNAMED
            --add-opens=java.base/java.nio=ALL-UNNAMED
            --add-opens=java.base/java.util=ALL-UNNAMED
            --add-opens=java.base/java.util.concurrent=ALL-UNNAMED
            --add-opens=java.base/java.util.concurrent.atomic=ALL-UNNAMED
            --add-opens=java.base/sun.nio.ch=ALL-UNNAMED
            --add-opens=java.base/sun.nio.cs=ALL-UNNAMED
            --add-opens=java.base/sun.security.action=ALL-UNNAMED
            --add-opens=java.base/sun.security.tools.keytool=ALL-UNNAMED
            --add-opens=java.base/sun.security.x509=ALL-UNNAMED
            --add-opens=java.base/sun.util.calendar=ALL-UNNAMED
            -Djdk.reflect.useDirectMethodHandle=false
            -Dio.netty.tryReflectionSetAccessible=true</extraJavaTestArgs>
        <debugArgLine>-agentlib:jdwp=transport=dt_socket,server=y,suspend=n,address=5005</debugArgLine>
    </properties>

    <dependencyManagement>
        <dependencies>
            <dependency>
                <groupId>org.apache.kyuubi</groupId>
                <artifactId>${kyuubi-shaded-zookeeper.artifacts}</artifactId>
                <version>${kyuubi-shaded-zookeeper.version}</version>
            </dependency>
            <dependency>
                <groupId>org.antlr</groupId>
                <artifactId>antlr4-runtime</artifactId>
                <version>${antlr4.version}</version>
            </dependency>
            <dependency>
                <groupId>org.antlr</groupId>
                <artifactId>ST4</artifactId>
                <version>${antlr.st4.version}</version>
            </dependency>
            <dependency>
                <groupId>org.apache.arrow</groupId>
                <artifactId>arrow-vector</artifactId>
                <version>${arrow.version}</version>
            </dependency>
            <dependency>
                <groupId>org.apache.arrow</groupId>
                <artifactId>arrow-memory-netty</artifactId>
                <version>${arrow.version}</version>
            </dependency>
            <dependency>
                <groupId>org.scala-lang</groupId>
                <artifactId>scala-library</artifactId>
                <version>${scala.version}</version>
            </dependency>

            <dependency>
                <groupId>org.scala-lang</groupId>
                <artifactId>scala-compiler</artifactId>
                <version>${scala.version}</version>
            </dependency>

            <dependency>
                <groupId>org.scala-lang</groupId>
                <artifactId>scala-reflect</artifactId>
                <version>${scala.version}</version>
            </dependency>

            <dependency>
                <groupId>org.scala-lang.modules</groupId>
                <artifactId>scala-collection-compat_${scala.binary.version}</artifactId>
                <version>${scala-collection-compat.version}</version>
            </dependency>

            <dependency>
                <groupId>org.apache.hadoop</groupId>
                <artifactId>hadoop-client-api</artifactId>
                <version>${hadoop.version}</version>
                <exclusions>
                    <exclusion>
                        <groupId>org.xerial.snappy</groupId>
                        <artifactId>snappy-java</artifactId>
                    </exclusion>
                </exclusions>
            </dependency>

            <dependency>
                <groupId>org.apache.hadoop</groupId>
                <artifactId>hadoop-client-runtime</artifactId>
                <version>${hadoop.version}</version>
                <exclusions>
                    <exclusion>
                        <groupId>com.google.code.findbugs</groupId>
                        <artifactId>jsr305</artifactId>
                    </exclusion>
                    <exclusion>
                        <groupId>org.xerial.snappy</groupId>
                        <artifactId>snappy-java</artifactId>
                    </exclusion>
                </exclusions>
            </dependency>

            <dependency>
                <groupId>com.google.guava</groupId>
                <artifactId>guava</artifactId>
                <version>${guava.version}</version>
                <exclusions>
                    <exclusion>
                        <groupId>org.checkerframework</groupId>
                        <artifactId>checker-qual</artifactId>
                    </exclusion>
                    <exclusion>
                        <groupId>com.google.errorprone</groupId>
                        <artifactId>error_prone_annotations</artifactId>
                    </exclusion>
                    <exclusion>
                        <groupId>com.google.j2objc</groupId>
                        <artifactId>j2objc-annotations</artifactId>
                    </exclusion>
                    <exclusion>
                        <groupId>com.google.guava</groupId>
                        <artifactId>listenablefuture</artifactId>
                    </exclusion>
                </exclusions>
            </dependency>

            <dependency>
                <groupId>com.google.guava</groupId>
                <artifactId>failureaccess</artifactId>
                <version>${guava.failureaccess.version}</version>
            </dependency>

            <dependency>
                <groupId>com.google.code.findbugs</groupId>
                <artifactId>jsr305</artifactId>
                <version>${google.jsr305.version}</version>
            </dependency>

            <dependency>
                <groupId>commons-cli</groupId>
                <artifactId>commons-cli</artifactId>
                <version>${commons-cli.version}</version>
            </dependency>

            <dependency>
                <groupId>commons-codec</groupId>
                <artifactId>commons-codec</artifactId>
                <version>${commons-codec.version}</version>
            </dependency>

            <dependency>
                <groupId>commons-collections</groupId>
                <artifactId>commons-collections</artifactId>
                <version>${commons-collections.version}</version>
            </dependency>

            <dependency>
                <groupId>commons-io</groupId>
                <artifactId>commons-io</artifactId>
                <version>${commons-io.version}</version>
            </dependency>

            <dependency>
                <groupId>commons-lang</groupId>
                <artifactId>commons-lang</artifactId>
                <version>${commons-lang.version}</version>
            </dependency>

            <dependency>
                <groupId>org.apache.commons</groupId>
                <artifactId>commons-lang3</artifactId>
                <version>${commons-lang3.version}</version>
            </dependency>

            <dependency>
                <groupId>org.apache.spark</groupId>
                <artifactId>spark-core_${scala.binary.version}</artifactId>
                <version>${spark.version}</version>
                <exclusions>
                    <!-- Use Hadoop Shaded Client to gain more clean transitive dependencies -->
                    <exclusion>
                        <groupId>org.apache.hadoop</groupId>
                        <artifactId>hadoop-client</artifactId>
                    </exclusion>
                    <!--  Use log4j2 -->
                    <exclusion>
                        <groupId>log4j</groupId>
                        <artifactId>log4j</artifactId>
                    </exclusion>
                    <exclusion>
                        <groupId>org.slf4j</groupId>
                        <artifactId>slf4j-log4j12</artifactId>
                    </exclusion>
                    <!-- SPARK-40511 upgrade SLF4J2, which is not compatible w/ SLF4J1 -->
                    <exclusion>
                        <groupId>org.apache.logging.log4j</groupId>
                        <artifactId>log4j-slf4j2-impl</artifactId>
                    </exclusion>
                </exclusions>
            </dependency>

            <dependency>
                <groupId>org.apache.spark</groupId>
                <artifactId>spark-repl_${scala.binary.version}</artifactId>
                <version>${spark.version}</version>
            </dependency>

            <dependency>
                <groupId>org.apache.spark</groupId>
                <artifactId>spark-sql_${scala.binary.version}</artifactId>
                <version>${spark.version}</version>
            </dependency>

            <dependency>
                <groupId>org.apache.spark</groupId>
                <artifactId>spark-hive_${scala.binary.version}</artifactId>
                <version>${spark.version}</version>
                <exclusions>
                    <!-- Use Hadoop Shaded Client to gain more clean transitive dependencies -->
                    <exclusion>
                        <groupId>org.apache.hadoop</groupId>
                        <artifactId>hadoop-common</artifactId>
                    </exclusion>
                </exclusions>
            </dependency>

            <dependency>
                <groupId>org.apache.spark</groupId>
                <artifactId>spark-core_${scala.binary.version}</artifactId>
                <version>${spark.version}</version>
                <type>test-jar</type>
                <exclusions>
                    <!-- Use Hadoop Shaded Client to gain more clean transitive dependencies -->
                    <exclusion>
                        <groupId>org.apache.hadoop</groupId>
                        <artifactId>hadoop-client</artifactId>
                    </exclusion>
                    <!--  Use log4j2 -->
                    <exclusion>
                        <groupId>log4j</groupId>
                        <artifactId>log4j</artifactId>
                    </exclusion>
                    <exclusion>
                        <groupId>org.slf4j</groupId>
                        <artifactId>slf4j-log4j12</artifactId>
                    </exclusion>
                    <!-- SPARK-40511 upgrade SLF4J2, which is not compatible w/ SLF4J1 -->
                    <exclusion>
                        <groupId>org.apache.logging.log4j</groupId>
                        <artifactId>log4j-slf4j2-impl</artifactId>
                    </exclusion>
                </exclusions>
            </dependency>

            <dependency>
                <groupId>org.apache.spark</groupId>
                <artifactId>spark-catalyst_${scala.binary.version}</artifactId>
                <version>${spark.version}</version>
                <type>test-jar</type>
            </dependency>

            <dependency>
                <groupId>org.apache.spark</groupId>
                <artifactId>spark-sql_${scala.binary.version}</artifactId>
                <version>${spark.version}</version>
                <type>test-jar</type>
            </dependency>

            <dependency>
                <groupId>io.trino</groupId>
                <artifactId>trino-client</artifactId>
                <version>${trino.client.version}</version>
            </dependency>

            <dependency>
                <groupId>io.trino</groupId>
                <artifactId>trino-jdbc</artifactId>
                <version>${trino.client.version}</version>
            </dependency>

            <dependency>
                <groupId>io.trino.tpcds</groupId>
                <artifactId>tpcds</artifactId>
                <version>${trino.tpcds.version}</version>
                <exclusions>
                    <exclusion>
                        <groupId>*</groupId>
                        <artifactId>*</artifactId>
                    </exclusion>
                </exclusions>
            </dependency>

            <dependency>
                <groupId>io.trino.tpch</groupId>
                <artifactId>tpch</artifactId>
                <version>${trino.tpch.version}</version>
                <exclusions>
                    <exclusion>
                        <groupId>*</groupId>
                        <artifactId>*</artifactId>
                    </exclusion>
                </exclusions>
            </dependency>

            <dependency>
                <groupId>com.dimafeng</groupId>
                <artifactId>testcontainers-scala-scalatest_${scala.binary.version}</artifactId>
                <version>${testcontainers-scala.version}</version>
            </dependency>

            <dependency>
                <groupId>com.dimafeng</groupId>
                <artifactId>testcontainers-scala-trino_${scala.binary.version}</artifactId>
                <version>${testcontainers-scala.version}</version>
            </dependency>

            <dependency>
                <groupId>com.dimafeng</groupId>
                <artifactId>testcontainers-scala-kafka_${scala.binary.version}</artifactId>
                <version>${testcontainers-scala.version}</version>
            </dependency>

            <dependency>
                <groupId>io.fabric8</groupId>
                <artifactId>kubernetes-client</artifactId>
                <version>${kubernetes-client.version}</version>
            </dependency>
            <!--
                according to kubernetes-client MIGRATION-v6.md, we should include this dependency
                for doing any customization to OkHttp clients.
                https://github.com/fabric8io/kubernetes-client/blob/master/doc/MIGRATION-v6.md#okhttp-httpclient
            -->
            <dependency>
                <groupId>io.fabric8</groupId>
                <artifactId>kubernetes-httpclient-okhttp</artifactId>
                <version>${kubernetes-client.version}</version>
            </dependency>

            <!--
              because of THRIFT-4805, we don't upgrade to libthrift:0.12.0,
              because of THRIFT-5274, we don't upgrade to libthrift:0.13.0,
              so just keep libthrift:0.9.3
            -->
            <dependency>
                <groupId>org.apache.thrift</groupId>
                <artifactId>libfb303</artifactId>
                <version>${fb303.version}</version>
                <exclusions>
                    <exclusion>
                        <groupId>org.apache.thrift</groupId>
                        <artifactId>libthrift</artifactId>
                    </exclusion>
                </exclusions>
            </dependency>

            <dependency>
                <groupId>org.apache.thrift</groupId>
                <artifactId>libthrift</artifactId>
                <version>${thrift.version}</version>
                <exclusions>
                    <exclusion>
                        <groupId>*</groupId>
                        <artifactId>*</artifactId>
                    </exclusion>
                </exclusions>
            </dependency>

            <dependency>
                <groupId>org.apache.hive</groupId>
                <artifactId>hive-service-rpc</artifactId>
                <version>${hive.service.rpc.version}</version>
                <exclusions>
                    <exclusion>
                        <groupId>*</groupId>
                        <artifactId>*</artifactId>
                    </exclusion>
                </exclusions>
            </dependency>

            <dependency>
                <groupId>org.slf4j</groupId>
                <artifactId>slf4j-api</artifactId>
                <version>${slf4j.version}</version>
            </dependency>

            <dependency>
                <groupId>com.vladsch.flexmark</groupId>
                <artifactId>flexmark-all</artifactId>
                <version>${flexmark.version}</version>
            </dependency>

            <dependency>
                <groupId>org.slf4j</groupId>
                <artifactId>jcl-over-slf4j</artifactId>
                <version>${slf4j.version}</version>
            </dependency>

            <dependency>
                <groupId>org.slf4j</groupId>
                <artifactId>jul-to-slf4j</artifactId>
                <version>${slf4j.version}</version>
            </dependency>

            <dependency>
                <groupId>org.apache.logging.log4j</groupId>
                <artifactId>log4j-slf4j-impl</artifactId>
                <version>${log4j.version}</version>
            </dependency>
            <dependency>
                <groupId>org.apache.logging.log4j</groupId>
                <artifactId>log4j-api</artifactId>
                <version>${log4j.version}</version>
            </dependency>
            <dependency>
                <groupId>org.apache.logging.log4j</groupId>
                <artifactId>log4j-core</artifactId>
                <version>${log4j.version}</version>
            </dependency>
            <dependency>
                <!-- API bridge between log4j 1 and 2 -->
                <groupId>org.apache.logging.log4j</groupId>
                <artifactId>log4j-1.2-api</artifactId>
                <version>${log4j.version}</version>
            </dependency>

            <dependency>
                <groupId>io.dropwizard.metrics</groupId>
                <artifactId>metrics-core</artifactId>
                <version>${codahale.metrics.version}</version>
            </dependency>

            <dependency>
                <groupId>io.dropwizard.metrics</groupId>
                <artifactId>metrics-jvm</artifactId>
                <version>${codahale.metrics.version}</version>
            </dependency>

            <dependency>
                <groupId>io.dropwizard.metrics</groupId>
                <artifactId>metrics-jmx</artifactId>
                <version>${codahale.metrics.version}</version>
            </dependency>

            <dependency>
                <groupId>io.dropwizard.metrics</groupId>
                <artifactId>metrics-json</artifactId>
                <version>${codahale.metrics.version}</version>
            </dependency>

            <dependency>
                <groupId>com.fasterxml.jackson.core</groupId>
                <artifactId>jackson-annotations</artifactId>
                <version>${jackson.version}</version>
            </dependency>

            <dependency>
                <groupId>com.fasterxml.jackson.core</groupId>
                <artifactId>jackson-core</artifactId>
                <version>${jackson.version}</version>
            </dependency>

            <dependency>
                <groupId>com.fasterxml.jackson.core</groupId>
                <artifactId>jackson-databind</artifactId>
                <version>${jackson.version}</version>
            </dependency>

            <dependency>
                <groupId>com.fasterxml.jackson.dataformat</groupId>
                <artifactId>jackson-dataformat-yaml</artifactId>
                <version>${jackson.version}</version>
            </dependency>

            <dependency>
                <groupId>com.fasterxml.jackson.datatype</groupId>
                <artifactId>jackson-datatype-jsr310</artifactId>
                <version>${jackson.version}</version>
            </dependency>

            <dependency>
                <groupId>com.fasterxml.jackson.datatype</groupId>
                <artifactId>jackson-datatype-jdk8</artifactId>
                <version>${jackson.version}</version>
            </dependency>

            <dependency>
                <groupId>com.fasterxml.jackson.jaxrs</groupId>
                <artifactId>jackson-jaxrs-base</artifactId>
                <version>${jackson.version}</version>
            </dependency>

            <dependency>
                <groupId>com.fasterxml.jackson.jaxrs</groupId>
                <artifactId>jackson-jaxrs-json-provider</artifactId>
                <version>${jackson.version}</version>
            </dependency>

            <dependency>
                <groupId>com.fasterxml.jackson.module</groupId>
                <artifactId>jackson-module-jaxb-annotations</artifactId>
                <version>${jackson.version}</version>
            </dependency>

            <dependency>
                <groupId>com.fasterxml.jackson.module</groupId>
                <artifactId>jackson-module-scala_${scala.binary.version}</artifactId>
                <version>${jackson.version}</version>
            </dependency>

            <dependency>
                <groupId>org.apache.httpcomponents</groupId>
                <artifactId>httpclient</artifactId>
                <version>${httpclient.version}</version>
                <exclusions>
                    <exclusion>
                        <groupId>commons-logging</groupId>
                        <artifactId>commons-logging</artifactId>
                    </exclusion>
                </exclusions>
            </dependency>

            <dependency>
                <groupId>org.apache.httpcomponents</groupId>
                <artifactId>httpmime</artifactId>
                <version>${httpclient.version}</version>
            </dependency>

            <dependency>
                <groupId>org.apache.httpcomponents</groupId>
                <artifactId>httpcore</artifactId>
                <version>${httpcore.version}</version>
            </dependency>

            <!--
              compatible with dropwizard 3.1.x, 3.2.x, 4.0.x, 4.1.x, 4.2.x
              see https://github.com/prometheus/client_java/issues/662
              -->
            <dependency>
                <groupId>io.prometheus</groupId>
                <artifactId>simpleclient_dropwizard</artifactId>
                <version>${prometheus.version}</version>
            </dependency>

            <dependency>
                <groupId>io.prometheus</groupId>
                <artifactId>simpleclient_servlet</artifactId>
                <version>${prometheus.version}</version>
            </dependency>

            <dependency>
                <groupId>io.swagger.core.v3</groupId>
                <artifactId>swagger-jaxrs2</artifactId>
                <version>${swagger.version}</version>
                <exclusions>
                    <exclusion>
                        <groupId>com.sun.activation</groupId>
                        <artifactId>jakarta.activation</artifactId>
                    </exclusion>
                </exclusions>
            </dependency>

            <!--
              1. This library only contains swagger-ui static resource (.html/.css/.js/.png), for more detail, see
                 https://github.com/swagger-api/swagger-ui/blob/master/dist/
              2. Note that when trying to upgrade swagger-ui, we should also update the version in the file(
                 kyuubi-server/src/main/scala/org/apache/kyuubi/server/KyuubiRestFrontendService.scala).
            -->
            <dependency>
                <groupId>org.webjars</groupId>
                <artifactId>swagger-ui</artifactId>
                <version>${swagger-ui.version}</version>
            </dependency>

            <dependency>
                <groupId>io.netty</groupId>
                <artifactId>netty-all</artifactId>
                <version>${netty.version}</version>
                <exclusions>
                    <exclusion>
                        <groupId>io.netty</groupId>
                        <artifactId>netty-codec-haproxy</artifactId>
                    </exclusion>
                    <exclusion>
                        <groupId>io.netty</groupId>
                        <artifactId>netty-codec-memcache</artifactId>
                    </exclusion>
                    <exclusion>
                        <groupId>io.netty</groupId>
                        <artifactId>netty-codec-mqtt</artifactId>
                    </exclusion>
                    <exclusion>
                        <groupId>io.netty</groupId>
                        <artifactId>netty-codec-redis</artifactId>
                    </exclusion>
                    <exclusion>
                        <groupId>io.netty</groupId>
                        <artifactId>netty-codec-smtp</artifactId>
                    </exclusion>
                    <exclusion>
                        <groupId>io.netty</groupId>
                        <artifactId>netty-codec-stomp</artifactId>
                    </exclusion>
                    <exclusion>
                        <groupId>io.netty</groupId>
                        <artifactId>netty-codec-xml</artifactId>
                    </exclusion>
                    <exclusion>
                        <groupId>io.netty</groupId>
                        <artifactId>netty-handler-ssl-ocsp</artifactId>
                    </exclusion>
                    <exclusion>
                        <groupId>io.netty</groupId>
                        <artifactId>netty-resolver-dns-classes-macos</artifactId>
                    </exclusion>
                    <exclusion>
                        <groupId>io.netty</groupId>
                        <artifactId>netty-resolver-dns-native-macos</artifactId>
                    </exclusion>
                    <exclusion>
                        <groupId>io.netty</groupId>
                        <artifactId>netty-transport-classes-kqueue</artifactId>
                    </exclusion>
                    <exclusion>
                        <groupId>io.netty</groupId>
                        <artifactId>netty-transport-native-kqueue</artifactId>
                    </exclusion>
                    <exclusion>
                        <groupId>io.netty</groupId>
                        <artifactId>netty-transport-rxtx</artifactId>
                    </exclusion>
                    <exclusion>
                        <groupId>io.netty</groupId>
                        <artifactId>netty-transport-sctp</artifactId>
                    </exclusion>
                    <exclusion>
                        <groupId>io.netty</groupId>
                        <artifactId>netty-transport-udt</artifactId>
                    </exclusion>
                </exclusions>
            </dependency>

            <dependency>
                <groupId>io.netty</groupId>
                <artifactId>netty-buffer</artifactId>
                <version>${netty.version}</version>
            </dependency>

            <dependency>
                <groupId>io.netty</groupId>
                <artifactId>netty-codec-dns</artifactId>
                <version>${netty.version}</version>
            </dependency>

            <dependency>
                <groupId>io.netty</groupId>
                <artifactId>netty-codec-http</artifactId>
                <version>${netty.version}</version>
            </dependency>

            <dependency>
                <groupId>io.netty</groupId>
                <artifactId>netty-codec-http2</artifactId>
                <version>${netty.version}</version>
            </dependency>

            <dependency>
                <groupId>io.netty</groupId>
                <artifactId>netty-codec-socks</artifactId>
                <version>${netty.version}</version>
            </dependency>

            <dependency>
                <groupId>io.netty</groupId>
                <artifactId>netty-codec</artifactId>
                <version>${netty.version}</version>
            </dependency>

            <dependency>
                <groupId>io.netty</groupId>
                <artifactId>netty-common</artifactId>
                <version>${netty.version}</version>
            </dependency>

            <dependency>
                <groupId>io.netty</groupId>
                <artifactId>netty-handler-proxy</artifactId>
                <version>${netty.version}</version>
            </dependency>

            <dependency>
                <groupId>io.netty</groupId>
                <artifactId>netty-handler</artifactId>
                <version>${netty.version}</version>
            </dependency>

            <dependency>
                <groupId>io.netty</groupId>
                <artifactId>netty-resolver-dns</artifactId>
                <version>${netty.version}</version>
            </dependency>

            <dependency>
                <groupId>io.netty</groupId>
                <artifactId>netty-resolver</artifactId>
                <version>${netty.version}</version>
            </dependency>

            <dependency>
                <groupId>io.netty</groupId>
                <artifactId>netty-transport</artifactId>
                <version>${netty.version}</version>
            </dependency>

            <dependency>
                <groupId>io.netty</groupId>
                <artifactId>netty-transport-classes-epoll</artifactId>
                <version>${netty.version}</version>
            </dependency>

            <dependency>
                <groupId>io.netty</groupId>
                <artifactId>netty-transport-native-epoll</artifactId>
                <version>${netty.version}</version>
                <classifier>linux-aarch_64</classifier>
            </dependency>

            <dependency>
                <groupId>io.netty</groupId>
                <artifactId>netty-transport-native-epoll</artifactId>
                <version>${netty.version}</version>
                <classifier>linux-x86_64</classifier>
            </dependency>

            <dependency>
                <groupId>io.netty</groupId>
                <artifactId>netty-transport-native-unix-common</artifactId>
                <version>${netty.version}</version>
            </dependency>

            <dependency>
                <groupId>jakarta.servlet</groupId>
                <artifactId>jakarta.servlet-api</artifactId>
                <version>${jakarta.servlet-api.version}</version>
            </dependency>

            <dependency>
                <groupId>org.eclipse.jetty</groupId>
                <artifactId>jetty-client</artifactId>
                <version>${jetty.version}</version>
            </dependency>

            <dependency>
                <groupId>org.eclipse.jetty</groupId>
                <artifactId>jetty-server</artifactId>
                <version>${jetty.version}</version>
                <exclusions>
                    <!--
                      Use `jakarta.servlet-api` instead.
                      -->
                    <exclusion>
                        <groupId>javax.servlet</groupId>
                        <artifactId>javax.servlet-api</artifactId>
                    </exclusion>
                </exclusions>
            </dependency>

            <dependency>
                <groupId>org.eclipse.jetty</groupId>
                <artifactId>jetty-servlet</artifactId>
                <version>${jetty.version}</version>
            </dependency>

            <dependency>
                <groupId>org.eclipse.jetty</groupId>
                <artifactId>jetty-proxy</artifactId>
                <version>${jetty.version}</version>
            </dependency>

            <dependency>
                <groupId>org.scalatest</groupId>
                <artifactId>scalatest_${scala.binary.version}</artifactId>
                <version>${scalatest.version}</version>
            </dependency>

            <dependency>
                <groupId>org.scalatestplus</groupId>
                <artifactId>scalacheck-1-17_${scala.binary.version}</artifactId>
                <version>${scalatestplus.version}</version>
                <scope>test</scope>
            </dependency>

            <dependency>
                <groupId>org.scalatestplus</groupId>
                <artifactId>mockito-4-11_${scala.binary.version}</artifactId>
                <version>${scalatestplus.version}</version>
            </dependency>

            <dependency>
                <groupId>org.mockito</groupId>
                <artifactId>mockito-core</artifactId>
                <version>${mockito.version}</version>
                <scope>test</scope>
            </dependency>

            <dependency>
                <groupId>junit</groupId>
                <artifactId>junit</artifactId>
                <version>${junit.version}</version>
            </dependency>

            <dependency>
                <groupId>org.apache.hadoop</groupId>
                <artifactId>hadoop-minikdc</artifactId>
                <version>${hadoop.version}</version>
                <exclusions>
                    <exclusion>
                        <groupId>org.slf4j</groupId>
                        <artifactId>*</artifactId>
                    </exclusion>
                    <exclusion>
                        <groupId>junit</groupId>
                        <artifactId>junit</artifactId>
                    </exclusion>
                </exclusions>
            </dependency>

            <dependency>
                <groupId>com.unboundid</groupId>
                <artifactId>unboundid-ldapsdk</artifactId>
                <version>${ldapsdk.version}</version>
            </dependency>

            <dependency>
                <groupId>org.apache.hadoop</groupId>
                <artifactId>hadoop-client-minicluster</artifactId>
                <version>${hadoop.version}</version>
                <exclusions>
                    <exclusion>
                        <groupId>org.xerial.snappy</groupId>
                        <artifactId>snappy-java</artifactId>
                    </exclusion>
                </exclusions>
            </dependency>

            <dependency>
                <groupId>io.etcd</groupId>
                <artifactId>jetcd-core</artifactId>
                <version>${etcd.version}</version>
                <exclusions>
                    <exclusion>
                        <groupId>javax.annotation</groupId>
                        <artifactId>javax.annotation-api</artifactId>
                    </exclusion>
                </exclusions>
            </dependency>

            <dependency>
                <groupId>io.etcd</groupId>
                <artifactId>jetcd-launcher</artifactId>
                <version>${etcd.version}</version>
                <exclusions>
                    <exclusion>
                        <groupId>org.testcontainers</groupId>
                        <artifactId>testcontainers</artifactId>
                    </exclusion>
                </exclusions>
            </dependency>

            <dependency>
                <groupId>io.grpc</groupId>
                <artifactId>grpc-core</artifactId>
                <version>${grpc.version}</version>
            </dependency>

            <dependency>
                <groupId>io.grpc</groupId>
                <artifactId>grpc-grpclb</artifactId>
                <version>${grpc.version}</version>
            </dependency>

            <dependency>
                <groupId>io.grpc</groupId>
                <artifactId>grpc-netty</artifactId>
                <version>${grpc.version}</version>
            </dependency>

            <dependency>
                <groupId>io.grpc</groupId>
                <artifactId>grpc-protobuf</artifactId>
                <version>${grpc.version}</version>
            </dependency>

            <dependency>
                <groupId>io.grpc</groupId>
                <artifactId>grpc-stub</artifactId>
                <version>${grpc.version}</version>
            </dependency>

            <dependency>
                <groupId>com.google.protobuf</groupId>
                <artifactId>protobuf-java</artifactId>
                <version>${protobuf.version}</version>
            </dependency>

            <dependency>
                <groupId>com.google.protobuf</groupId>
                <artifactId>protobuf-java-util</artifactId>
                <version>${protobuf.version}</version>
            </dependency>

            <dependency>
                <groupId>net.jodah</groupId>
                <artifactId>failsafe</artifactId>
                <version>${failsafe.verion}</version>
            </dependency>

            <dependency>
                <groupId>org.apache.iceberg</groupId>
                <artifactId>iceberg-spark-runtime-${spark.binary.version}_${scala.binary.version}</artifactId>
                <version>${iceberg.version}</version>
            </dependency>

            <dependency>
                <groupId>io.delta</groupId>
                <artifactId>delta-core_${scala.binary.version}</artifactId>
                <version>${delta.version}</version>
                <exclusions>
                    <!--
                     Apache Spark already has Antlr and Scala dependencies, and a potential compatibility
                     issue of Antlr version on delta 1.0.0: https://github.com/delta-io/delta/pull/676
                     -->
                    <exclusion>
                        <groupId>org.antlr</groupId>
                        <artifactId>*</artifactId>
                    </exclusion>
                    <exclusion>
                        <groupId>org.scala-lang</groupId>
                        <artifactId>scala-library</artifactId>
                    </exclusion>
                </exclusions>
            </dependency>

            <!-- Used by Yarn Mini Cluster 3.3 -->
            <dependency>
                <groupId>org.bouncycastle</groupId>
                <artifactId>bcprov-jdk15on</artifactId>
                <version>${bouncycastle.version}</version>
            </dependency>

            <dependency>
                <groupId>org.bouncycastle</groupId>
                <artifactId>bcpkix-jdk15on</artifactId>
                <version>${bouncycastle.version}</version>
            </dependency>

            <!--
              Required for JDK 11. Previous as a transitive dependency of hadoop-client,
              since SPARK-33212(will be included in Apache Spark 3.2), Apache Spark moved
              to Hadoop Shaded Client, and Kyuubi always uses Hadoop Shaded Client, thus
              we need explicitly add this dependency.
              -->
            <dependency>
                <groupId>jakarta.xml.bind</groupId>
                <artifactId>jakarta.xml.bind-api</artifactId>
                <version>${jakarta.xml-bind.version}</version>
            </dependency>

            <!--
              Required for Yarn Mini Cluster on JDK 11, it is already a transitive dependency
              of spark-core, thus only should explicitly add on Kyuubi Server Main test scope.
              -->
            <dependency>
                <groupId>jakarta.activation</groupId>
                <artifactId>jakarta.activation-api</artifactId>
                <version>${jakarta.activation.version}</version>
            </dependency>

            <!-- Zookeeper Cli required -->
            <dependency>
                <groupId>jline</groupId>
                <artifactId>jline</artifactId>
                <version>${jline.version}</version>
                <exclusions>
                    <exclusion>
                        <groupId>junit</groupId>
                        <artifactId>junit</artifactId>
                    </exclusion>
                </exclusions>
            </dependency>

            <dependency>
                <groupId>org.apache.kafka</groupId>
                <artifactId>kafka-clients</artifactId>
                <version>${kafka.version}</version>
                <optional>true</optional>
            </dependency>

            <dependency>
                <groupId>com.github.scopt</groupId>
                <artifactId>scopt_${scala.binary.version}</artifactId>
                <version>${scopt.version}</version>
            </dependency>

            <dependency>
                <groupId>com.jakewharton.fliptables</groupId>
                <artifactId>fliptables</artifactId>
                <version>${fliptables.verion}</version>
            </dependency>

            <!-- RESTful service required -->
            <dependency>
                <groupId>org.glassfish.jersey.core</groupId>
                <artifactId>jersey-common</artifactId>
                <version>${jersey.version}</version>
                <exclusions>
                    <exclusion>
                        <groupId>com.sun.activation</groupId>
                        <artifactId>jakarta.activation</artifactId>
                    </exclusion>
                </exclusions>
            </dependency>

            <dependency>
                <groupId>org.glassfish.jersey.core</groupId>
                <artifactId>jersey-server</artifactId>
                <version>${jersey.version}</version>
                <exclusions>
                    <exclusion>
                        <groupId>jakarta.xml.bind</groupId>
                        <artifactId>jakarta.xml.bind-api</artifactId>
                    </exclusion>
                </exclusions>
            </dependency>

            <dependency>
                <groupId>org.glassfish.jersey.containers</groupId>
                <artifactId>jersey-container-servlet-core</artifactId>
                <version>${jersey.version}</version>
            </dependency>

            <dependency>
                <groupId>org.glassfish.jersey.inject</groupId>
                <artifactId>jersey-hk2</artifactId>
                <version>${jersey.version}</version>
            </dependency>

            <dependency>
                <groupId>org.glassfish.jersey.media</groupId>
                <artifactId>jersey-media-json-jackson</artifactId>
                <version>${jersey.version}</version>
            </dependency>

            <dependency>
                <groupId>org.glassfish.jersey.media</groupId>
                <artifactId>jersey-media-multipart</artifactId>
                <version>${jersey.version}</version>
            </dependency>

            <dependency>
                <groupId>org.glassfish.jersey.test-framework</groupId>
                <artifactId>jersey-test-framework-core</artifactId>
                <version>${jersey.version}</version>
            </dependency>

            <dependency>
                <groupId>org.glassfish.jersey.test-framework.providers</groupId>
                <artifactId>jersey-test-framework-provider-jetty</artifactId>
                <version>${jersey.version}</version>
                <exclusions>
                    <exclusion>
                        <groupId>org.eclipse.jetty</groupId>
                        <artifactId>jetty-util</artifactId>
                    </exclusion>
                    <exclusion>
                        <groupId>org.eclipse.jetty</groupId>
                        <artifactId>jetty-continuation</artifactId>
                    </exclusion>
                </exclusions>
            </dependency>

            <dependency>
                <groupId>com.mysql</groupId>
                <artifactId>mysql-connector-j</artifactId>
                <version>${mysql.jdbc.version}</version>
            </dependency>

            <dependency>
                <groupId>org.apache.phoenix</groupId>
                <artifactId>phoenix-queryserver-client</artifactId>
                <version>${phoenix.version}</version>
            </dependency>

            <!-- flink -->
            <dependency>
                <groupId>org.apache.flink</groupId>
                <artifactId>flink-core</artifactId>
                <version>${flink.version}</version>
            </dependency>

            <dependency>
                <groupId>org.apache.flink</groupId>
                <artifactId>flink-runtime</artifactId>
                <version>${flink.version}</version>
            </dependency>

            <dependency>
                <groupId>org.apache.flink</groupId>
                <artifactId>flink-streaming-java</artifactId>
                <version>${flink.version}</version>
            </dependency>

            <dependency>
                <groupId>org.apache.flink</groupId>
                <artifactId>flink-clients</artifactId>
                <version>${flink.version}</version>
            </dependency>

            <dependency>
                <groupId>org.apache.flink</groupId>
                <artifactId>flink-table-common</artifactId>
                <version>${flink.version}</version>
            </dependency>

            <dependency>
                <groupId>org.apache.flink</groupId>
                <artifactId>flink-table-api-java</artifactId>
                <version>${flink.version}</version>
            </dependency>

            <dependency>
                <groupId>org.apache.flink</groupId>
                <artifactId>flink-table-api-java-bridge</artifactId>
                <version>${flink.version}</version>
            </dependency>

            <dependency>
                <groupId>org.apache.flink</groupId>
                <artifactId>flink-table-runtime</artifactId>
                <version>${flink.version}</version>
                <scope>provided</scope>
            </dependency>

            <dependency>
                <groupId>org.apache.flink</groupId>
                <artifactId>flink-sql-client</artifactId>
                <version>${flink.version}</version>
            </dependency>

            <dependency>
                <groupId>org.apache.flink</groupId>
                <artifactId>flink-sql-gateway</artifactId>
                <version>${flink.version}</version>
            </dependency>

            <dependency>
                <groupId>org.apache.flink</groupId>
                <artifactId>flink-test-utils</artifactId>
                <version>${flink.version}</version>
                <exclusions>
                    <exclusion>
                        <groupId>org.apache.logging.log4j</groupId>
                        <artifactId>log4j-api</artifactId>
                    </exclusion>
                    <exclusion>
                        <groupId>org.apache.logging.log4j</groupId>
                        <artifactId>log4j-core</artifactId>
                    </exclusion>
                    <exclusion>
                        <groupId>org.apache.logging.log4j</groupId>
                        <artifactId>log4j-slf4j-impl</artifactId>
                    </exclusion>
                </exclusions>
            </dependency>

            <dependency>
                <groupId>com.zaxxer</groupId>
                <artifactId>HikariCP</artifactId>
                <version>${hikaricp.version}</version>
            </dependency>

            <dependency>
                <groupId>org.apache.derby</groupId>
                <artifactId>derby</artifactId>
                <version>${derby.version}</version>
            </dependency>

            <dependency>
                <groupId>org.xerial</groupId>
                <artifactId>sqlite-jdbc</artifactId>
                <version>${sqlite.version}</version>
            </dependency>

            <dependency>
                <groupId>net.sf.py4j</groupId>
                <artifactId>py4j</artifactId>
                <version>${py4j.version}</version>
            </dependency>

            <dependency>
                <groupId>com.theokanning.openai-gpt3-java</groupId>
                <artifactId>service</artifactId>
                <version>${openai.java.version}</version>
            </dependency>

            <dependency>
                <groupId>org.threeten</groupId>
                <artifactId>threeten-extra</artifactId>
                <version>${threeten.version}</version>
            </dependency>
        </dependencies>
    </dependencyManagement>

    <dependencies>
        <dependency>
            <groupId>org.scalatest</groupId>
            <artifactId>scalatest_${scala.binary.version}</artifactId>
            <scope>test</scope>
        </dependency>
    </dependencies>

    <repositories>
        <repository>
            <releases>
                <enabled>true</enabled>
            </releases>
            <snapshots>
                <enabled>false</enabled>
            </snapshots>
            <id>gcs-maven-central-mirror</id>
            <name>GCS Maven Central mirror Asia Pacific</name>
            <url>https://maven-central-asia.storage-download.googleapis.com/maven2/</url>
        </repository>

        <repository>
            <releases>
                <enabled>true</enabled>
            </releases>
            <snapshots>
                <enabled>false</enabled>
            </snapshots>
            <id>central</id>
            <name>Maven Repository</name>
            <url>https://repo.maven.apache.org/maven2</url>
        </repository>
    </repositories>

    <pluginRepositories>
        <pluginRepository>
            <releases>
                <enabled>true</enabled>
            </releases>
            <snapshots>
                <enabled>false</enabled>
            </snapshots>
            <id>gcs-maven-central-mirror</id>
            <name>GCS Maven Central mirror Asia Pacific</name>
            <url>https://maven-central-asia.storage-download.googleapis.com/maven2/</url>
        </pluginRepository>

        <pluginRepository>
            <releases>
                <enabled>true</enabled>
            </releases>
            <snapshots>
                <enabled>false</enabled>
            </snapshots>
            <id>central</id>
            <url>https://repo.maven.apache.org/maven2</url>
        </pluginRepository>
    </pluginRepositories>

    <build>
        <pluginManagement>
            <plugins>
                <plugin>
                    <groupId>org.apache.maven.plugins</groupId>
                    <artifactId>maven-antrun-plugin</artifactId>
                    <executions>
                        <execution>
                            <id>create-tmp-dir</id>
                            <goals>
                                <goal>run</goal>
                            </goals>
                            <phase>generate-test-resources</phase>
                            <configuration>
                                <target>
                                    <mkdir dir="${project.build.directory}/tmp"></mkdir>
                                </target>
                            </configuration>
                        </execution>
                    </executions>
                </plugin>

                <plugin>
                    <groupId>org.codehaus.mojo</groupId>
                    <artifactId>build-helper-maven-plugin</artifactId>
                    <version>${maven.plugin.build.helper.version}</version>
                    <executions>
                        <execution>
                            <id>module-timestamp-property</id>
                            <goals>
                                <goal>timestamp-property</goal>
                            </goals>
                            <phase>validate</phase>
                            <configuration>
                                <name>module.build.timestamp</name>
                                <pattern>${maven.build.timestamp.format}</pattern>
                                <timeSource>current</timeSource>
                                <timeZone>Asia/Shanghai</timeZone>
                                <locale>en_US</locale>
                            </configuration>
                        </execution>
                        <execution>
                            <id>local-timestamp-property</id>
                            <goals>
                                <goal>timestamp-property</goal>
                            </goals>
                            <phase>validate</phase>
                            <configuration>
                                <name>local.build.timestamp</name>
                                <pattern>${maven.build.timestamp.format}</pattern>
                                <timeSource>build</timeSource>
                                <timeZone>Asia/Shanghai</timeZone>
                                <locale>en_US</locale>
                            </configuration>
                        </execution>
                        <execution>
                            <id>add-scala-sources</id>
                            <goals>
                                <goal>add-source</goal>
                            </goals>
                            <phase>generate-sources</phase>
                            <configuration>
                                <sources>
                                    <source>src/main/scala-${scala.binary.version}</source>
                                </sources>
                            </configuration>
                        </execution>
                    </executions>
                </plugin>

                <plugin>
                    <groupId>org.apache.maven.plugins</groupId>
                    <artifactId>maven-compiler-plugin</artifactId>
                    <configuration>
                        <maxmem>1024m</maxmem>
                        <fork>true</fork>
                        <compilerArgs>
                            <arg>-Xlint:all,-serial,-path,-processing</arg>
                        </compilerArgs>
                    </configuration>
                </plugin>

                <plugin>
                    <groupId>net.alchim31.maven</groupId>
                    <artifactId>scala-maven-plugin</artifactId>
                    <version>${maven.plugin.scala.version}</version>
                    <configuration>
                        <scalaVersion>${scala.version}</scalaVersion>
                        <recompileMode>incremental</recompileMode>
                        <args>
                            <arg>-unchecked</arg>
                            <arg>-deprecation</arg>
                            <arg>-feature</arg>
                            <arg>-explaintypes</arg>
                            <arg>-Yno-adapted-args</arg>
                            <arg>-P:silencer:globalFilters=.*deprecated.*</arg>
                            <arg>-P:silencer:globalFilters=.*Could not find any member to link for.*</arg>
                            <arg>-P:silencer:globalFilters=.*undefined in comment for class.*</arg>
                            <arg>-Xfatal-warnings</arg>
                            <arg>-Ywarn-unused:imports</arg>
                        </args>
                        <jvmArgs>
                            <jvmArg>-Xms1024m</jvmArg>
                            <jvmArg>-Xmx1024m</jvmArg>
                            <jvmArg>-XX:ReservedCodeCacheSize=512M</jvmArg>
                        </jvmArgs>
                        <javacArgs>
                            <javacArg>-Xlint:all,-serial,-path,-try,-processing</javacArg>
                        </javacArgs>
                        <compilerPlugins>
                            <compilerPlugin>
                                <groupId>com.github.ghik</groupId>
                                <artifactId>silencer-plugin_${scala.version}</artifactId>
                                <version>${maven.plugin.silencer.version}</version>
                            </compilerPlugin>
                        </compilerPlugins>
                        <!-- only skipping `scala:doc-jar` -->
                        <skip>${maven.scaladoc.skip}</skip>
                    </configuration>
                    <executions>
                        <execution>
                            <id>eclipse-add-source</id>
                            <goals>
                                <goal>add-source</goal>
                            </goals>
                        </execution>
                        <execution>
                            <id>scala-compile-first</id>
                            <goals>
                                <goal>compile</goal>
                            </goals>
                        </execution>
                        <execution>
                            <id>scala-test-compile-first</id>
                            <goals>
                                <goal>testCompile</goal>
                            </goals>
                        </execution>
                        <execution>
                            <id>attach-scaladocs</id>
                            <goals>
                                <goal>doc-jar</goal>
                            </goals>
                            <phase>verify</phase>
                        </execution>
                    </executions>
                </plugin>

                <!-- disable surefire -->
                <plugin>
                    <groupId>org.apache.maven.plugins</groupId>
                    <artifactId>maven-surefire-plugin</artifactId>
                    <configuration>
                        <skipTests>true</skipTests>
                        <failIfNoSpecifiedTests>false</failIfNoSpecifiedTests>
                        <argLine>${extraJavaTestArgs}</argLine>
                    </configuration>
                </plugin>
                <!-- enable scalatest -->
                <plugin>
                    <groupId>org.scalatest</groupId>
                    <artifactId>scalatest-maven-plugin</artifactId>
                    <version>${maven.plugin.scalatest.version}</version>
                    <configuration>
                        <reportsDirectory>${project.build.directory}/surefire-reports</reportsDirectory>
                        <junitxml>.</junitxml>
                        <filereports>TestSuite.txt</filereports>
                        <argLine>${extraJavaTestArgs}</argLine>
                        <environmentVariables>
                            <KYUUBI_WORK_DIR_ROOT>${project.build.directory}/work</KYUUBI_WORK_DIR_ROOT>
                        </environmentVariables>
                        <systemProperties>
                            <log4j.ignoreTCL>true</log4j.ignoreTCL>
                            <log4j.configuration>file:src/test/resources/log4j.properties</log4j.configuration>
                            <log4j2.configurationFile>src/test/resources/log4j2-test.xml</log4j2.configurationFile>
                            <java.io.tmpdir>${project.build.directory}/tmp</java.io.tmpdir>
                            <spark.driver.memory>1g</spark.driver.memory>
                            <kyuubi.metrics.json.location>${project.build.directory}/metrics</kyuubi.metrics.json.location>
                            <kyuubi.frontend.bind.host>localhost</kyuubi.frontend.bind.host>
                            <sun.security.krb5.debug>false</sun.security.krb5.debug>
                            <kyuubi.operation.log.dir.root>target/server_operation_logs</kyuubi.operation.log.dir.root>
                            <kyuubi.engine.operation.log.dir.root>target/engine_operation_logs</kyuubi.engine.operation.log.dir.root>
                        </systemProperties>
                        <tagsToExclude>${maven.plugin.scalatest.exclude.tags}</tagsToExclude>
                        <tagsToInclude>${maven.plugin.scalatest.include.tags}</tagsToInclude>
                        <debugForkedProcess>${maven.plugin.scalatest.debug.enabled}</debugForkedProcess>
                        <debugArgLine>${debugArgLine}</debugArgLine>
                    </configuration>
                    <executions>
                        <execution>
                            <id>test</id>
                            <goals>
                                <goal>test</goal>
                            </goals>
                        </execution>
                    </executions>
                </plugin>

                <plugin>
                    <groupId>org.jacoco</groupId>
                    <artifactId>jacoco-maven-plugin</artifactId>
                    <version>${maven.plugin.jacoco.version}</version>
                    <executions>
                        <execution>
                            <id>pre-test</id>
                            <goals>
                                <goal>prepare-agent</goal>
                            </goals>
                        </execution>
                        <execution>
                            <id>report</id>
                            <goals>
                                <goal>report</goal>
                            </goals>
                            <phase>test</phase>
                            <configuration>
                                <outputDirectory>${project.build.directory}/codecov</outputDirectory>
                            </configuration>
                        </execution>
                    </executions>
                </plugin>

                <plugin>
                    <groupId>org.apache.maven.plugins</groupId>
                    <artifactId>maven-source-plugin</artifactId>
                    <version>${maven.plugin.source.version}</version>
                </plugin>

                <plugin>
                    <groupId>org.apache.maven.plugins</groupId>
                    <artifactId>maven-shade-plugin</artifactId>
                    <version>${maven.plugin.shade.version}</version>
                </plugin>

                <plugin>
                    <groupId>org.apache.maven.plugins</groupId>
                    <artifactId>maven-dependency-plugin</artifactId>
                    <executions>
                        <execution>
                            <id>default-cli</id>
                            <goals>
                                <goal>build-classpath</goal>
                            </goals>
                            <configuration>
                                <!-- This includes dependencies with 'runtime' and 'compile' scopes;
                                     see the docs for includeScope for more details -->
                                <includeScope>runtime</includeScope>
                            </configuration>
                        </execution>
                        <execution>
                            <id>generate-test-classpath</id>
                            <goals>
                                <goal>build-classpath</goal>
                            </goals>
                            <phase>test-compile</phase>
                            <configuration>
                                <includeScope>test</includeScope>
                                <outputProperty>test_classpath</outputProperty>
                            </configuration>
                        </execution>
                        <execution>
                            <id>copy-module-dependencies</id>
                            <goals>
                                <goal>copy-dependencies</goal>
                            </goals>
                            <phase>package</phase>
                            <configuration>
                                <includeScope>runtime</includeScope>
                                <outputDirectory>${jars.target.dir}</outputDirectory>
                            </configuration>
                        </execution>
                    </executions>
                </plugin>

                <plugin>
                    <groupId>org.apache.maven.plugins</groupId>
                    <artifactId>maven-clean-plugin</artifactId>
                    <configuration>
                        <filesets>
                            <fileset>
                                <directory>${project.basedir}</directory>
                                <includes>
                                    <include>**/*.log</include>
                                    <include>**/*.db</include>
                                </includes>
                            </fileset>
                            <fileset>
                                <directory>${project.basedir}/embedded_zookeeper</directory>
                            </fileset>
                            <fileset>
                                <directory>${project.basedir}/metastore_db</directory>
                            </fileset>
                            <fileset>
                                <directory>${project.basedir}/metrics</directory>
                            </fileset>
                            <fileset>
                                <directory>${project.basedir}/spark-warehouse</directory>
                            </fileset>
                            <fileset>
                                <directory>${project.basedir}/web-ui/dist</directory>
                            </fileset>
                        </filesets>
                    </configuration>
                </plugin>

                <plugin>
                    <groupId>org.scalastyle</groupId>
                    <artifactId>scalastyle-maven-plugin</artifactId>
                    <version>${maven.plugin.scalastyle.version}</version>
                    <configuration>
                        <verbose>false</verbose>
                        <failOnViolation>true</failOnViolation>
                        <includeTestSourceDirectory>true</includeTestSourceDirectory>
                        <failOnWarning>false</failOnWarning>
                        <sourceDirectory>${project.basedir}/src/main/scala</sourceDirectory>
                        <testSourceDirectory>${project.basedir}/src/test/scala</testSourceDirectory>
                        <configLocation>scalastyle-config.xml</configLocation>
                        <outputFile>${project.build.directory}/scalastyle-output.xml</outputFile>
                        <outputEncoding>UTF-8</outputEncoding>
                        <skip>${maven.scalastyle.skip}</skip>
                    </configuration>
                    <executions>
                        <execution>
                            <goals>
                                <goal>check</goal>
                            </goals>
                        </execution>
                    </executions>
                </plugin>
                <plugin>
                    <groupId>com.diffplug.spotless</groupId>
                    <artifactId>spotless-maven-plugin</artifactId>
                    <version>${maven.plugin.spotless.version}</version>
                    <configuration>
                        <upToDateChecking>
                            <enabled>true</enabled>
                        </upToDateChecking>
                        <java>
                            <includes>
                                <include>src/main/java/**/*.java</include>
                                <include>src/test/java/**/*.java</include>
                            </includes>
                            <googleJavaFormat>
                                <version>${spotless.java.googlejavaformat.version}</version>
                                <style>GOOGLE</style>
                            </googleJavaFormat>
                            <removeUnusedImports></removeUnusedImports>
                        </java>
                        <scala>
                            <includes>
                                <include>src/main/scala/**/*.scala</include>
                                <include>src/main/scala-*/**/*.scala</include>
                                <include>src/test/scala/**/*.scala</include>
                                <include>src/test/scala-*/**/*.scala</include>
                                <include>src/test/gen/scala/**/*.scala</include>
                            </includes>
                            <scalafmt>
                                <version>${spotless.scala.scalafmt.version}</version>
                                <scalaMajorVersion>${scala.binary.version}</scalaMajorVersion>
                                <file>${maven.multiModuleProjectDirectory}/.scalafmt.conf</file>
                            </scalafmt>
                        </scala>
                        <pom>
                            <includes>
                                <include>pom.xml</include>
                            </includes>
                            <sortPom>
                                <encoding>${project.build.sourceEncoding}</encoding>
                                <expandEmptyElements>true</expandEmptyElements>
                                <indentSchemaLocation>true</indentSchemaLocation>
                                <nrOfIndentSpace>4</nrOfIndentSpace>
                            </sortPom>
                        </pom>
                        <python>
                            <includes>
                                <include>${spotless.python.includes}</include>
                            </includes>
                            <black>
                                <version>${spotless.python.black.version}</version>
                            </black>
                        </python>
                        <markdown>
                            <includes>
                                <include>docs/**/*.md</include>
                                <include>*/README.md</include>
                                <include>docker/playground/README.md</include>
                            </includes>
                            <excludes>
                                <exclude>docs/*/lib/python*/**/*.md</exclude>
                            </excludes>
                            <flexmark>
                                <version>${flexmark.version}</version>
                            </flexmark>
                        </markdown>
                    </configuration>
                    <executions>
                        <execution>
                            <goals>
                                <goal>check</goal>
                            </goals>
                        </execution>
                    </executions>
                </plugin>

                <plugin>
                    <groupId>com.googlecode.maven-download-plugin</groupId>
                    <artifactId>download-maven-plugin</artifactId>
                    <version>${maven.plugin.download.version}</version>
                </plugin>

                <plugin>
                    <groupId>org.apache.rat</groupId>
                    <artifactId>apache-rat-plugin</artifactId>
                    <inherited>true</inherited>
                    <configuration>
                        <excludeSubProjects>false</excludeSubProjects>
                        <numUnapprovedLicenses>0</numUnapprovedLicenses>
                        <licenseFamilies>
                            <licenseFamily implementation="org.apache.rat.license.SimpleLicenseFamily">
                                <familyName>Apache License 2.0</familyName>
                            </licenseFamily>
                        </licenseFamilies>
                        <excludesFile>.rat-excludes</excludesFile>
                    </configuration>
                    <executions>
                        <execution>
                            <goals>
                                <goal>check</goal>
                            </goals>
                            <phase>verify</phase>
                        </execution>
                    </executions>
                </plugin>
                <plugin>
                    <groupId>org.antlr</groupId>
                    <artifactId>antlr4-maven-plugin</artifactId>
                    <version>${antlr4.version}</version>
                    <configuration>
                        <treatWarningsAsErrors>true</treatWarningsAsErrors>
                    </configuration>
                    <executions>
                        <execution>
                            <goals>
                                <goal>antlr4</goal>
                            </goals>
                        </execution>
                    </executions>
                </plugin>

                <plugin>
                    <groupId>org.apache.maven.plugins</groupId>
                    <artifactId>maven-enforcer-plugin</artifactId>
                    <dependencies>
                        <dependency>
                            <groupId>org.codehaus.mojo</groupId>
                            <artifactId>extra-enforcer-rules</artifactId>
                            <version>${maven.plugin.enforcer.mojo.rules.version}</version>
                        </dependency>
                    </dependencies>
                </plugin>

                <plugin>
                    <groupId>com.github.eirslett</groupId>
                    <artifactId>frontend-maven-plugin</artifactId>
                    <version>${maven.plugin.frontend.version}</version>
                    <configuration>
                        <nodeVersion>${node.version}</nodeVersion>
                        <pnpmVersion>${pnpm.version}</pnpmVersion>
                    </configuration>
                </plugin>
            </plugins>
        </pluginManagement>

        <plugins>
            <!-- dump test classpath into a folder -->
            <plugin>
                <groupId>org.apache.maven.plugins</groupId>
                <artifactId>maven-dependency-plugin</artifactId>
            </plugin>

            <plugin>
                <groupId>org.codehaus.mojo</groupId>
                <artifactId>build-helper-maven-plugin</artifactId>
            </plugin>

            <plugin>
                <groupId>net.alchim31.maven</groupId>
                <artifactId>scala-maven-plugin</artifactId>
            </plugin>

            <plugin>
                <groupId>org.scalastyle</groupId>
                <artifactId>scalastyle-maven-plugin</artifactId>
            </plugin>

            <!-- disable surefire -->
            <plugin>
                <groupId>org.apache.maven.plugins</groupId>
                <artifactId>maven-surefire-plugin</artifactId>
            </plugin>

            <!-- enable scalatest -->
            <plugin>
                <groupId>org.scalatest</groupId>
                <artifactId>scalatest-maven-plugin</artifactId>
            </plugin>

            <plugin>
                <groupId>com.diffplug.spotless</groupId>
                <artifactId>spotless-maven-plugin</artifactId>
            </plugin>

            <plugin>
                <groupId>org.jacoco</groupId>
                <artifactId>jacoco-maven-plugin</artifactId>
            </plugin>

            <plugin>
                <groupId>org.apache.maven.plugins</groupId>
                <artifactId>maven-antrun-plugin</artifactId>
            </plugin>

            <plugin>
                <groupId>org.apache.rat</groupId>
                <artifactId>apache-rat-plugin</artifactId>
            </plugin>

            <plugin>
                <groupId>org.apache.maven.plugins</groupId>
                <artifactId>maven-enforcer-plugin</artifactId>
                <executions>
                    <execution>
                        <id>enforce-bytecode-version</id>
                        <goals>
                            <goal>enforce</goal>
                        </goals>
                        <configuration>
                            <rules>
                                <enforceBytecodeVersion>
                                    <maxJdkVersion>${java.version}</maxJdkVersion>
                                    <ignoredScopes>test</ignoredScopes>
                                </enforceBytecodeVersion>
                            </rules>
                            <fail>true</fail>
                        </configuration>
                    </execution>
                </executions>
            </plugin>
        </plugins>
    </build>

    <profiles>
        <profile>
            <id>mirror-cdn</id>
            <properties>
                <!-- the apache cdn mirror works only for latest apache releases -->
                <apache.archive.dist>https://dlcdn.apache.org</apache.archive.dist>
                <nodeDownloadRoot>https://npmmirror.com/mirrors/node/</nodeDownloadRoot>
                <pnpmDownloadRoot>https://registry.npmmirror.com/pnpm/-/</pnpmDownloadRoot>
            </properties>
        </profile>

        <profile>
            <id>tpcds</id>
            <modules>
                <module>dev/kyuubi-tpcds</module>
            </modules>
        </profile>

        <profile>
            <id>java-8</id>
            <activation>
                <jdk>1.8</jdk>
            </activation>
            <properties>
                <java.version>1.8</java.version>
            </properties>
        </profile>

        <profile>
            <id>java-11</id>
            <activation>
                <jdk>11</jdk>
            </activation>
            <properties>
                <java.version>11</java.version>
                <maven.compiler.source></maven.compiler.source>
                <maven.compiler.target></maven.compiler.target>
                <maven.compiler.release>${java.version}</maven.compiler.release>
                <minimalJavaBuildVersion>${java.version}</minimalJavaBuildVersion>
            </properties>
        </profile>

        <!-- For development only, not generally applicable for all modules -->
        <profile>
            <id>scala-2.13</id>
            <properties>
                <scala.binary.version>2.13</scala.binary.version>
                <scala.version>2.13.8</scala.version>
                <spark.archive.scala.suffix>-scala${scala.binary.version}</spark.archive.scala.suffix>
            </properties>
            <build>
                <pluginManagement>
                    <plugins>
                        <plugin>
                            <groupId>net.alchim31.maven</groupId>
                            <artifactId>scala-maven-plugin</artifactId>
                            <configuration>
                                <scalaVersion>${scala.version}</scalaVersion>
                                <recompileMode>incremental</recompileMode>
                                <args>
                                    <arg>-unchecked</arg>
                                    <arg>-deprecation</arg>
                                    <arg>-feature</arg>
                                    <arg>-explaintypes</arg>
                                    <arg>-P:silencer:globalFilters=.*deprecated.*</arg>
                                    <arg>-P:silencer:globalFilters=.*Could not find any member to link for.*</arg>
                                    <arg>-P:silencer:globalFilters=.*undefined in comment for class.*</arg>
                                    <arg>-Xfatal-warnings</arg>
                                    <arg>-Ywarn-unused:imports</arg>
                                </args>
                                <jvmArgs>
                                    <jvmArg>-Xms1024m</jvmArg>
                                    <jvmArg>-Xmx1024m</jvmArg>
                                    <jvmArg>-XX:ReservedCodeCacheSize=512M</jvmArg>
                                </jvmArgs>
                                <javacArgs>
                                    <javacArg>-Xlint:all,-serial,-path,-try,-processing</javacArg>
                                </javacArgs>
                                <compilerPlugins>
                                    <compilerPlugin>
                                        <groupId>com.github.ghik</groupId>
                                        <artifactId>silencer-plugin_${scala.version}</artifactId>
                                        <version>${maven.plugin.silencer.version}</version>
                                    </compilerPlugin>
                                </compilerPlugins>
                                <!-- only skipping `scala:doc-jar` -->
                                <skip>${maven.scaladoc.skip}</skip>
                            </configuration>
                        </plugin>
                    </plugins>
                </pluginManagement>
            </build>
        </profile>

        <profile>
            <id>spark-3.1</id>
            <modules>
                <module>extensions/spark/kyuubi-extension-spark-common</module>
                <module>extensions/spark/kyuubi-extension-spark-3-1</module>
            </modules>
            <properties>
                <spark.version>3.1.3</spark.version>
                <spark.binary.version>3.1</spark.binary.version>
                <delta.version>1.0.1</delta.version>
                <!-- Iceberg removed the support for Spark 3.1 in apache/iceberg#8661 since 1.4.0 -->
                <iceberg.version>1.3.1</iceberg.version>
                <spark.archive.name>spark-${spark.version}-bin-hadoop3.2.tgz</spark.archive.name>
                <maven.plugin.scalatest.exclude.tags>org.scalatest.tags.Slow</maven.plugin.scalatest.exclude.tags>
            </properties>
        </profile>

        <profile>
            <id>spark-3.2</id>
            <modules>
                <module>extensions/spark/kyuubi-extension-spark-common</module>
                <module>extensions/spark/kyuubi-extension-spark-3-2</module>
            </modules>
            <properties>
                <spark.version>3.2.4</spark.version>
                <spark.binary.version>3.2</spark.binary.version>
                <delta.version>2.0.2</delta.version>
                <spark.archive.name>spark-${spark.version}-bin-hadoop3.2${spark.archive.scala.suffix}.tgz</spark.archive.name>
                <maven.plugin.scalatest.exclude.tags>org.scalatest.tags.Slow</maven.plugin.scalatest.exclude.tags>
            </properties>
        </profile>

        <profile>
            <id>spark-3.3</id>
            <modules>
                <module>extensions/spark/kyuubi-extension-spark-common</module>
                <module>extensions/spark/kyuubi-extension-spark-3-3</module>
                <module>extensions/spark/kyuubi-spark-connector-hive</module>
            </modules>
            <properties>
                <delta.version>2.3.0</delta.version>
                <spark.version>3.3.3</spark.version>
                <spark.binary.version>3.3</spark.binary.version>
                <maven.plugin.scalatest.exclude.tags>org.scalatest.tags.Slow</maven.plugin.scalatest.exclude.tags>
            </properties>
        </profile>

        <profile>
            <id>spark-3.4</id>
            <modules>
                <module>extensions/spark/kyuubi-extension-spark-3-4</module>
                <module>extensions/spark/kyuubi-spark-connector-hive</module>
            </modules>
            <properties>
                <delta.version>2.4.0</delta.version>
                <spark.version>3.4.1</spark.version>
                <spark.binary.version>3.4</spark.binary.version>
                <maven.plugin.scalatest.exclude.tags>org.scalatest.tags.Slow,org.apache.kyuubi.tags.IcebergTest,org.apache.kyuubi.tags.DeltaTest,org.apache.kyuubi.tags.HoodieTest</maven.plugin.scalatest.exclude.tags>
            </properties>
        </profile>

        <profile>
            <id>spark-3.5</id>
            <modules>
                <module>extensions/spark/kyuubi-extension-spark-3-5</module>
            </modules>
            <properties>
                <delta.version>2.4.0</delta.version>
                <spark.version>3.5.0</spark.version>
                <spark.binary.version>3.5</spark.binary.version>
                <maven.plugin.scalatest.exclude.tags>org.scalatest.tags.Slow,org.apache.kyuubi.tags.DeltaTest,org.apache.kyuubi.tags.IcebergTest,org.apache.kyuubi.tags.PySparkTest</maven.plugin.scalatest.exclude.tags>
            </properties>
        </profile>

        <profile>
            <id>spark-master</id>
            <properties>
                <spark.version>4.0.0-SNAPSHOT</spark.version>
                <maven.plugin.scalatest.exclude.tags>org.scalatest.tags.Slow,org.apache.kyuubi.tags.DeltaTest,org.apache.kyuubi.tags.IcebergTest,org.apache.kyuubi.tags.DeltaTest,org.apache.kyuubi.tags.HoodieTest,org.apache.kyuubi.tags.PySparkTest</maven.plugin.scalatest.exclude.tags>
            </properties>
            <repositories>
                <repository>
                    <releases>
                        <enabled>true</enabled>
                    </releases>
                    <snapshots>
                        <enabled>true</enabled>
                    </snapshots>
                    <id>Apache Snapshots Repository</id>
                    <url>https://repository.apache.org/snapshots/</url>
                </repository>
            </repositories>
        </profile>

        <profile>
            <id>flink-1.16</id>
            <properties>
                <flink.version>1.16.2</flink.version>
            </properties>
        </profile>

        <profile>
            <id>flink-1.17</id>
            <properties>
                <flink.version>1.17.1</flink.version>
            </properties>
        </profile>

        <profile>
            <id>zookeeper-3.6</id>
            <properties>
                <kyuubi-shaded-zookeeper.artifacts>kyuubi-shaded-zookeeper-36</kyuubi-shaded-zookeeper.artifacts>
            </properties>
        </profile>

        <profile>
            <id>spark-provided</id>
            <properties>
                <spark.archive.download.skip>true</spark.archive.download.skip>
            </properties>
        </profile>

        <profile>
            <id>flink-provided</id>
            <properties>
                <flink.archive.download.skip>true</flink.archive.download.skip>
            </properties>
        </profile>

        <profile>
            <id>hive-provided</id>
            <properties>
                <hive.archive.download.skip>true</hive.archive.download.skip>
            </properties>
        </profile>

        <profile>
            <id>spark-block-cleaner</id>
            <modules>
                <module>tools/spark-block-cleaner</module>
            </modules>
        </profile>

        <profile>
            <id>spotless-python</id>
            <properties>
                <spotless.python.includes>src/**/*.py</spotless.python.includes>
            </properties>
        </profile>

        <profile>
            <id>jdbc-shaded</id>
            <properties>
                <hive.jdbc.artifact>kyuubi-hive-jdbc-shaded</hive.jdbc.artifact>
            </properties>
        </profile>

        <profile>
            <id>fast</id>
            <properties>
                <enforcer.skip>true</enforcer.skip>
                <maven.javadoc.skip>true</maven.javadoc.skip>
                <maven.scaladoc.skip>true</maven.scaladoc.skip>
                <maven.scalastyle.skip>true</maven.scalastyle.skip>
                <rat.skip>true</rat.skip>
                <skipTests>true</skipTests>
                <spotless.check.skip>true</spotless.check.skip>
                <flink.archive.download.skip>true</flink.archive.download.skip>
                <hive.archive.download.skip>true</hive.archive.download.skip>
                <spark.archive.download.skip>true</spark.archive.download.skip>
            </properties>
        </profile>

        <profile>
            <id>remote-debug</id>
            <properties>
                <maven.surefire.debug>${debugArgLine}</maven.surefire.debug>
                <maven.plugin.scalatest.debug.enabled>true</maven.plugin.scalatest.debug.enabled>
            </properties>
        </profile>

        <profile>
            <id>web-ui</id>
            <properties>
                <webui.skip>false</webui.skip>
            </properties>
        </profile>

        <profile>
            <id>apache-release</id>
            <build>
                <plugins>
                    <!-- Prevent the source-release-assembly execution defined in the Apache parent POM
                         from running so we can control it ourselves -->
                    <plugin>
                        <groupId>org.apache.maven.plugins</groupId>
                        <artifactId>maven-assembly-plugin</artifactId>
                        <executions>
                            <execution>
                                <id>source-release-assembly</id>
                                <phase>none</phase>
                            </execution>
                        </executions>
                    </plugin>
                    <plugin>
                        <groupId>net.nicoulaj.maven.plugins</groupId>
                        <artifactId>checksum-maven-plugin</artifactId>
                        <executions>
                            <execution>
                                <id>source-release-checksum</id>
                                <phase>none</phase>
                            </execution>
                        </executions>
                    </plugin>
                    <plugin>
                        <groupId>org.apache.maven.plugins</groupId>
                        <artifactId>maven-deploy-plugin</artifactId>
                        <inherited>true</inherited>
                    </plugin>
                    <plugin>
                        <groupId>org.apache.maven.plugins</groupId>
                        <artifactId>maven-source-plugin</artifactId>
                        <executions>
                            <execution>
                                <id>attach-sources</id>
                                <goals>
                                    <goal>jar-no-fork</goal>
                                </goals>
                            </execution>
                        </executions>
                    </plugin>
                    <plugin>
                        <groupId>org.apache.maven.plugins</groupId>
                        <artifactId>maven-javadoc-plugin</artifactId>
                        <configuration>
                            <quiet>true</quiet>
                            <doclint>none</doclint>
                        </configuration>
                        <executions>
                            <execution>
                                <id>attach-javadocs</id>
                                <goals>
                                    <goal>jar</goal>
                                </goals>
                            </execution>
                        </executions>
                    </plugin>
                    <plugin>
                        <groupId>org.apache.maven.plugins</groupId>
                        <artifactId>maven-gpg-plugin</artifactId>
                        <executions>
                            <execution>
                                <id>sign-release-artifacts</id>
                                <goals>
                                    <goal>sign</goal>
                                </goals>
                                <phase>verify</phase>
                            </execution>
                        </executions>
                    </plugin>
                </plugins>
            </build>
        </profile>
    </profiles>
</project><|MERGE_RESOLUTION|>--- conflicted
+++ resolved
@@ -158,12 +158,8 @@
         <hive.archive.download.skip>false</hive.archive.download.skip>
         <httpclient.version>4.5.14</httpclient.version>
         <httpcore.version>4.4.16</httpcore.version>
-<<<<<<< HEAD
         <hudi.version>0.14.0</hudi.version>
-        <iceberg.version>1.3.1</iceberg.version>
-=======
         <iceberg.version>1.4.0</iceberg.version>
->>>>>>> e33df9ce
         <jackson.version>2.15.0</jackson.version>
         <jakarta.servlet-api.version>4.0.4</jakarta.servlet-api.version>
         <jakarta.xml-bind.version>2.3.2</jakarta.xml-bind.version>
