--- conflicted
+++ resolved
@@ -1345,11 +1345,7 @@
             <dependency>
                 <groupId>com.zaxxer</groupId>
                 <artifactId>HikariCP</artifactId>
-<<<<<<< HEAD
-                <version>${hikaricp.version}</version>
-=======
                 <version>${HikariCP.version}</version>
->>>>>>> 85dc983a
             </dependency>
 
         </dependencies>
