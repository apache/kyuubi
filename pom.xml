--- conflicted
+++ resolved
@@ -160,13 +160,8 @@
         <jackson.version>2.14.1</jackson.version>
         <jakarta.servlet-api.version>4.0.4</jakarta.servlet-api.version>
         <jakarta.xml-bind.version>2.3.2</jakarta.xml-bind.version>
-<<<<<<< HEAD
         <jakarta.activation.version>1.2.2</jakarta.activation.version>
-        <jersey.version>2.36</jersey.version>
-=======
-        <jakarta.activation.version>1.2.1</jakarta.activation.version>
         <jersey.version>2.38</jersey.version>
->>>>>>> ecea8232
         <jetty.version>9.4.50.v20221201</jetty.version>
         <jline.version>0.9.94</jline.version>
         <junit.version>4.13.1</junit.version>
