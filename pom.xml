--- conflicted
+++ resolved
@@ -2247,11 +2247,7 @@
                 <delta.version>2.4.0</delta.version>
                 <spark.version>3.4.1</spark.version>
                 <spark.binary.version>3.4</spark.binary.version>
-<<<<<<< HEAD
                 <maven.plugin.scalatest.exclude.tags>org.scalatest.tags.Slow</maven.plugin.scalatest.exclude.tags>
-=======
-                <maven.plugin.scalatest.exclude.tags>org.scalatest.tags.Slow,org.apache.kyuubi.tags.IcebergTest,org.apache.kyuubi.tags.DeltaTest,org.apache.kyuubi.tags.HudiTest</maven.plugin.scalatest.exclude.tags>
->>>>>>> 143b26b6
             </properties>
         </profile>
 
