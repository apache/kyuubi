<?xml version="1.0" encoding="UTF-8"?>
<!--
  ~ Licensed to the Apache Software Foundation (ASF) under one or more
  ~ contributor license agreements.  See the NOTICE file distributed with
  ~ this work for additional information regarding copyright ownership.
  ~ The ASF licenses this file to You under the Apache License, Version 2.0
  ~ (the "License"); you may not use this file except in compliance with
  ~ the License.  You may obtain a copy of the License at
  ~
  ~    http://www.apache.org/licenses/LICENSE-2.0
  ~
  ~ Unless required by applicable law or agreed to in writing, software
  ~ distributed under the License is distributed on an "AS IS" BASIS,
  ~ WITHOUT WARRANTIES OR CONDITIONS OF ANY KIND, either express or implied.
  ~ See the License for the specific language governing permissions and
  ~ limitations under the License.
  -->
<project xmlns="http://maven.apache.org/POM/4.0.0" xmlns:xsi="http://www.w3.org/2001/XMLSchema-instance"
         xsi:schemaLocation="http://maven.apache.org/POM/4.0.0 http://maven.apache.org/xsd/maven-4.0.0.xsd">
    <modelVersion>4.0.0</modelVersion>

    <parent>
        <groupId>org.apache</groupId>
        <artifactId>apache</artifactId>
        <version>31</version>
    </parent>

    <groupId>org.apache.kyuubi</groupId>
    <artifactId>kyuubi-parent</artifactId>
    <version>1.10.0-SNAPSHOT</version>
    <packaging>pom</packaging>

    <name>Kyuubi Project Parent</name>
    <url>https://kyuubi.apache.org/</url>

    <licenses>
        <license>
            <name>The Apache Software License, Version 2.0</name>
            <url>https://www.apache.org/licenses/LICENSE-2.0.txt</url>
            <distribution>manual</distribution>
        </license>
    </licenses>

    <mailingLists>
        <mailingList>
            <name>Dev Mailing List</name>
            <subscribe>dev-subscribe@kyuubi.apache.org</subscribe>
            <unsubscribe>dev-unsubscribe@kyuubi.apache.org</unsubscribe>
            <post>dev@kyuubi.apache.org</post>
            <archive>https://mail-archives.apache.org/mod_mbox/kyuubi-dev</archive>
        </mailingList>
    </mailingLists>

    <modules>
        <module>dev/kyuubi-codecov</module>
        <module>extensions/server/kyuubi-server-plugin</module>
        <module>extensions/spark/kyuubi-extension-spark-jdbc-dialect</module>
        <module>extensions/spark/kyuubi-spark-authz</module>
        <module>extensions/spark/kyuubi-spark-authz-shaded</module>
        <module>extensions/spark/kyuubi-spark-connector-common</module>
        <module>extensions/spark/kyuubi-spark-connector-tpcds</module>
        <module>extensions/spark/kyuubi-spark-connector-tpch</module>
        <module>extensions/spark/kyuubi-spark-lineage</module>
        <module>externals/kyuubi-chat-engine</module>
        <module>externals/kyuubi-download</module>
        <module>externals/kyuubi-flink-sql-engine</module>
        <module>externals/kyuubi-hive-sql-engine</module>
        <module>externals/kyuubi-jdbc-engine</module>
        <module>externals/kyuubi-spark-sql-engine</module>
        <module>externals/kyuubi-trino-engine</module>
        <module>integration-tests</module>
        <module>kyuubi-assembly</module>
        <module>kyuubi-common</module>
        <module>kyuubi-ctl</module>
        <module>kyuubi-events</module>
        <module>kyuubi-ha</module>
        <module>kyuubi-hive-beeline</module>
        <module>kyuubi-hive-jdbc</module>
        <module>kyuubi-hive-jdbc-shaded</module>
        <module>kyuubi-metrics</module>
        <module>kyuubi-rest-client</module>
        <module>kyuubi-server</module>
        <module>kyuubi-util</module>
        <module>kyuubi-util-scala</module>
        <module>kyuubi-zookeeper</module>
    </modules>

    <scm>
        <connection>scm:git:git@github.com:apache/kyuubi.git</connection>
        <developerConnection>scm:git:https://gitbox.apache.org/repos/asf/kyuubi.git</developerConnection>
        <tag>HEAD</tag>
        <url>scm:git:git@github.com:apache/kyuubi.git</url>
    </scm>

    <issueManagement>
        <system>GitHub Issues</system>
        <url>https://github.com/apache/kyuubi/issues</url>
    </issueManagement>

    <distributionManagement>
        <repository>
            <id>${distMgmtReleaseId}</id>
            <name>${distMgmtReleaseName}</name>
            <url>${distMgmtReleaseUrl}</url>
        </repository>
        <snapshotRepository>
            <id>${distMgmtSnapshotsId}</id>
            <name>${distMgmtSnapshotsName}</name>
            <url>${distMgmtSnapshotsUrl}</url>
        </snapshotRepository>
    </distributionManagement>

    <properties>
        <java.version>1.8</java.version>
        <maven.version>3.8.8</maven.version>
        <maven.compiler.source>${java.version}</maven.compiler.source>
        <maven.compiler.target>${java.version}</maven.compiler.target>
        <scala.version>2.12.18</scala.version>
        <scala.binary.version>2.12</scala.binary.version>
        <scala-collection-compat.version>2.8.1</scala-collection-compat.version>

        <arrow.version>16.0.0</arrow.version>
        <!-- Please don't upgrade the version to 4.10+, it depends on JDK 11 -->
        <antlr4.version>4.9.3</antlr4.version>
        <antlr.st4.version>4.3.4</antlr.st4.version>
        <apache.archive.dist>https://archive.apache.org/dist</apache.archive.dist>
        <atlas.version>2.3.0</atlas.version>
        <byte-buddy.version>1.14.15</byte-buddy.version>
        <bouncycastle.version>1.78</bouncycastle.version>
        <codahale.metrics.version>4.2.23</codahale.metrics.version>
        <commons-cli.version>1.5.0</commons-cli.version>
        <commons-codec.version>1.15</commons-codec.version>
        <commons-collections.version>3.2.2</commons-collections.version>
        <commons-io.version>2.11.0</commons-io.version>
        <commons-lang.version>2.6</commons-lang.version>
        <commons-lang3.version>3.13.0</commons-lang3.version>
        <delta.artifact>delta-spark</delta.artifact>
        <delta.version>3.2.0</delta.version>
        <failsafe.verion>3.3.2</failsafe.verion>
        <fb303.version>0.9.3</fb303.version>
        <flexmark.version>0.62.2</flexmark.version>
        <flink.version>1.17.2</flink.version>
        <flink.archive.name>flink-${flink.version}-bin-scala_2.12.tgz</flink.archive.name>
        <flink.archive.mirror>${apache.archive.dist}/flink/flink-${flink.version}</flink.archive.mirror>
        <flink.archive.download.skip>false</flink.archive.download.skip>
        <google.jsr305.version>3.0.2</google.jsr305.version>
        <grpc.version>1.60.2</grpc.version>
        <guava.version>32.0.1-jre</guava.version>
        <guava.failureaccess.version>1.0.1</guava.failureaccess.version>
        <hadoop.version>3.3.6</hadoop.version>
        <hikaricp.version>4.0.3</hikaricp.version>
        <fliptables.verion>1.0.2</fliptables.verion>
        <hive.version>3.1.3</hive.version>
        <hive.archive.name>apache-hive-${hive.version}-bin.tar.gz</hive.archive.name>
        <hive.archive.mirror>${apache.archive.dist}/hive/hive-${hive.version}</hive.archive.mirror>
        <hive.archive.download.skip>false</hive.archive.download.skip>
        <httpclient.version>4.5.14</httpclient.version>
        <httpcore.version>4.4.16</httpcore.version>
        <hudi.version>0.14.0</hudi.version>
        <hudi.spark.binary.version>${spark.binary.version}</hudi.spark.binary.version>
        <iceberg.version>1.5.2</iceberg.version>
        <jackson.version>2.15.4</jackson.version>
        <javax.servlet-api.version>4.0.1</javax.servlet-api.version>
        <!-- 6.0.0 requires JDK 11 -->
        <jakarta.servlet-api.version>5.0.0</jakarta.servlet-api.version>
        <jakarta.xml-bind.version>2.3.2</jakarta.xml-bind.version>
        <jakarta.activation.version>1.2.2</jakarta.activation.version>
        <jersey.version>2.40</jersey.version>
        <jetcd.version>0.7.7</jetcd.version>
        <jetty.version>9.4.54.v20240208</jetty.version>
        <jline.version>2.14.6</jline.version>
        <junit.version>4.13.2</junit.version>
        <kafka.version>3.5.2</kafka.version>
        <kubernetes-client.version>6.8.1</kubernetes-client.version>
        <kyuubi-relocated.version>0.4.0</kyuubi-relocated.version>
        <kyuubi-relocated-zookeeper.artifacts>kyuubi-relocated-zookeeper-34</kyuubi-relocated-zookeeper.artifacts>
        <ldapsdk.version>6.0.5</ldapsdk.version>
        <log4j.version>2.20.0</log4j.version>
        <mysql.jdbc.version>8.0.32</mysql.jdbc.version>
        <mockito.version>4.11.0</mockito.version>
        <netty.version>4.1.100.Final</netty.version>
        <openai.java.version>0.12.0</openai.java.version>
        <retrofit.version>2.9.0</retrofit.version>
        <paimon.version>0.7.0-incubating</paimon.version>
        <phoenix.version>6.0.0</phoenix.version>
        <postgresql.version>42.7.2</postgresql.version>
        <prometheus.version>0.16.0</prometheus.version>
        <protobuf.version>3.21.7</protobuf.version>
        <scalatest.version>3.2.16</scalatest.version>
        <scalatestplus.version>3.2.16.0</scalatestplus.version>
        <scopt.version>4.1.0</scopt.version>
        <slf4j.version>1.7.36</slf4j.version>
        <clickhouse-java.version>0.6.0</clickhouse-java.version>
        <snakeyaml.version>2.2</snakeyaml.version>
        <!--
          DO NOT forget to change the following properties when change the minor version of Spark:
          `delta.version`, `delta.artifact`, `maven.plugin.scalatest.exclude.tags`
          -->
        <spark.version>3.5.1</spark.version>
        <spark.binary.version>3.5</spark.binary.version>
        <spark.archive.scala.suffix></spark.archive.scala.suffix>
        <spark.archive.name>spark-${spark.version}-bin-hadoop3${spark.archive.scala.suffix}.tgz</spark.archive.name>
        <spark.archive.mirror>${apache.archive.dist}/spark/spark-${spark.version}</spark.archive.mirror>
        <spark.archive.download.skip>false</spark.archive.download.skip>
        <sqlite.version>3.42.0.0</sqlite.version>
        <supercsv.version>2.2.0</supercsv.version>
        <swagger.version>2.2.1</swagger.version>
        <testcontainers-scala.version>0.41.0</testcontainers-scala.version>
        <!-- https://github.com/ThreeTen/threeten-extra/issues/226 -->
        <threeten.version>1.7.0</threeten.version>
        <!-- trino-client involves kotlin runtime dependencies since 412 because of upgrading okhttp -->
        <trino.client.version>411</trino.client.version>
        <trino.tpcds.version>1.4</trino.tpcds.version>
        <trino.tpch.version>1.1</trino.tpch.version>

        <!-- webui -->
        <webui.skip>true</webui.skip>
        <node.version>v18.16.0</node.version>
        <pnpm.version>v8.6.1</pnpm.version>

        <hive.jdbc.artifact>kyuubi-hive-jdbc</hive.jdbc.artifact>

        <project.build.sourceEncoding>UTF-8</project.build.sourceEncoding>
        <jars.target.dir>${project.build.directory}/scala-${scala.binary.version}/jars</jars.target.dir>

        <maven.plugin.build.helper.version>3.3.0</maven.plugin.build.helper.version>
        <maven.plugin.download.version>1.8.1</maven.plugin.download.version>
        <maven.plugin.download.cache.path></maven.plugin.download.cache.path>
<<<<<<< HEAD
        <maven.plugin.enforcer.mojo.rules.version>1.8.0</maven.plugin.enforcer.mojo.rules.version>
=======
        <maven.plugin.enforcer.mojo.rules.version>1.6.1</maven.plugin.enforcer.mojo.rules.version>
        <maven.plugin.flatten.version>1.6.0</maven.plugin.flatten.version>
>>>>>>> 02317315
        <maven.plugin.frontend.version>1.12.1</maven.plugin.frontend.version>
        <maven.plugin.scala.version>4.8.0</maven.plugin.scala.version>
        <maven.plugin.scalatest.version>2.2.0</maven.plugin.scalatest.version>
        <maven.plugin.scalatest.exclude.tags>org.scalatest.tags.Slow</maven.plugin.scalatest.exclude.tags>
        <maven.plugin.scalatest.include.tags></maven.plugin.scalatest.include.tags>
        <maven.plugin.scalatest.debug.enabled>false</maven.plugin.scalatest.debug.enabled>
        <!-- Once we drop support for Java 8, we can consider upgrade the spotless.version to 2.43.0. -->
        <maven.plugin.spotless.version>2.30.0</maven.plugin.spotless.version>
        <maven.plugin.surefire.version>3.2.1</maven.plugin.surefire.version>
        <maven.plugin.surefire.argLine></maven.plugin.surefire.argLine>
        <maven.plugin.jacoco.version>0.8.11</maven.plugin.jacoco.version>
        <maven.plugin.scalastyle.version>1.0.0</maven.plugin.scalastyle.version>
        <maven.plugin.shade.version>3.5.2</maven.plugin.shade.version>
        <maven.plugin.silencer.version>1.7.13</maven.plugin.silencer.version>
        <!-- MSOURCES-121 breaks creating source artifacts for shaded modules,
             we should skip upgrading until MSOURCES-141 gets fixed. -->
        <maven.plugin.source.version>3.2.1</maven.plugin.source.version>

        <maven.scaladoc.skip>false</maven.scaladoc.skip>
        <maven.scalastyle.skip>false</maven.scalastyle.skip>
        <!-- Needed for consistent times -->
        <maven.build.timestamp.format>yyyy-MM-dd HH:mm:ss z</maven.build.timestamp.format>

        <!-- Package to use when relocating shaded classes. -->
        <kyuubi.shade.packageName>org.apache.kyuubi.shade</kyuubi.shade.packageName>

        <!-- Needed for Spotless style check.
             Once we drop support for Java 8, we can consider upgrade the googlejavaformat.version to 1.22.0. -->
        <spotless.java.googlejavaformat.version>1.7</spotless.java.googlejavaformat.version>
        <spotless.python.includes></spotless.python.includes>
        <spotless.python.black.version>22.3.0</spotless.python.black.version>
        <!-- Please also update .scalafmt.conf when you change it here -->
        <spotless.scala.scalafmt.version>3.7.5</spotless.scala.scalafmt.version>

        <distMgmtReleaseId>apache.releases.https</distMgmtReleaseId>
        <distMgmtReleaseName>Apache Release Distribution Repository</distMgmtReleaseName>
        <distMgmtReleaseUrl>https://repository.apache.org/service/local/staging/deploy/maven2</distMgmtReleaseUrl>
        <distMgmtSnapshotsId>apache.snapshots.https</distMgmtSnapshotsId>
        <distMgmtSnapshotsName>Apache Development Snapshot Repository</distMgmtSnapshotsName>
        <distMgmtSnapshotsUrl>https://repository.apache.org/content/repositories/snapshots</distMgmtSnapshotsUrl>

        <debugArgLine>-agentlib:jdwp=transport=dt_socket,server=y,suspend=n,address=5005</debugArgLine>
    </properties>

    <dependencyManagement>
        <dependencies>
            <dependency>
                <groupId>org.apache.kyuubi</groupId>
                <artifactId>kyuubi-relocated-thrift</artifactId>
                <version>${kyuubi-relocated.version}</version>
            </dependency>
            <dependency>
                <groupId>org.apache.kyuubi</groupId>
                <artifactId>kyuubi-relocated-hive-service-rpc</artifactId>
                <version>${kyuubi-relocated.version}</version>
            </dependency>
            <dependency>
                <groupId>org.apache.kyuubi</groupId>
                <artifactId>${kyuubi-relocated-zookeeper.artifacts}</artifactId>
                <version>${kyuubi-relocated.version}</version>
            </dependency>
            <dependency>
                <groupId>org.antlr</groupId>
                <artifactId>antlr4-runtime</artifactId>
                <version>${antlr4.version}</version>
            </dependency>
            <dependency>
                <groupId>org.antlr</groupId>
                <artifactId>ST4</artifactId>
                <version>${antlr.st4.version}</version>
            </dependency>
            <dependency>
                <groupId>org.apache.arrow</groupId>
                <artifactId>arrow-vector</artifactId>
                <version>${arrow.version}</version>
            </dependency>
            <dependency>
                <groupId>org.apache.arrow</groupId>
                <artifactId>arrow-memory-netty</artifactId>
                <version>${arrow.version}</version>
            </dependency>
            <dependency>
                <groupId>org.scala-lang</groupId>
                <artifactId>scala-library</artifactId>
                <version>${scala.version}</version>
            </dependency>

            <dependency>
                <groupId>org.scala-lang</groupId>
                <artifactId>scala-compiler</artifactId>
                <version>${scala.version}</version>
            </dependency>

            <dependency>
                <groupId>org.scala-lang</groupId>
                <artifactId>scala-reflect</artifactId>
                <version>${scala.version}</version>
            </dependency>

            <dependency>
                <groupId>org.scala-lang.modules</groupId>
                <artifactId>scala-collection-compat_${scala.binary.version}</artifactId>
                <version>${scala-collection-compat.version}</version>
            </dependency>

            <dependency>
                <groupId>org.apache.hadoop</groupId>
                <artifactId>hadoop-client-api</artifactId>
                <version>${hadoop.version}</version>
                <exclusions>
                    <exclusion>
                        <groupId>org.xerial.snappy</groupId>
                        <artifactId>snappy-java</artifactId>
                    </exclusion>
                </exclusions>
            </dependency>

            <dependency>
                <groupId>org.apache.hadoop</groupId>
                <artifactId>hadoop-client-runtime</artifactId>
                <version>${hadoop.version}</version>
                <exclusions>
                    <exclusion>
                        <groupId>com.google.code.findbugs</groupId>
                        <artifactId>jsr305</artifactId>
                    </exclusion>
                    <exclusion>
                        <groupId>org.xerial.snappy</groupId>
                        <artifactId>snappy-java</artifactId>
                    </exclusion>
                </exclusions>
            </dependency>

            <dependency>
                <groupId>com.google.guava</groupId>
                <artifactId>guava</artifactId>
                <version>${guava.version}</version>
                <exclusions>
                    <exclusion>
                        <groupId>org.checkerframework</groupId>
                        <artifactId>checker-qual</artifactId>
                    </exclusion>
                    <exclusion>
                        <groupId>com.google.errorprone</groupId>
                        <artifactId>error_prone_annotations</artifactId>
                    </exclusion>
                    <exclusion>
                        <groupId>com.google.j2objc</groupId>
                        <artifactId>j2objc-annotations</artifactId>
                    </exclusion>
                    <exclusion>
                        <groupId>com.google.guava</groupId>
                        <artifactId>listenablefuture</artifactId>
                    </exclusion>
                </exclusions>
            </dependency>

            <dependency>
                <groupId>com.google.guava</groupId>
                <artifactId>failureaccess</artifactId>
                <version>${guava.failureaccess.version}</version>
            </dependency>

            <dependency>
                <groupId>com.google.code.findbugs</groupId>
                <artifactId>jsr305</artifactId>
                <version>${google.jsr305.version}</version>
            </dependency>

            <dependency>
                <groupId>commons-cli</groupId>
                <artifactId>commons-cli</artifactId>
                <version>${commons-cli.version}</version>
            </dependency>

            <dependency>
                <groupId>commons-codec</groupId>
                <artifactId>commons-codec</artifactId>
                <version>${commons-codec.version}</version>
            </dependency>

            <dependency>
                <groupId>commons-collections</groupId>
                <artifactId>commons-collections</artifactId>
                <version>${commons-collections.version}</version>
            </dependency>

            <dependency>
                <groupId>commons-io</groupId>
                <artifactId>commons-io</artifactId>
                <version>${commons-io.version}</version>
            </dependency>

            <dependency>
                <groupId>commons-lang</groupId>
                <artifactId>commons-lang</artifactId>
                <version>${commons-lang.version}</version>
            </dependency>

            <dependency>
                <groupId>org.apache.commons</groupId>
                <artifactId>commons-lang3</artifactId>
                <version>${commons-lang3.version}</version>
            </dependency>

            <dependency>
                <groupId>org.apache.spark</groupId>
                <artifactId>spark-core_${scala.binary.version}</artifactId>
                <version>${spark.version}</version>
                <exclusions>
                    <!--  Use log4j2 -->
                    <exclusion>
                        <groupId>log4j</groupId>
                        <artifactId>log4j</artifactId>
                    </exclusion>
                    <exclusion>
                        <groupId>org.slf4j</groupId>
                        <artifactId>slf4j-log4j12</artifactId>
                    </exclusion>
                    <!-- SPARK-40511 upgrade SLF4J2, which is not compatible w/ SLF4J1 -->
                    <exclusion>
                        <groupId>org.apache.logging.log4j</groupId>
                        <artifactId>log4j-slf4j2-impl</artifactId>
                    </exclusion>
                </exclusions>
            </dependency>

            <dependency>
                <groupId>org.apache.spark</groupId>
                <artifactId>spark-repl_${scala.binary.version}</artifactId>
                <version>${spark.version}</version>
            </dependency>

            <dependency>
                <groupId>org.apache.spark</groupId>
                <artifactId>spark-sql_${scala.binary.version}</artifactId>
                <version>${spark.version}</version>
            </dependency>

            <dependency>
                <groupId>org.apache.spark</groupId>
                <artifactId>spark-hive_${scala.binary.version}</artifactId>
                <version>${spark.version}</version>
            </dependency>

            <dependency>
                <groupId>org.apache.spark</groupId>
                <artifactId>spark-core_${scala.binary.version}</artifactId>
                <version>${spark.version}</version>
                <type>test-jar</type>
                <exclusions>
                    <!--  Use log4j2 -->
                    <exclusion>
                        <groupId>log4j</groupId>
                        <artifactId>log4j</artifactId>
                    </exclusion>
                    <exclusion>
                        <groupId>org.slf4j</groupId>
                        <artifactId>slf4j-log4j12</artifactId>
                    </exclusion>
                    <!-- SPARK-40511 upgrade SLF4J2, which is not compatible w/ SLF4J1 -->
                    <exclusion>
                        <groupId>org.apache.logging.log4j</groupId>
                        <artifactId>log4j-slf4j2-impl</artifactId>
                    </exclusion>
                </exclusions>
            </dependency>

            <dependency>
                <groupId>org.apache.spark</groupId>
                <artifactId>spark-catalyst_${scala.binary.version}</artifactId>
                <version>${spark.version}</version>
                <type>test-jar</type>
            </dependency>

            <dependency>
                <groupId>org.apache.spark</groupId>
                <artifactId>spark-sql_${scala.binary.version}</artifactId>
                <version>${spark.version}</version>
                <type>test-jar</type>
            </dependency>

            <dependency>
                <groupId>io.trino</groupId>
                <artifactId>trino-client</artifactId>
                <version>${trino.client.version}</version>
            </dependency>

            <dependency>
                <groupId>io.trino</groupId>
                <artifactId>trino-jdbc</artifactId>
                <version>${trino.client.version}</version>
            </dependency>

            <dependency>
                <groupId>io.trino.tpcds</groupId>
                <artifactId>tpcds</artifactId>
                <version>${trino.tpcds.version}</version>
                <exclusions>
                    <exclusion>
                        <groupId>*</groupId>
                        <artifactId>*</artifactId>
                    </exclusion>
                </exclusions>
            </dependency>

            <dependency>
                <groupId>io.trino.tpch</groupId>
                <artifactId>tpch</artifactId>
                <version>${trino.tpch.version}</version>
                <exclusions>
                    <exclusion>
                        <groupId>*</groupId>
                        <artifactId>*</artifactId>
                    </exclusion>
                </exclusions>
            </dependency>

            <dependency>
                <groupId>com.dimafeng</groupId>
                <artifactId>testcontainers-scala-scalatest_${scala.binary.version}</artifactId>
                <version>${testcontainers-scala.version}</version>
            </dependency>

            <dependency>
                <groupId>com.dimafeng</groupId>
                <artifactId>testcontainers-scala-mysql_${scala.binary.version}</artifactId>
                <version>${testcontainers-scala.version}</version>
            </dependency>

            <dependency>
                <groupId>com.dimafeng</groupId>
                <artifactId>testcontainers-scala-postgresql_${scala.binary.version}</artifactId>
                <version>${testcontainers-scala.version}</version>
            </dependency>

            <dependency>
                <groupId>com.dimafeng</groupId>
                <artifactId>testcontainers-scala-clickhouse_${scala.binary.version}</artifactId>
                <version>${testcontainers-scala.version}</version>
            </dependency>

            <dependency>
                <groupId>com.dimafeng</groupId>
                <artifactId>testcontainers-scala-trino_${scala.binary.version}</artifactId>
                <version>${testcontainers-scala.version}</version>
            </dependency>

            <dependency>
                <groupId>com.dimafeng</groupId>
                <artifactId>testcontainers-scala-kafka_${scala.binary.version}</artifactId>
                <version>${testcontainers-scala.version}</version>
            </dependency>

            <dependency>
                <groupId>io.fabric8</groupId>
                <artifactId>kubernetes-client</artifactId>
                <version>${kubernetes-client.version}</version>
            </dependency>
            <!--
                according to kubernetes-client MIGRATION-v6.md, we should include this dependency
                for doing any customization to OkHttp clients.
                https://github.com/fabric8io/kubernetes-client/blob/master/doc/MIGRATION-v6.md#okhttp-httpclient
            -->
            <dependency>
                <groupId>io.fabric8</groupId>
                <artifactId>kubernetes-httpclient-okhttp</artifactId>
                <version>${kubernetes-client.version}</version>
            </dependency>

            <dependency>
                <groupId>org.slf4j</groupId>
                <artifactId>slf4j-api</artifactId>
                <version>${slf4j.version}</version>
            </dependency>

            <dependency>
                <groupId>com.vladsch.flexmark</groupId>
                <artifactId>flexmark-all</artifactId>
                <version>${flexmark.version}</version>
            </dependency>

            <dependency>
                <groupId>org.slf4j</groupId>
                <artifactId>jcl-over-slf4j</artifactId>
                <version>${slf4j.version}</version>
            </dependency>

            <dependency>
                <groupId>org.slf4j</groupId>
                <artifactId>jul-to-slf4j</artifactId>
                <version>${slf4j.version}</version>
            </dependency>

            <dependency>
                <groupId>org.apache.logging.log4j</groupId>
                <artifactId>log4j-slf4j-impl</artifactId>
                <version>${log4j.version}</version>
            </dependency>
            <dependency>
                <groupId>org.apache.logging.log4j</groupId>
                <artifactId>log4j-api</artifactId>
                <version>${log4j.version}</version>
            </dependency>
            <dependency>
                <groupId>org.apache.logging.log4j</groupId>
                <artifactId>log4j-core</artifactId>
                <version>${log4j.version}</version>
            </dependency>
            <dependency>
                <!-- API bridge between log4j 1 and 2 -->
                <groupId>org.apache.logging.log4j</groupId>
                <artifactId>log4j-1.2-api</artifactId>
                <version>${log4j.version}</version>
            </dependency>

            <dependency>
                <groupId>io.dropwizard.metrics</groupId>
                <artifactId>metrics-core</artifactId>
                <version>${codahale.metrics.version}</version>
            </dependency>

            <dependency>
                <groupId>io.dropwizard.metrics</groupId>
                <artifactId>metrics-jvm</artifactId>
                <version>${codahale.metrics.version}</version>
            </dependency>

            <dependency>
                <groupId>io.dropwizard.metrics</groupId>
                <artifactId>metrics-jmx</artifactId>
                <version>${codahale.metrics.version}</version>
            </dependency>

            <dependency>
                <groupId>io.dropwizard.metrics</groupId>
                <artifactId>metrics-json</artifactId>
                <version>${codahale.metrics.version}</version>
            </dependency>

            <dependency>
                <groupId>com.fasterxml.jackson.core</groupId>
                <artifactId>jackson-annotations</artifactId>
                <version>${jackson.version}</version>
            </dependency>

            <dependency>
                <groupId>com.fasterxml.jackson.core</groupId>
                <artifactId>jackson-core</artifactId>
                <version>${jackson.version}</version>
            </dependency>

            <dependency>
                <groupId>com.fasterxml.jackson.core</groupId>
                <artifactId>jackson-databind</artifactId>
                <version>${jackson.version}</version>
            </dependency>

            <dependency>
                <groupId>com.fasterxml.jackson.dataformat</groupId>
                <artifactId>jackson-dataformat-yaml</artifactId>
                <version>${jackson.version}</version>
            </dependency>

            <dependency>
                <groupId>com.fasterxml.jackson.datatype</groupId>
                <artifactId>jackson-datatype-jsr310</artifactId>
                <version>${jackson.version}</version>
            </dependency>

            <dependency>
                <groupId>com.fasterxml.jackson.datatype</groupId>
                <artifactId>jackson-datatype-jdk8</artifactId>
                <version>${jackson.version}</version>
            </dependency>

            <dependency>
                <groupId>com.fasterxml.jackson.jaxrs</groupId>
                <artifactId>jackson-jaxrs-base</artifactId>
                <version>${jackson.version}</version>
            </dependency>

            <dependency>
                <groupId>com.fasterxml.jackson.jaxrs</groupId>
                <artifactId>jackson-jaxrs-json-provider</artifactId>
                <version>${jackson.version}</version>
            </dependency>

            <dependency>
                <groupId>com.fasterxml.jackson.module</groupId>
                <artifactId>jackson-module-jaxb-annotations</artifactId>
                <version>${jackson.version}</version>
            </dependency>

            <dependency>
                <groupId>com.fasterxml.jackson.module</groupId>
                <artifactId>jackson-module-scala_${scala.binary.version}</artifactId>
                <version>${jackson.version}</version>
            </dependency>

            <dependency>
                <groupId>org.apache.httpcomponents</groupId>
                <artifactId>httpclient</artifactId>
                <version>${httpclient.version}</version>
                <exclusions>
                    <exclusion>
                        <groupId>commons-logging</groupId>
                        <artifactId>commons-logging</artifactId>
                    </exclusion>
                </exclusions>
            </dependency>

            <dependency>
                <groupId>org.apache.httpcomponents</groupId>
                <artifactId>httpmime</artifactId>
                <version>${httpclient.version}</version>
            </dependency>

            <dependency>
                <groupId>org.apache.httpcomponents</groupId>
                <artifactId>httpcore</artifactId>
                <version>${httpcore.version}</version>
            </dependency>

            <!--
              compatible with dropwizard 3.1.x, 3.2.x, 4.0.x, 4.1.x, 4.2.x
              see https://github.com/prometheus/client_java/issues/662
              -->
            <dependency>
                <groupId>io.prometheus</groupId>
                <artifactId>simpleclient_dropwizard</artifactId>
                <version>${prometheus.version}</version>
            </dependency>

            <dependency>
                <groupId>io.prometheus</groupId>
                <artifactId>simpleclient_servlet</artifactId>
                <version>${prometheus.version}</version>
            </dependency>

            <dependency>
                <groupId>io.swagger.core.v3</groupId>
                <artifactId>swagger-jaxrs2</artifactId>
                <version>${swagger.version}</version>
                <exclusions>
                    <exclusion>
                        <groupId>com.sun.activation</groupId>
                        <artifactId>jakarta.activation</artifactId>
                    </exclusion>
                </exclusions>
            </dependency>

            <dependency>
                <groupId>javax.servlet</groupId>
                <artifactId>javax.servlet-api</artifactId>
                <version>${javax.servlet-api.version}</version>
            </dependency>

            <dependency>
                <groupId>jakarta.servlet</groupId>
                <artifactId>jakarta.servlet-api</artifactId>
                <version>${jakarta.servlet-api.version}</version>
            </dependency>

            <dependency>
                <groupId>org.eclipse.jetty</groupId>
                <artifactId>jetty-client</artifactId>
                <version>${jetty.version}</version>
            </dependency>

            <dependency>
                <groupId>org.eclipse.jetty</groupId>
                <artifactId>jetty-server</artifactId>
                <version>${jetty.version}</version>
            </dependency>

            <dependency>
                <groupId>org.eclipse.jetty</groupId>
                <artifactId>jetty-servlet</artifactId>
                <version>${jetty.version}</version>
            </dependency>

            <dependency>
                <groupId>org.eclipse.jetty</groupId>
                <artifactId>jetty-proxy</artifactId>
                <version>${jetty.version}</version>
            </dependency>

            <dependency>
                <groupId>org.scalatest</groupId>
                <artifactId>scalatest_${scala.binary.version}</artifactId>
                <version>${scalatest.version}</version>
            </dependency>

            <dependency>
                <groupId>org.scalatestplus</groupId>
                <artifactId>scalacheck-1-17_${scala.binary.version}</artifactId>
                <version>${scalatestplus.version}</version>
                <scope>test</scope>
            </dependency>

            <dependency>
                <groupId>org.scalatestplus</groupId>
                <artifactId>mockito-4-11_${scala.binary.version}</artifactId>
                <version>${scalatestplus.version}</version>
            </dependency>

            <dependency>
                <groupId>org.mockito</groupId>
                <artifactId>mockito-core</artifactId>
                <version>${mockito.version}</version>
                <scope>test</scope>
            </dependency>

            <dependency>
                <groupId>net.bytebuddy</groupId>
                <artifactId>byte-buddy</artifactId>
                <version>${byte-buddy.version}</version>
            </dependency>

            <dependency>
                <groupId>junit</groupId>
                <artifactId>junit</artifactId>
                <version>${junit.version}</version>
            </dependency>

            <dependency>
                <groupId>org.apache.hadoop</groupId>
                <artifactId>hadoop-minikdc</artifactId>
                <version>${hadoop.version}</version>
                <exclusions>
                    <exclusion>
                        <groupId>org.slf4j</groupId>
                        <artifactId>*</artifactId>
                    </exclusion>
                    <exclusion>
                        <groupId>junit</groupId>
                        <artifactId>junit</artifactId>
                    </exclusion>
                    <!-- HADOOP-19024: replace bcprov-jdk15on with bcprov-jdk18on -->
                    <exclusion>
                        <groupId>org.bouncycastle</groupId>
                        <artifactId>bcprov-jdk15on</artifactId>
                    </exclusion>
                </exclusions>
            </dependency>

            <dependency>
                <groupId>com.unboundid</groupId>
                <artifactId>unboundid-ldapsdk</artifactId>
                <version>${ldapsdk.version}</version>
            </dependency>

            <dependency>
                <groupId>org.apache.hadoop</groupId>
                <artifactId>hadoop-client-minicluster</artifactId>
                <version>${hadoop.version}</version>
                <exclusions>
                    <exclusion>
                        <groupId>org.xerial.snappy</groupId>
                        <artifactId>snappy-java</artifactId>
                    </exclusion>
                </exclusions>
            </dependency>

            <dependency>
                <groupId>io.etcd</groupId>
                <artifactId>jetcd-core</artifactId>
                <version>${jetcd.version}</version>
                <exclusions>
                    <exclusion>
                        <groupId>javax.annotation</groupId>
                        <artifactId>javax.annotation-api</artifactId>
                    </exclusion>
                </exclusions>
            </dependency>

            <dependency>
                <groupId>io.etcd</groupId>
                <artifactId>jetcd-launcher</artifactId>
                <version>${jetcd.version}</version>
                <exclusions>
                    <exclusion>
                        <groupId>org.testcontainers</groupId>
                        <artifactId>testcontainers</artifactId>
                    </exclusion>
                </exclusions>
            </dependency>

            <dependency>
                <groupId>io.grpc</groupId>
                <artifactId>grpc-bom</artifactId>
                <version>${grpc.version}</version>
                <type>pom</type>
                <scope>import</scope>
            </dependency>

            <dependency>
                <groupId>io.netty</groupId>
                <artifactId>netty-bom</artifactId>
                <version>${netty.version}</version>
                <type>pom</type>
                <scope>import</scope>
            </dependency>

            <dependency>
                <groupId>com.google.protobuf</groupId>
                <artifactId>protobuf-java</artifactId>
                <version>${protobuf.version}</version>
            </dependency>

            <dependency>
                <groupId>com.google.protobuf</groupId>
                <artifactId>protobuf-java-util</artifactId>
                <version>${protobuf.version}</version>
            </dependency>

            <dependency>
                <groupId>dev.failsafe</groupId>
                <artifactId>failsafe</artifactId>
                <version>${failsafe.verion}</version>
            </dependency>

            <dependency>
                <groupId>org.apache.iceberg</groupId>
                <artifactId>iceberg-spark-runtime-${spark.binary.version}_${scala.binary.version}</artifactId>
                <version>${iceberg.version}</version>
            </dependency>

            <dependency>
                <groupId>io.delta</groupId>
                <artifactId>${delta.artifact}_${scala.binary.version}</artifactId>
                <version>${delta.version}</version>
                <exclusions>
                    <!--
                     Apache Spark already has Antlr and Scala dependencies, and a potential compatibility
                     issue of Antlr version on delta 1.0.0: https://github.com/delta-io/delta/pull/676
                     -->
                    <exclusion>
                        <groupId>org.antlr</groupId>
                        <artifactId>*</artifactId>
                    </exclusion>
                    <exclusion>
                        <groupId>org.scala-lang</groupId>
                        <artifactId>scala-library</artifactId>
                    </exclusion>
                </exclusions>
            </dependency>

            <!-- Used by Yarn Mini Cluster 3.3 -->
            <dependency>
                <groupId>org.bouncycastle</groupId>
                <artifactId>bcprov-jdk18on</artifactId>
                <version>${bouncycastle.version}</version>
            </dependency>

            <dependency>
                <groupId>org.bouncycastle</groupId>
                <artifactId>bcpkix-jdk18on</artifactId>
                <version>${bouncycastle.version}</version>
            </dependency>

            <!--
              Required by Hadoop on JDK 11 or later. Could be omitted on modules already
              pull Spark dependencies as it is already a transitive dependency of spark-core.
              -->
            <dependency>
                <groupId>jakarta.xml.bind</groupId>
                <artifactId>jakarta.xml.bind-api</artifactId>
                <version>${jakarta.xml-bind.version}</version>
            </dependency>

            <!--
              Required by YARN Mini Cluster on JDK 11 or later. Could be omitted on modules already
              pull Spark dependencies as it is already a transitive dependency of spark-core.
              -->
            <dependency>
                <groupId>jakarta.activation</groupId>
                <artifactId>jakarta.activation-api</artifactId>
                <version>${jakarta.activation.version}</version>
            </dependency>

            <!-- Required by Zookeeper Cli and Beeline -->
            <dependency>
                <groupId>jline</groupId>
                <artifactId>jline</artifactId>
                <version>${jline.version}</version>
                <exclusions>
                    <exclusion>
                        <groupId>junit</groupId>
                        <artifactId>junit</artifactId>
                    </exclusion>
                </exclusions>
            </dependency>

            <dependency>
                <groupId>org.apache.kafka</groupId>
                <artifactId>kafka-clients</artifactId>
                <version>${kafka.version}</version>
                <optional>true</optional>
            </dependency>

            <dependency>
                <groupId>com.github.scopt</groupId>
                <artifactId>scopt_${scala.binary.version}</artifactId>
                <version>${scopt.version}</version>
            </dependency>

            <dependency>
                <groupId>com.jakewharton.fliptables</groupId>
                <artifactId>fliptables</artifactId>
                <version>${fliptables.verion}</version>
            </dependency>

            <dependency>
                <groupId>net.sf.supercsv</groupId>
                <artifactId>super-csv</artifactId>
                <version>${supercsv.version}</version>
            </dependency>

            <dependency>
                <groupId>com.mysql</groupId>
                <artifactId>mysql-connector-j</artifactId>
                <version>${mysql.jdbc.version}</version>
            </dependency>

            <dependency>
                <groupId>org.apache.phoenix</groupId>
                <artifactId>phoenix-queryserver-client</artifactId>
                <version>${phoenix.version}</version>
            </dependency>

            <dependency>
                <groupId>org.postgresql</groupId>
                <artifactId>postgresql</artifactId>
                <version>${postgresql.version}</version>
            </dependency>

            <dependency>
                <groupId>com.clickhouse</groupId>
                <artifactId>clickhouse-jdbc</artifactId>
                <version>${clickhouse-java.version}</version>
                <classifier>http</classifier>
            </dependency>

            <!-- flink -->
            <dependency>
                <groupId>org.apache.flink</groupId>
                <artifactId>flink-core</artifactId>
                <version>${flink.version}</version>
            </dependency>

            <dependency>
                <groupId>org.apache.flink</groupId>
                <artifactId>flink-runtime</artifactId>
                <version>${flink.version}</version>
            </dependency>

            <dependency>
                <groupId>org.apache.flink</groupId>
                <artifactId>flink-streaming-java</artifactId>
                <version>${flink.version}</version>
            </dependency>

            <dependency>
                <groupId>org.apache.flink</groupId>
                <artifactId>flink-clients</artifactId>
                <version>${flink.version}</version>
            </dependency>

            <dependency>
                <groupId>org.apache.flink</groupId>
                <artifactId>flink-table-common</artifactId>
                <version>${flink.version}</version>
            </dependency>

            <dependency>
                <groupId>org.apache.flink</groupId>
                <artifactId>flink-table-api-java</artifactId>
                <version>${flink.version}</version>
            </dependency>

            <dependency>
                <groupId>org.apache.flink</groupId>
                <artifactId>flink-table-api-java-bridge</artifactId>
                <version>${flink.version}</version>
            </dependency>

            <dependency>
                <groupId>org.apache.flink</groupId>
                <artifactId>flink-table-runtime</artifactId>
                <version>${flink.version}</version>
                <scope>provided</scope>
            </dependency>

            <dependency>
                <groupId>org.apache.flink</groupId>
                <artifactId>flink-table-planner-loader</artifactId>
                <version>${flink.version}</version>
            </dependency>

            <dependency>
                <groupId>org.apache.flink</groupId>
                <artifactId>flink-sql-client</artifactId>
                <version>${flink.version}</version>
            </dependency>

            <dependency>
                <groupId>org.apache.flink</groupId>
                <artifactId>flink-sql-gateway</artifactId>
                <version>${flink.version}</version>
            </dependency>

            <dependency>
                <groupId>org.apache.flink</groupId>
                <artifactId>flink-test-utils</artifactId>
                <version>${flink.version}</version>
                <exclusions>
                    <exclusion>
                        <groupId>org.apache.logging.log4j</groupId>
                        <artifactId>log4j-api</artifactId>
                    </exclusion>
                    <exclusion>
                        <groupId>org.apache.logging.log4j</groupId>
                        <artifactId>log4j-core</artifactId>
                    </exclusion>
                    <exclusion>
                        <groupId>org.apache.logging.log4j</groupId>
                        <artifactId>log4j-slf4j-impl</artifactId>
                    </exclusion>
                </exclusions>
            </dependency>

            <dependency>
                <groupId>com.zaxxer</groupId>
                <artifactId>HikariCP</artifactId>
                <version>${hikaricp.version}</version>
            </dependency>

            <dependency>
                <groupId>org.xerial</groupId>
                <artifactId>sqlite-jdbc</artifactId>
                <version>${sqlite.version}</version>
            </dependency>

            <dependency>
                <groupId>com.theokanning.openai-gpt3-java</groupId>
                <artifactId>service</artifactId>
                <version>${openai.java.version}</version>
            </dependency>

            <dependency>
                <groupId>org.threeten</groupId>
                <artifactId>threeten-extra</artifactId>
                <version>${threeten.version}</version>
            </dependency>

            <dependency>
                <groupId>org.apache.hudi</groupId>
                <artifactId>hudi-spark${hudi.spark.binary.version}-bundle_${scala.binary.version}</artifactId>
                <version>${hudi.version}</version>
            </dependency>

            <dependency>
                <groupId>org.apache.paimon</groupId>
                <artifactId>paimon-spark-${spark.binary.version}</artifactId>
                <version>${paimon.version}</version>
            </dependency>
        </dependencies>
    </dependencyManagement>

    <dependencies>
        <dependency>
            <groupId>org.scalatest</groupId>
            <artifactId>scalatest_${scala.binary.version}</artifactId>
            <scope>test</scope>
        </dependency>
    </dependencies>

    <repositories>
        <repository>
            <releases>
                <enabled>true</enabled>
            </releases>
            <snapshots>
                <enabled>false</enabled>
            </snapshots>
            <id>gcs-maven-central-mirror</id>
            <name>GCS Maven Central mirror Asia Pacific</name>
            <url>https://maven-central-asia.storage-download.googleapis.com/maven2/</url>
        </repository>

        <repository>
            <releases>
                <enabled>true</enabled>
            </releases>
            <snapshots>
                <enabled>false</enabled>
            </snapshots>
            <id>central</id>
            <name>Maven Repository</name>
            <url>https://repo.maven.apache.org/maven2</url>
        </repository>
    </repositories>

    <pluginRepositories>
        <pluginRepository>
            <releases>
                <enabled>true</enabled>
            </releases>
            <snapshots>
                <enabled>false</enabled>
            </snapshots>
            <id>gcs-maven-central-mirror</id>
            <name>GCS Maven Central mirror Asia Pacific</name>
            <url>https://maven-central-asia.storage-download.googleapis.com/maven2/</url>
        </pluginRepository>

        <pluginRepository>
            <releases>
                <enabled>true</enabled>
            </releases>
            <snapshots>
                <enabled>false</enabled>
            </snapshots>
            <id>central</id>
            <url>https://repo.maven.apache.org/maven2</url>
        </pluginRepository>
    </pluginRepositories>

    <build>
        <pluginManagement>
            <plugins>
                <plugin>
                    <groupId>org.apache.maven.plugins</groupId>
                    <artifactId>maven-antrun-plugin</artifactId>
                    <executions>
                        <execution>
                            <id>create-tmp-dir</id>
                            <goals>
                                <goal>run</goal>
                            </goals>
                            <phase>generate-test-resources</phase>
                            <configuration>
                                <target>
                                    <mkdir dir="${project.build.directory}/tmp"></mkdir>
                                </target>
                            </configuration>
                        </execution>
                    </executions>
                </plugin>

                <plugin>
                    <groupId>org.codehaus.mojo</groupId>
                    <artifactId>build-helper-maven-plugin</artifactId>
                    <version>${maven.plugin.build.helper.version}</version>
                    <executions>
                        <execution>
                            <id>module-timestamp-property</id>
                            <goals>
                                <goal>timestamp-property</goal>
                            </goals>
                            <phase>validate</phase>
                            <configuration>
                                <name>module.build.timestamp</name>
                                <pattern>${maven.build.timestamp.format}</pattern>
                                <timeSource>current</timeSource>
                                <timeZone>Asia/Shanghai</timeZone>
                                <locale>en_US</locale>
                            </configuration>
                        </execution>
                        <execution>
                            <id>local-timestamp-property</id>
                            <goals>
                                <goal>timestamp-property</goal>
                            </goals>
                            <phase>validate</phase>
                            <configuration>
                                <name>local.build.timestamp</name>
                                <pattern>${maven.build.timestamp.format}</pattern>
                                <timeSource>build</timeSource>
                                <timeZone>Asia/Shanghai</timeZone>
                                <locale>en_US</locale>
                            </configuration>
                        </execution>
                        <execution>
                            <id>add-scala-sources</id>
                            <goals>
                                <goal>add-source</goal>
                            </goals>
                            <phase>generate-sources</phase>
                            <configuration>
                                <sources>
                                    <source>src/main/scala-${scala.binary.version}</source>
                                </sources>
                            </configuration>
                        </execution>
                    </executions>
                </plugin>

                <plugin>
                    <groupId>org.apache.maven.plugins</groupId>
                    <artifactId>maven-compiler-plugin</artifactId>
                    <configuration>
                        <maxmem>1024m</maxmem>
                        <fork>true</fork>
                        <compilerArgs>
                            <arg>-Xlint:all,-serial,-path,-processing</arg>
                        </compilerArgs>
                    </configuration>
                </plugin>

                <plugin>
                    <groupId>net.alchim31.maven</groupId>
                    <artifactId>scala-maven-plugin</artifactId>
                    <version>${maven.plugin.scala.version}</version>
                    <configuration>
                        <scalaVersion>${scala.version}</scalaVersion>
                        <recompileMode>incremental</recompileMode>
                        <args>
                            <arg>-unchecked</arg>
                            <arg>-deprecation</arg>
                            <arg>-feature</arg>
                            <arg>-explaintypes</arg>
                            <arg>-P:silencer:globalFilters=.*deprecated.*</arg>
                            <arg>-P:silencer:globalFilters=.*Could not find any member to link for.*</arg>
                            <arg>-P:silencer:globalFilters=.*undefined in comment for class.*</arg>
                            <arg>-Xfatal-warnings</arg>
                            <arg>-Ywarn-unused:imports</arg>
                        </args>
                        <jvmArgs>
                            <jvmArg>-Xms1024m</jvmArg>
                            <jvmArg>-Xmx1024m</jvmArg>
                            <jvmArg>-XX:ReservedCodeCacheSize=512M</jvmArg>
                        </jvmArgs>
                        <javacArgs>
                            <javacArg>-Xlint:all,-serial,-path,-try,-processing</javacArg>
                        </javacArgs>
                        <compilerPlugins>
                            <compilerPlugin>
                                <groupId>com.github.ghik</groupId>
                                <artifactId>silencer-plugin_${scala.version}</artifactId>
                                <version>${maven.plugin.silencer.version}</version>
                            </compilerPlugin>
                        </compilerPlugins>
                        <!-- only skipping `scala:doc-jar` -->
                        <skip>${maven.scaladoc.skip}</skip>
                    </configuration>
                    <executions>
                        <execution>
                            <id>eclipse-add-source</id>
                            <goals>
                                <goal>add-source</goal>
                            </goals>
                        </execution>
                        <execution>
                            <id>scala-compile-first</id>
                            <goals>
                                <goal>compile</goal>
                            </goals>
                        </execution>
                        <execution>
                            <id>scala-test-compile-first</id>
                            <goals>
                                <goal>testCompile</goal>
                            </goals>
                        </execution>
                        <execution>
                            <id>attach-scaladocs</id>
                            <goals>
                                <goal>doc-jar</goal>
                            </goals>
                            <phase>verify</phase>
                        </execution>
                    </executions>
                </plugin>

                <!-- disable surefire globally, only enable it on pure Java modules -->
                <plugin>
                    <groupId>org.apache.maven.plugins</groupId>
                    <artifactId>maven-surefire-plugin</artifactId>
                    <!-- Note config is repeated in scalatest config -->
                    <configuration>
                        <skipTests>true</skipTests>
                        <failIfNoSpecifiedTests>false</failIfNoSpecifiedTests>
                        <argLine>${maven.plugin.surefire.argLine}</argLine>
                        <environmentVariables>
                            <KYUUBI_WORK_DIR_ROOT>${project.build.directory}/work</KYUUBI_WORK_DIR_ROOT>
                        </environmentVariables>
                        <systemProperties>
                            <log4j.ignoreTCL>true</log4j.ignoreTCL>
                            <log4j.configuration>file:src/test/resources/log4j.properties</log4j.configuration>
                            <log4j2.configurationFile>src/test/resources/log4j2-test.xml</log4j2.configurationFile>
                            <java.io.tmpdir>${project.build.directory}/tmp</java.io.tmpdir>
                            <spark.driver.memory>1g</spark.driver.memory>
                            <kyuubi.metrics.json.location>${project.build.directory}/metrics</kyuubi.metrics.json.location>
                            <kyuubi.frontend.bind.host>localhost</kyuubi.frontend.bind.host>
                            <sun.security.krb5.debug>false</sun.security.krb5.debug>
                            <kyuubi.operation.log.dir.root>${project.build.directory}/server_operation_logs</kyuubi.operation.log.dir.root>
                            <kyuubi.engine.operation.log.dir.root>${project.build.directory}/engine_operation_logs</kyuubi.engine.operation.log.dir.root>
                        </systemProperties>
                    </configuration>
                </plugin>
                <!-- enable scalatest -->
                <plugin>
                    <groupId>org.scalatest</groupId>
                    <artifactId>scalatest-maven-plugin</artifactId>
                    <version>${maven.plugin.scalatest.version}</version>
                    <!-- Note config is repeated in surefire config -->
                    <configuration>
                        <reportsDirectory>${project.build.directory}/surefire-reports</reportsDirectory>
                        <junitxml>.</junitxml>
                        <filereports>TestSuite.txt</filereports>
                        <argLine>${maven.plugin.surefire.argLine}</argLine>
                        <environmentVariables>
                            <KYUUBI_WORK_DIR_ROOT>${project.build.directory}/work</KYUUBI_WORK_DIR_ROOT>
                        </environmentVariables>
                        <systemProperties>
                            <log4j.ignoreTCL>true</log4j.ignoreTCL>
                            <log4j.configuration>file:src/test/resources/log4j.properties</log4j.configuration>
                            <log4j2.configurationFile>src/test/resources/log4j2-test.xml</log4j2.configurationFile>
                            <java.io.tmpdir>${project.build.directory}/tmp</java.io.tmpdir>
                            <spark.driver.memory>1g</spark.driver.memory>
                            <kyuubi.metrics.json.location>${project.build.directory}/metrics</kyuubi.metrics.json.location>
                            <kyuubi.frontend.bind.host>localhost</kyuubi.frontend.bind.host>
                            <sun.security.krb5.debug>false</sun.security.krb5.debug>
                            <kyuubi.operation.log.dir.root>${project.build.directory}/server_operation_logs</kyuubi.operation.log.dir.root>
                            <kyuubi.engine.operation.log.dir.root>${project.build.directory}/engine_operation_logs</kyuubi.engine.operation.log.dir.root>
                        </systemProperties>
                        <tagsToExclude>${maven.plugin.scalatest.exclude.tags}</tagsToExclude>
                        <tagsToInclude>${maven.plugin.scalatest.include.tags}</tagsToInclude>
                        <debugForkedProcess>${maven.plugin.scalatest.debug.enabled}</debugForkedProcess>
                        <debugArgLine>${debugArgLine}</debugArgLine>
                    </configuration>
                    <executions>
                        <execution>
                            <id>test</id>
                            <goals>
                                <goal>test</goal>
                            </goals>
                        </execution>
                    </executions>
                </plugin>

                <plugin>
                    <groupId>org.jacoco</groupId>
                    <artifactId>jacoco-maven-plugin</artifactId>
                    <version>${maven.plugin.jacoco.version}</version>
                    <executions>
                        <execution>
                            <id>pre-test</id>
                            <goals>
                                <goal>prepare-agent</goal>
                            </goals>
                        </execution>
                        <execution>
                            <id>report</id>
                            <goals>
                                <goal>report</goal>
                            </goals>
                            <phase>test</phase>
                            <configuration>
                                <outputDirectory>${project.build.directory}/codecov</outputDirectory>
                            </configuration>
                        </execution>
                    </executions>
                </plugin>

                <plugin>
                    <groupId>org.apache.maven.plugins</groupId>
                    <artifactId>maven-source-plugin</artifactId>
                    <version>${maven.plugin.source.version}</version>
                </plugin>

                <plugin>
                    <groupId>org.apache.maven.plugins</groupId>
                    <artifactId>maven-shade-plugin</artifactId>
                    <version>${maven.plugin.shade.version}</version>
                </plugin>

                <plugin>
                    <groupId>org.codehaus.mojo</groupId>
                    <artifactId>flatten-maven-plugin</artifactId>
                    <version>${maven.plugin.flatten.version}</version>
                    <executions>
                        <execution>
                            <id>flatten</id>
                            <goals>
                                <goal>flatten</goal>
                            </goals>
                            <phase>process-resources</phase>
                        </execution>
                    </executions>
                </plugin>

                <plugin>
                    <groupId>org.apache.maven.plugins</groupId>
                    <artifactId>maven-dependency-plugin</artifactId>
                    <executions>
                        <execution>
                            <id>default-cli</id>
                            <goals>
                                <goal>build-classpath</goal>
                            </goals>
                            <configuration>
                                <!-- This includes dependencies with 'runtime' and 'compile' scopes;
                                     see the docs for includeScope for more details -->
                                <includeScope>runtime</includeScope>
                            </configuration>
                        </execution>
                        <execution>
                            <id>generate-test-classpath</id>
                            <goals>
                                <goal>build-classpath</goal>
                            </goals>
                            <phase>test-compile</phase>
                            <configuration>
                                <includeScope>test</includeScope>
                                <outputProperty>test_classpath</outputProperty>
                            </configuration>
                        </execution>
                        <execution>
                            <id>copy-module-dependencies</id>
                            <goals>
                                <goal>copy-dependencies</goal>
                            </goals>
                            <phase>package</phase>
                            <configuration>
                                <includeScope>runtime</includeScope>
                                <outputDirectory>${jars.target.dir}</outputDirectory>
                            </configuration>
                        </execution>
                    </executions>
                </plugin>

                <plugin>
                    <groupId>org.apache.maven.plugins</groupId>
                    <artifactId>maven-clean-plugin</artifactId>
                    <configuration>
                        <filesets>
                            <fileset>
                                <directory>${project.basedir}</directory>
                                <includes>
                                    <include>**/*.log</include>
                                    <include>**/*.db</include>
                                </includes>
                            </fileset>
                            <fileset>
                                <directory>${project.basedir}/embedded_zookeeper</directory>
                            </fileset>
                            <fileset>
                                <directory>${project.basedir}/metastore_db</directory>
                            </fileset>
                            <fileset>
                                <directory>${project.basedir}/metrics</directory>
                            </fileset>
                            <fileset>
                                <directory>${project.basedir}/spark-warehouse</directory>
                            </fileset>
                            <fileset>
                                <directory>${project.basedir}/web-ui/dist</directory>
                            </fileset>
                        </filesets>
                    </configuration>
                </plugin>

                <plugin>
                    <groupId>org.scalastyle</groupId>
                    <artifactId>scalastyle-maven-plugin</artifactId>
                    <version>${maven.plugin.scalastyle.version}</version>
                    <configuration>
                        <verbose>false</verbose>
                        <failOnViolation>true</failOnViolation>
                        <includeTestSourceDirectory>true</includeTestSourceDirectory>
                        <failOnWarning>false</failOnWarning>
                        <sourceDirectory>${project.basedir}/src/main/scala</sourceDirectory>
                        <testSourceDirectory>${project.basedir}/src/test/scala</testSourceDirectory>
                        <configLocation>scalastyle-config.xml</configLocation>
                        <outputFile>${project.build.directory}/scalastyle-output.xml</outputFile>
                        <outputEncoding>UTF-8</outputEncoding>
                        <skip>${maven.scalastyle.skip}</skip>
                    </configuration>
                    <executions>
                        <execution>
                            <goals>
                                <goal>check</goal>
                            </goals>
                        </execution>
                    </executions>
                </plugin>
                <plugin>
                    <groupId>com.diffplug.spotless</groupId>
                    <artifactId>spotless-maven-plugin</artifactId>
                    <version>${maven.plugin.spotless.version}</version>
                    <configuration>
                        <upToDateChecking>
                            <enabled>true</enabled>
                        </upToDateChecking>
                        <java>
                            <includes>
                                <include>src/main/java/**/*.java</include>
                                <include>src/test/java/**/*.java</include>
                            </includes>
                            <googleJavaFormat>
                                <version>${spotless.java.googlejavaformat.version}</version>
                                <style>GOOGLE</style>
                            </googleJavaFormat>
                            <removeUnusedImports></removeUnusedImports>
                        </java>
                        <scala>
                            <includes>
                                <include>src/main/scala/**/*.scala</include>
                                <include>src/main/scala-*/**/*.scala</include>
                                <include>src/test/scala/**/*.scala</include>
                                <include>src/test/scala-*/**/*.scala</include>
                                <include>src/test/gen/scala/**/*.scala</include>
                            </includes>
                            <scalafmt>
                                <version>${spotless.scala.scalafmt.version}</version>
                                <scalaMajorVersion>${scala.binary.version}</scalaMajorVersion>
                                <file>${maven.multiModuleProjectDirectory}/.scalafmt.conf</file>
                            </scalafmt>
                        </scala>
                        <pom>
                            <includes>
                                <include>pom.xml</include>
                            </includes>
                            <sortPom>
                                <encoding>${project.build.sourceEncoding}</encoding>
                                <expandEmptyElements>true</expandEmptyElements>
                                <indentSchemaLocation>true</indentSchemaLocation>
                                <nrOfIndentSpace>4</nrOfIndentSpace>
                            </sortPom>
                        </pom>
                        <python>
                            <includes>
                                <include>${spotless.python.includes}</include>
                            </includes>
                            <black>
                                <version>${spotless.python.black.version}</version>
                            </black>
                        </python>
                        <markdown>
                            <includes>
                                <include>docs/**/*.md</include>
                                <include>*/README.md</include>
                                <include>docker/playground/README.md</include>
                            </includes>
                            <excludes>
                                <exclude>docs/*/lib/python*/**/*.md</exclude>
                            </excludes>
                            <flexmark>
                                <version>${flexmark.version}</version>
                            </flexmark>
                        </markdown>
                    </configuration>
                    <executions>
                        <execution>
                            <goals>
                                <goal>check</goal>
                            </goals>
                        </execution>
                    </executions>
                </plugin>

                <plugin>
                    <groupId>com.googlecode.maven-download-plugin</groupId>
                    <artifactId>download-maven-plugin</artifactId>
                    <version>${maven.plugin.download.version}</version>
                </plugin>

                <plugin>
                    <groupId>org.apache.rat</groupId>
                    <artifactId>apache-rat-plugin</artifactId>
                    <inherited>true</inherited>
                    <configuration>
                        <excludeSubProjects>false</excludeSubProjects>
                        <numUnapprovedLicenses>0</numUnapprovedLicenses>
                        <licenseFamilies>
                            <licenseFamily implementation="org.apache.rat.license.SimpleLicenseFamily">
                                <familyName>Apache License 2.0</familyName>
                            </licenseFamily>
                        </licenseFamilies>
                        <excludesFile>.rat-excludes</excludesFile>
                    </configuration>
                    <executions>
                        <execution>
                            <goals>
                                <goal>check</goal>
                            </goals>
                            <phase>verify</phase>
                        </execution>
                    </executions>
                </plugin>
                <plugin>
                    <groupId>org.antlr</groupId>
                    <artifactId>antlr4-maven-plugin</artifactId>
                    <version>${antlr4.version}</version>
                    <configuration>
                        <treatWarningsAsErrors>true</treatWarningsAsErrors>
                    </configuration>
                    <executions>
                        <execution>
                            <goals>
                                <goal>antlr4</goal>
                            </goals>
                        </execution>
                    </executions>
                </plugin>

                <plugin>
                    <groupId>org.apache.maven.plugins</groupId>
                    <artifactId>maven-enforcer-plugin</artifactId>
                    <dependencies>
                        <dependency>
                            <groupId>org.codehaus.mojo</groupId>
                            <artifactId>extra-enforcer-rules</artifactId>
                            <version>${maven.plugin.enforcer.mojo.rules.version}</version>
                        </dependency>
                    </dependencies>
                </plugin>

                <plugin>
                    <groupId>com.github.eirslett</groupId>
                    <artifactId>frontend-maven-plugin</artifactId>
                    <version>${maven.plugin.frontend.version}</version>
                    <configuration>
                        <nodeVersion>${node.version}</nodeVersion>
                        <pnpmVersion>${pnpm.version}</pnpmVersion>
                    </configuration>
                </plugin>
            </plugins>
        </pluginManagement>

        <plugins>
            <plugin>
                <groupId>org.codehaus.mojo</groupId>
                <artifactId>flatten-maven-plugin</artifactId>
            </plugin>

            <!-- dump test classpath into a folder -->
            <plugin>
                <groupId>org.apache.maven.plugins</groupId>
                <artifactId>maven-dependency-plugin</artifactId>
            </plugin>

            <plugin>
                <groupId>org.codehaus.mojo</groupId>
                <artifactId>build-helper-maven-plugin</artifactId>
            </plugin>

            <plugin>
                <groupId>net.alchim31.maven</groupId>
                <artifactId>scala-maven-plugin</artifactId>
            </plugin>

            <plugin>
                <groupId>org.scalastyle</groupId>
                <artifactId>scalastyle-maven-plugin</artifactId>
            </plugin>

            <!-- disable surefire -->
            <plugin>
                <groupId>org.apache.maven.plugins</groupId>
                <artifactId>maven-surefire-plugin</artifactId>
            </plugin>

            <!-- enable scalatest -->
            <plugin>
                <groupId>org.scalatest</groupId>
                <artifactId>scalatest-maven-plugin</artifactId>
            </plugin>

            <plugin>
                <groupId>com.diffplug.spotless</groupId>
                <artifactId>spotless-maven-plugin</artifactId>
            </plugin>

            <plugin>
                <groupId>org.apache.maven.plugins</groupId>
                <artifactId>maven-antrun-plugin</artifactId>
            </plugin>

            <plugin>
                <groupId>org.apache.rat</groupId>
                <artifactId>apache-rat-plugin</artifactId>
            </plugin>

            <plugin>
                <groupId>org.apache.maven.plugins</groupId>
                <artifactId>maven-enforcer-plugin</artifactId>
                <executions>
                    <execution>
                        <id>enforce-bytecode-version</id>
                        <goals>
                            <goal>enforce</goal>
                        </goals>
                        <configuration>
                            <rules>
                                <enforceBytecodeVersion>
                                    <maxJdkVersion>${java.version}</maxJdkVersion>
                                    <ignoredScopes>test</ignoredScopes>
                                </enforceBytecodeVersion>
                            </rules>
                            <fail>true</fail>
                        </configuration>
                    </execution>
                </executions>
            </plugin>
        </plugins>
    </build>

    <profiles>
        <profile>
            <id>mirror-cdn</id>
            <properties>
                <!-- the apache cdn mirror works only for latest apache releases -->
                <apache.archive.dist>https://dlcdn.apache.org</apache.archive.dist>
                <nodeDownloadRoot>https://npmmirror.com/mirrors/node/</nodeDownloadRoot>
                <pnpmDownloadRoot>https://registry.npmmirror.com/pnpm/-/</pnpmDownloadRoot>
            </properties>
        </profile>

        <profile>
            <id>tpcds</id>
            <modules>
                <module>dev/kyuubi-tpcds</module>
            </modules>
        </profile>

        <profile>
            <id>java-8</id>
            <activation>
                <jdk>1.8</jdk>
            </activation>
            <properties>
                <java.version>1.8</java.version>
            </properties>
        </profile>

        <profile>
            <id>java-11</id>
            <activation>
                <jdk>11</jdk>
            </activation>
            <properties>
                <java.version>11</java.version>
                <maven.compiler.source></maven.compiler.source>
                <maven.compiler.target></maven.compiler.target>
                <maven.compiler.release>${java.version}</maven.compiler.release>
                <minimalJavaBuildVersion>${java.version}</minimalJavaBuildVersion>
            </properties>
        </profile>

        <profile>
            <id>java-17</id>
            <activation>
                <jdk>17</jdk>
            </activation>
            <properties>
                <java.version>17</java.version>
                <maven.compiler.source></maven.compiler.source>
                <maven.compiler.target></maven.compiler.target>
                <maven.compiler.release>${java.version}</maven.compiler.release>
                <maven.plugin.surefire.argLine>-XX:+IgnoreUnrecognizedVMOptions
                    --add-opens=java.base/java.lang=ALL-UNNAMED
                    --add-opens=java.base/java.lang.invoke=ALL-UNNAMED
                    --add-opens=java.base/java.lang.reflect=ALL-UNNAMED
                    --add-opens=java.base/java.io=ALL-UNNAMED
                    --add-opens=java.base/java.net=ALL-UNNAMED
                    --add-opens=java.base/java.nio=ALL-UNNAMED
                    --add-opens=java.base/java.util=ALL-UNNAMED
                    --add-opens=java.base/java.util.concurrent=ALL-UNNAMED
                    --add-opens=java.base/java.util.concurrent.atomic=ALL-UNNAMED
                    --add-opens=java.base/sun.nio.ch=ALL-UNNAMED
                    --add-opens=java.base/sun.nio.cs=ALL-UNNAMED
                    --add-opens=java.base/sun.security.action=ALL-UNNAMED
                    --add-opens=java.base/sun.security.tools.keytool=ALL-UNNAMED
                    --add-opens=java.base/sun.security.x509=ALL-UNNAMED
                    --add-opens=java.base/sun.util.calendar=ALL-UNNAMED
                    -Djdk.reflect.useDirectMethodHandle=false
                    -Dio.netty.tryReflectionSetAccessible=true</maven.plugin.surefire.argLine>
            </properties>
        </profile>

        <profile>
<<<<<<< HEAD
            <id>java-21</id>
            <activation>
                <jdk>21</jdk>
            </activation>
            <properties>
                <java.version>21</java.version>
                <maven.compiler.source></maven.compiler.source>
                <maven.compiler.target></maven.compiler.target>
                <maven.compiler.release>${java.version}</maven.compiler.release>
                <maven.plugin.surefire.argLine>-XX:+IgnoreUnrecognizedVMOptions
                    --add-opens=java.base/java.lang=ALL-UNNAMED
                    --add-opens=java.base/java.lang.invoke=ALL-UNNAMED
                    --add-opens=java.base/java.lang.reflect=ALL-UNNAMED
                    --add-opens=java.base/java.io=ALL-UNNAMED
                    --add-opens=java.base/java.net=ALL-UNNAMED
                    --add-opens=java.base/java.nio=ALL-UNNAMED
                    --add-opens=java.base/java.util=ALL-UNNAMED
                    --add-opens=java.base/java.util.concurrent=ALL-UNNAMED
                    --add-opens=java.base/java.util.concurrent.atomic=ALL-UNNAMED
                    --add-opens=java.base/sun.nio.ch=ALL-UNNAMED
                    --add-opens=java.base/sun.nio.cs=ALL-UNNAMED
                    --add-opens=java.base/sun.security.action=ALL-UNNAMED
                    --add-opens=java.base/sun.security.tools.keytool=ALL-UNNAMED
                    --add-opens=java.base/sun.security.x509=ALL-UNNAMED
                    --add-opens=java.base/sun.util.calendar=ALL-UNNAMED
                    -Djdk.reflect.useDirectMethodHandle=false
                    -Dio.netty.tryReflectionSetAccessible=true</maven.plugin.surefire.argLine>
            </properties>
            <build>
                <pluginManagement>
                    <plugins>
                        <plugin>
                            <groupId>com.diffplug.spotless</groupId>
                            <artifactId>spotless-maven-plugin</artifactId>
                            <version>2.43.0</version>
                            <configuration>
                                <java>
                                    <googleJavaFormat>
                                        <version>1.22.0</version>
                                    </googleJavaFormat>
                                </java>
                                <!-- The current version of spotless(2.30.0) and google-java-format(1.7) do not support Java 21.
                                     To run on Java 21, the 'spotless:check' needs to be skipped for the moment.
                                     Re-evaluate once support for Java 8 is dropped. -->
                                <skip>true</skip>
                            </configuration>
                        </plugin>
                    </plugins>
                </pluginManagement>
            </build>
=======
            <id>scala-2.12</id>
            <properties>
                <scala.binary.version>2.12</scala.binary.version>
            </properties>
>>>>>>> 02317315
        </profile>

        <!-- For development only, not generally applicable for all modules -->
        <profile>
            <id>scala-2.13</id>
            <properties>
                <scala.binary.version>2.13</scala.binary.version>
                <!-- Scala version above 2.13.11 support Java 21. -->
                <scala.version>2.13.11</scala.version>
                <spark.archive.scala.suffix>-scala${scala.binary.version}</spark.archive.scala.suffix>
            </properties>
            <build>
                <pluginManagement>
                    <plugins>
                        <plugin>
                            <groupId>net.alchim31.maven</groupId>
                            <artifactId>scala-maven-plugin</artifactId>
                            <configuration>
                                <scalaVersion>${scala.version}</scalaVersion>
                                <recompileMode>incremental</recompileMode>
                                <args>
                                    <arg>-unchecked</arg>
                                    <arg>-deprecation</arg>
                                    <arg>-feature</arg>
                                    <arg>-explaintypes</arg>
                                    <arg>-P:silencer:globalFilters=.*deprecated.*</arg>
                                    <arg>-P:silencer:globalFilters=.*Could not find any member to link for.*</arg>
                                    <arg>-P:silencer:globalFilters=.*undefined in comment for class.*</arg>
                                    <arg>-Xfatal-warnings</arg>
                                    <arg>-Ywarn-unused:imports</arg>
                                </args>
                                <jvmArgs>
                                    <jvmArg>-Xms1024m</jvmArg>
                                    <jvmArg>-Xmx1024m</jvmArg>
                                    <jvmArg>-XX:ReservedCodeCacheSize=512M</jvmArg>
                                </jvmArgs>
                                <javacArgs>
                                    <javacArg>-Xlint:all,-serial,-path,-try,-processing</javacArg>
                                </javacArgs>
                                <compilerPlugins>
                                    <compilerPlugin>
                                        <groupId>com.github.ghik</groupId>
                                        <artifactId>silencer-plugin_${scala.version}</artifactId>
                                        <version>${maven.plugin.silencer.version}</version>
                                    </compilerPlugin>
                                </compilerPlugins>
                                <!-- only skipping `scala:doc-jar` -->
                                <skip>${maven.scaladoc.skip}</skip>
                            </configuration>
                        </plugin>
                    </plugins>
                </pluginManagement>
            </build>
        </profile>

        <profile>
            <id>spark-3.2</id>
            <modules>
                <module>extensions/spark/kyuubi-extension-spark-common</module>
                <module>extensions/spark/kyuubi-extension-spark-3-2</module>
            </modules>
            <properties>
                <spark.version>3.2.4</spark.version>
                <spark.binary.version>3.2</spark.binary.version>
                <delta.artifact>delta-core</delta.artifact>
                <delta.version>2.0.2</delta.version>
                <!-- Iceberg 1.5.0 removed support for Spark 3.2. apache/iceberg#9295 -->
                <iceberg.version>1.4.3</iceberg.version>
                <spark.archive.name>spark-${spark.version}-bin-hadoop3.2${spark.archive.scala.suffix}.tgz</spark.archive.name>
                <maven.plugin.scalatest.exclude.tags>org.scalatest.tags.Slow</maven.plugin.scalatest.exclude.tags>
            </properties>
        </profile>

        <profile>
            <id>spark-3.3</id>
            <modules>
                <module>extensions/spark/kyuubi-extension-spark-common</module>
                <module>extensions/spark/kyuubi-extension-spark-3-3</module>
                <module>extensions/spark/kyuubi-spark-connector-hive</module>
            </modules>
            <properties>
                <delta.version>2.3.0</delta.version>
                <delta.artifact>delta-core</delta.artifact>
                <spark.version>3.3.4</spark.version>
                <spark.binary.version>3.3</spark.binary.version>
                <maven.plugin.scalatest.exclude.tags>org.scalatest.tags.Slow</maven.plugin.scalatest.exclude.tags>
            </properties>
        </profile>

        <profile>
            <id>spark-3.4</id>
            <modules>
                <module>extensions/spark/kyuubi-extension-spark-3-4</module>
                <module>extensions/spark/kyuubi-spark-connector-hive</module>
            </modules>
            <properties>
                <delta.artifact>delta-core</delta.artifact>
                <delta.version>2.4.0</delta.version>
                <spark.version>3.4.3</spark.version>
                <spark.binary.version>3.4</spark.binary.version>
                <maven.plugin.scalatest.exclude.tags>org.scalatest.tags.Slow</maven.plugin.scalatest.exclude.tags>
            </properties>
        </profile>

        <profile>
            <id>spark-3.5</id>
            <modules>
                <module>extensions/spark/kyuubi-extension-spark-3-5</module>
                <module>extensions/spark/kyuubi-spark-connector-hive</module>
            </modules>
            <properties>
                <delta.artifact>delta-spark</delta.artifact>
                <delta.version>3.2.0</delta.version>
                <!-- Remove this when Hudi supports Spark 3.5 -->
                <hudi.spark.binary.version>3.4</hudi.spark.binary.version>
                <spark.version>3.5.1</spark.version>
                <spark.binary.version>3.5</spark.binary.version>
                <maven.plugin.scalatest.exclude.tags>org.scalatest.tags.Slow</maven.plugin.scalatest.exclude.tags>
            </properties>
        </profile>

        <profile>
            <id>spark-master</id>
            <properties>
                <spark.version>4.0.0-SNAPSHOT</spark.version>
                <antlr4.version>4.13.1</antlr4.version>
                <maven.plugin.scalatest.exclude.tags>org.scalatest.tags.Slow,org.apache.kyuubi.tags.DeltaTest,org.apache.kyuubi.tags.IcebergTest,org.apache.kyuubi.tags.PaimonTest,org.apache.kyuubi.tags.HudiTest,org.apache.kyuubi.tags.PySparkTest</maven.plugin.scalatest.exclude.tags>
            </properties>
            <repositories>
                <repository>
                    <releases>
                        <enabled>true</enabled>
                    </releases>
                    <snapshots>
                        <enabled>true</enabled>
                    </snapshots>
                    <id>Apache Snapshots Repository</id>
                    <url>https://repository.apache.org/snapshots/</url>
                </repository>
            </repositories>
        </profile>

        <profile>
            <id>flink-1.17</id>
            <properties>
                <flink.version>1.17.2</flink.version>
            </properties>
        </profile>

        <profile>
            <id>flink-1.18</id>
            <properties>
                <flink.version>1.18.1</flink.version>
            </properties>
        </profile>

        <profile>
            <id>flink-1.19</id>
            <properties>
                <flink.version>1.19.0</flink.version>
            </properties>
        </profile>

        <profile>
            <id>zookeeper-3.6</id>
            <properties>
                <kyuubi-relocated-zookeeper.artifacts>kyuubi-relocated-zookeeper-36</kyuubi-relocated-zookeeper.artifacts>
            </properties>
        </profile>

        <profile>
            <id>spark-provided</id>
            <properties>
                <spark.archive.download.skip>true</spark.archive.download.skip>
            </properties>
        </profile>

        <profile>
            <id>flink-provided</id>
            <properties>
                <flink.archive.download.skip>true</flink.archive.download.skip>
            </properties>
        </profile>

        <profile>
            <id>hive-provided</id>
            <properties>
                <hive.archive.download.skip>true</hive.archive.download.skip>
            </properties>
        </profile>

        <profile>
            <id>spotless-python</id>
            <properties>
                <spotless.python.includes>src/**/*.py</spotless.python.includes>
            </properties>
        </profile>

        <profile>
            <id>jdbc-shaded</id>
            <properties>
                <hive.jdbc.artifact>kyuubi-hive-jdbc-shaded</hive.jdbc.artifact>
            </properties>
        </profile>

        <profile>
            <id>fast</id>
            <properties>
                <enforcer.skip>true</enforcer.skip>
                <maven.javadoc.skip>true</maven.javadoc.skip>
                <maven.scaladoc.skip>true</maven.scaladoc.skip>
                <maven.scalastyle.skip>true</maven.scalastyle.skip>
                <rat.skip>true</rat.skip>
                <skipTests>true</skipTests>
                <spotless.check.skip>true</spotless.check.skip>
                <flink.archive.download.skip>true</flink.archive.download.skip>
                <hive.archive.download.skip>true</hive.archive.download.skip>
                <spark.archive.download.skip>true</spark.archive.download.skip>
            </properties>
        </profile>

        <profile>
            <id>remote-debug</id>
            <properties>
                <maven.surefire.debug>${debugArgLine}</maven.surefire.debug>
                <maven.plugin.scalatest.debug.enabled>true</maven.plugin.scalatest.debug.enabled>
            </properties>
        </profile>

        <profile>
            <id>web-ui</id>
            <properties>
                <webui.skip>false</webui.skip>
            </properties>
        </profile>

        <profile>
            <id>codecov</id>
            <build>
                <plugins>
                    <plugin>
                        <groupId>org.jacoco</groupId>
                        <artifactId>jacoco-maven-plugin</artifactId>
                    </plugin>
                </plugins>
            </build>
        </profile>

        <profile>
            <id>apache-release</id>
            <build>
                <plugins>
                    <!-- Prevent the source-release-assembly execution defined in the Apache parent POM
                         from running so we can control it ourselves -->
                    <plugin>
                        <groupId>org.apache.maven.plugins</groupId>
                        <artifactId>maven-assembly-plugin</artifactId>
                        <executions>
                            <execution>
                                <id>source-release-assembly</id>
                                <phase>none</phase>
                            </execution>
                        </executions>
                    </plugin>
                    <plugin>
                        <groupId>net.nicoulaj.maven.plugins</groupId>
                        <artifactId>checksum-maven-plugin</artifactId>
                        <executions>
                            <execution>
                                <id>source-release-checksum</id>
                                <phase>none</phase>
                            </execution>
                        </executions>
                    </plugin>
                    <plugin>
                        <groupId>org.apache.maven.plugins</groupId>
                        <artifactId>maven-deploy-plugin</artifactId>
                        <inherited>true</inherited>
                    </plugin>
                    <plugin>
                        <groupId>org.apache.maven.plugins</groupId>
                        <artifactId>maven-source-plugin</artifactId>
                        <executions>
                            <execution>
                                <id>attach-sources</id>
                                <goals>
                                    <goal>jar-no-fork</goal>
                                </goals>
                            </execution>
                        </executions>
                    </plugin>
                    <plugin>
                        <groupId>org.apache.maven.plugins</groupId>
                        <artifactId>maven-javadoc-plugin</artifactId>
                        <configuration>
                            <quiet>true</quiet>
                            <doclint>none</doclint>
                        </configuration>
                        <executions>
                            <execution>
                                <id>attach-javadocs</id>
                                <goals>
                                    <goal>jar</goal>
                                </goals>
                            </execution>
                        </executions>
                    </plugin>
                    <plugin>
                        <groupId>org.apache.maven.plugins</groupId>
                        <artifactId>maven-gpg-plugin</artifactId>
                        <executions>
                            <execution>
                                <id>sign-release-artifacts</id>
                                <goals>
                                    <goal>sign</goal>
                                </goals>
                                <phase>verify</phase>
                            </execution>
                        </executions>
                    </plugin>
                </plugins>
            </build>
        </profile>
    </profiles>
</project><|MERGE_RESOLUTION|>--- conflicted
+++ resolved
@@ -226,12 +226,8 @@
         <maven.plugin.build.helper.version>3.3.0</maven.plugin.build.helper.version>
         <maven.plugin.download.version>1.8.1</maven.plugin.download.version>
         <maven.plugin.download.cache.path></maven.plugin.download.cache.path>
-<<<<<<< HEAD
-        <maven.plugin.enforcer.mojo.rules.version>1.8.0</maven.plugin.enforcer.mojo.rules.version>
-=======
         <maven.plugin.enforcer.mojo.rules.version>1.6.1</maven.plugin.enforcer.mojo.rules.version>
         <maven.plugin.flatten.version>1.6.0</maven.plugin.flatten.version>
->>>>>>> 02317315
         <maven.plugin.frontend.version>1.12.1</maven.plugin.frontend.version>
         <maven.plugin.scala.version>4.8.0</maven.plugin.scala.version>
         <maven.plugin.scalatest.version>2.2.0</maven.plugin.scalatest.version>
@@ -1918,7 +1914,6 @@
         </profile>
 
         <profile>
-<<<<<<< HEAD
             <id>java-21</id>
             <activation>
                 <jdk>21</jdk>
@@ -1969,12 +1964,13 @@
                     </plugins>
                 </pluginManagement>
             </build>
-=======
+        </profile>
+
+        <profile>
             <id>scala-2.12</id>
             <properties>
                 <scala.binary.version>2.12</scala.binary.version>
             </properties>
->>>>>>> 02317315
         </profile>
 
         <!-- For development only, not generally applicable for all modules -->
