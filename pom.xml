--- conflicted
+++ resolved
@@ -161,13 +161,8 @@
         <jakarta.servlet-api.version>4.0.4</jakarta.servlet-api.version>
         <jakarta.xml-bind.version>2.3.2</jakarta.xml-bind.version>
         <jakarta.activation.version>1.2.1</jakarta.activation.version>
-<<<<<<< HEAD
         <jersey.version>2.38</jersey.version>
-        <jetty.version>9.4.48.v20220622</jetty.version>
-=======
-        <jersey.version>2.36</jersey.version>
         <jetty.version>9.4.50.v20221201</jetty.version>
->>>>>>> 8b797725
         <jline.version>0.9.94</jline.version>
         <junit.version>4.13.1</junit.version>
         <kubernetes-client.version>5.12.1</kubernetes-client.version>
