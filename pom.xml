<?xml version="1.0" encoding="UTF-8"?>
<!--
  ~ Licensed to the Apache Software Foundation (ASF) under one or more
  ~ contributor license agreements.  See the NOTICE file distributed with
  ~ this work for additional information regarding copyright ownership.
  ~ The ASF licenses this file to You under the Apache License, Version 2.0
  ~ (the "License"); you may not use this file except in compliance with
  ~ the License.  You may obtain a copy of the License at
  ~
  ~    http://www.apache.org/licenses/LICENSE-2.0
  ~
  ~ Unless required by applicable law or agreed to in writing, software
  ~ distributed under the License is distributed on an "AS IS" BASIS,
  ~ WITHOUT WARRANTIES OR CONDITIONS OF ANY KIND, either express or implied.
  ~ See the License for the specific language governing permissions and
  ~ limitations under the License.
  -->

<project xmlns:xsi="http://www.w3.org/2001/XMLSchema-instance" xmlns="http://maven.apache.org/POM/4.0.0"
         xsi:schemaLocation="http://maven.apache.org/POM/4.0.0 http://maven.apache.org/xsd/maven-4.0.0.xsd">

    <parent>
        <groupId>org.apache</groupId>
        <artifactId>apache</artifactId>
        <version>23</version>
    </parent>
    <modelVersion>4.0.0</modelVersion>

    <groupId>org.apache.kyuubi</groupId>
    <artifactId>kyuubi-parent</artifactId>
    <version>1.3.0-SNAPSHOT</version>
<<<<<<< HEAD
    <modules>
        <module>dev/kyuubi-codecov</module>
        <module>externals/kyuubi-download</module>
        <module>externals/kyuubi-spark-monitor</module>
        <module>externals/kyuubi-spark-sql-engine</module>
        <module>kyuubi-assembly</module>
        <module>kyuubi-common</module>
        <module>kyuubi-ctl</module>
        <module>kyuubi-ha</module>
        <module>kyuubi-hive-jdbc</module>
        <module>kyuubi-server</module>
        <module>kyuubi-metrics</module>
        <module>kyuubi-zookeeper</module>
    </modules>
=======
>>>>>>> b963b75d
    <packaging>pom</packaging>

    <name>Kyuubi Project Parent</name>
    <url>https://kyuubi.apache.org/</url>

    <scm>
        <connection>scm:git:git@github.com:apache/incubator-kyuubi.git</connection>
        <developerConnection>scm:git:https://gitbox.apache.org/repos/asf/incubator-kyuubi.git</developerConnection>
        <url>scm:git:git@github.com:apache/incubator-kyuubi.git</url>
        <tag>HEAD</tag>
    </scm>

    <licenses>
        <license>
            <name>The Apache Software License, Version 2.0</name>
            <url>https://www.apache.org/licenses/LICENSE-2.0.txt</url>
            <distribution>manual</distribution>
        </license>
    </licenses>

    <issueManagement>
        <system>GitHub Issues</system>
        <url>https://github.com/apache/incubator-kyuubi/issues</url>
    </issueManagement>

    <developers>
        <developer>
            <id>yaooqinn</id>
            <name>Kent Yao</name>
            <email>yao@apache.org</email>
            <organization>NetEase</organization>
            <url>https://github.com/yaooqinn</url>
        </developer>
    </developers>

    <mailingLists>
        <mailingList>
            <name>Dev Mailing List</name>
            <post>dev@kyuubi.apache.org</post>
            <subscribe>dev-subscribe@kyuubi.apache.org</subscribe>
            <unsubscribe>dev-unsubscribe@kyuubi.apache.org</unsubscribe>
            <archive>https://mail-archives.apache.org/mod_mbox/kyuubi-dev</archive>
        </mailingList>
    </mailingLists>

    <modules>
        <module>dev/kyuubi-codecov</module>
        <module>externals/kyuubi-download</module>
        <module>externals/kyuubi-spark-monitor</module>
        <module>externals/kyuubi-spark-sql-engine</module>
        <module>kyuubi-assembly</module>
        <module>kyuubi-common</module>
        <module>kyuubi-ctl</module>
        <module>kyuubi-ha</module>
        <module>kyuubi-hive-jdbc</module>
        <module>kyuubi-main</module>
        <module>kyuubi-metrics</module>
        <module>kyuubi-zookeeper</module>
    </modules>

    <properties>
        <java.version>1.8</java.version>
        <maven.version>3.6.3</maven.version>
        <maven.compiler.source>${java.version}</maven.compiler.source>
        <maven.compiler.target>${java.version}</maven.compiler.target>
        <scala.version>2.12.14</scala.version>
        <scala.binary.version>2.12</scala.binary.version>

        <codahale.metrics.version>4.1.1</codahale.metrics.version>
        <commons-codec.version>1.15</commons-codec.version>
        <commons-collections.version>3.2.2</commons-collections.version>
        <commons-io.version>2.8.0</commons-io.version>
        <commons-lang.version>2.6</commons-lang.version>
        <commons-lang3.version>3.10</commons-lang3.version>
        <curator.version>2.12.0</curator.version>
        <delta.version>1.0.0</delta.version>
        <google.jsr305.version>3.0.2</google.jsr305.version>
        <guava.version>30.1-jre</guava.version>
        <hadoop.version>3.2.2</hadoop.version>
        <hadoop.binary.version>3.2</hadoop.binary.version>
        <hive.version>2.3.7</hive.version>
        <jackson.version>2.11.4</jackson.version>
        <jakarta.servlet-api.version>4.0.4</jakarta.servlet-api.version>
        <jaxb.version>2.2.11</jaxb.version>
        <javax-activation.version>1.1.1</javax-activation.version>
        <jetty.version>9.4.41.v20210516</jetty.version>
        <ldapsdk.version>5.1.4</ldapsdk.version>
        <prometheus.version>0.10.0</prometheus.version>
        <scopt.version>4.0.1</scopt.version>
        <spark.version>3.1.2</spark.version>
        <spark.archive.name>spark-${spark.version}-bin-hadoop${hadoop.binary.version}.tgz</spark.archive.name>
        <spark.archive.mirror>https://archive.apache.org/dist/spark/spark-${spark.version}</spark.archive.mirror>
        <spark.archive.download.skip>false</spark.archive.download.skip>

        <slf4j.version>1.7.30</slf4j.version>
        <zookeeper.version>3.4.14</zookeeper.version>

        <kubernetes-client.version>5.5.0</kubernetes-client.version>

        <scalatest.version>3.2.9</scalatest.version>
        <iceberg.name>iceberg-spark3-runtime</iceberg.name>
        <iceberg.version>0.11.1</iceberg.version>

        <project.build.sourceEncoding>UTF-8</project.build.sourceEncoding>
        <jars.target.dir>${project.build.directory}/scala-${scala.binary.version}/jars</jars.target.dir>

        <maven.plugin.antrun.version>3.0.0</maven.plugin.antrun.version>
        <maven.plugin.build.helper.version>3.2.0</maven.plugin.build.helper.version>
        <maven.plugin.compiler.version>3.8.1</maven.plugin.compiler.version>
        <!-- DO NOT bump 4.4.0, see https://github.com/apache/incubator-kyuubi/pull/441 -->
        <!-- DO NOT bump 4.5.3, see https://github.com/apache/incubator-kyuubi/issues/708 -->
        <maven.plugin.scala.version>4.3.0</maven.plugin.scala.version>
        <maven.plugin.surefire.version>2.22.0</maven.plugin.surefire.version>
        <maven.plugin.scalatest.version>2.0.2</maven.plugin.scalatest.version>
        <maven.plugin.scalatest.exclude.tags>org.apache.kyuubi.tags.ExtendedSQLTest,org.apache.kyuubi.tags.IcebergTest</maven.plugin.scalatest.exclude.tags>
        <maven.plugin.scalatest.include.tags></maven.plugin.scalatest.include.tags>
        <maven.plugin.jacoco.version>0.8.6</maven.plugin.jacoco.version>
        <maven.plugin.shade.version>3.2.4</maven.plugin.shade.version>
        <maven.plugin.jar.version>3.2.0</maven.plugin.jar.version>
        <maven.plugin.assembly.version>3.2.0</maven.plugin.assembly.version>
        <maven.plugin.dependency.version>3.1.1</maven.plugin.dependency.version>
        <maven.plugin.clean.version>3.1.0</maven.plugin.clean.version>
        <maven.plugin.scalastyle.version>1.0.0</maven.plugin.scalastyle.version>
        <maven.plugin.download.version>1.6.0</maven.plugin.download.version>
        <maven.plugin.silencer.version>1.7.5</maven.plugin.silencer.version>
        <maven.plugin.rat.version>0.13</maven.plugin.rat.version>

        <!-- Needed for consistent times -->
        <maven.build.timestamp.format>yyyy-MM-dd HH:mm:ss z</maven.build.timestamp.format>

        <!-- Package to use when relocating shaded classes. -->
        <kyuubi.shade.packageName>org.apache.kyuubi.shade</kyuubi.shade.packageName>
    </properties>

    <repositories>

        <repository>
            <id>gcs-maven-central-mirror</id>
            <name>GCS Maven Central mirror Asia Pacific</name>
            <url>https://maven-central-asia.storage-download.googleapis.com/maven2/</url>
            <releases>
                <enabled>true</enabled>
            </releases>
            <snapshots>
                <enabled>false</enabled>
            </snapshots>
        </repository>

        <repository>
            <id>central</id>
            <name>Maven Repository</name>
            <url>https://repo.maven.apache.org/maven2</url>
            <releases>
                <enabled>true</enabled>
            </releases>
            <snapshots>
                <enabled>false</enabled>
            </snapshots>
        </repository>

        <repository>
            <id>Apache Snapshots Repository</id>
            <url>https://repository.apache.org/snapshots/</url>
            <releases>
                <enabled>true</enabled>
            </releases>
            <snapshots>
                <enabled>true</enabled>
            </snapshots>
        </repository>
    </repositories>

    <pluginRepositories>
        <pluginRepository>
            <id>gcs-maven-central-mirror</id>
            <name>GCS Maven Central mirror Asia Pacific</name>
            <url>https://maven-central-asia.storage-download.googleapis.com/maven2/</url>
            <releases>
                <enabled>true</enabled>
            </releases>
            <snapshots>
                <enabled>false</enabled>
            </snapshots>
        </pluginRepository>

        <pluginRepository>
            <id>central</id>
            <url>https://repo.maven.apache.org/maven2</url>
            <releases>
                <enabled>true</enabled>
            </releases>
            <snapshots>
                <enabled>false</enabled>
            </snapshots>
        </pluginRepository>
        <pluginRepository>
            <id>apache</id>
            <name>Apache Repository Snapshots</name>
            <url>https://repository.apache.org/snapshots</url>
            <releases>
                <enabled>false</enabled>
            </releases>
            <snapshots>
                <enabled>true</enabled>
                <updatePolicy>daily</updatePolicy>
                <checksumPolicy>warn</checksumPolicy>
            </snapshots>
        </pluginRepository>

        <pluginRepository>
            <id>sonatype-public-repository</id>
            <url>https://oss.sonatype.org/content/groups/public</url>
            <snapshots>
                <enabled>false</enabled>
            </snapshots>
            <releases>
                <enabled>true</enabled>
            </releases>
        </pluginRepository>
    </pluginRepositories>

    <dependencyManagement>
        <dependencies>

            <dependency>
                <groupId>org.scala-lang</groupId>
                <artifactId>scala-library</artifactId>
                <version>${scala.version}</version>
            </dependency>

            <dependency>
                <groupId>org.scala-lang</groupId>
                <artifactId>scala-reflect</artifactId>
                <version>${scala.version}</version>
            </dependency>

            <dependency>
                <groupId>org.apache.hadoop</groupId>
                <artifactId>hadoop-client-api</artifactId>
                <version>${hadoop.version}</version>
            </dependency>

            <dependency>
                <groupId>org.apache.hadoop</groupId>
                <artifactId>hadoop-client-runtime</artifactId>
                <version>${hadoop.version}</version>
                <exclusions>
                    <exclusion>
                        <groupId>commons-logging</groupId>
                        <artifactId>commons-logging</artifactId>
                    </exclusion>
                </exclusions>
            </dependency>

            <!--
              Curator has a hard dependency on Guava, see detail at
              https://cwiki.apache.org/confluence/display/CURATOR/TN13
              -->
            <dependency>
                <groupId>com.google.guava</groupId>
                <artifactId>guava</artifactId>
                <version>${guava.version}</version>
                <exclusions>
                    <exclusion>
                        <groupId>org.checkerframework</groupId>
                        <artifactId>checker-qual</artifactId>
                    </exclusion>
                    <exclusion>
                        <groupId>com.google.errorprone</groupId>
                        <artifactId>error_prone_annotations</artifactId>
                    </exclusion>
                    <exclusion>
                        <groupId>com.google.j2objc</groupId>
                        <artifactId>j2objc-annotations</artifactId>
                    </exclusion>
                    <exclusion>
                        <groupId>com.google.guava</groupId>
                        <artifactId>listenablefuture</artifactId>
                    </exclusion>
                </exclusions>
            </dependency>

            <dependency>
                <groupId>com.google.code.findbugs</groupId>
                <artifactId>jsr305</artifactId>
                <version>${google.jsr305.version}</version>
            </dependency>

            <dependency>
                <groupId>commons-codec</groupId>
                <artifactId>commons-codec</artifactId>
                <version>${commons-codec.version}</version>
            </dependency>

            <dependency>
                <groupId>commons-collections</groupId>
                <artifactId>commons-collections</artifactId>
                <version>${commons-collections.version}</version>
            </dependency>

            <dependency>
                <groupId>commons-io</groupId>
                <artifactId>commons-io</artifactId>
                <version>${commons-io.version}</version>
            </dependency>

            <dependency>
                <groupId>commons-lang</groupId>
                <artifactId>commons-lang</artifactId>
                <version>${commons-lang.version}</version>
            </dependency>

            <dependency>
                <groupId>org.apache.commons</groupId>
                <artifactId>commons-lang3</artifactId>
                <version>${commons-lang3.version}</version>
            </dependency>

            <dependency>
                <groupId>org.apache.spark</groupId>
                <artifactId>spark-sql_${scala.binary.version}</artifactId>
                <version>${spark.version}</version>
                <exclusions>
                    <!--
                      Use Hadoop Shaded Client to gain more clean transitive dependencies
                     -->
                    <exclusion>
                        <groupId>org.apache.hadoop</groupId>
                        <artifactId>hadoop-client</artifactId>
                    </exclusion>
                </exclusions>
            </dependency>

            <dependency>
                <groupId>org.apache.spark</groupId>
                <artifactId>spark-hive_${scala.binary.version}</artifactId>
                <version>${spark.version}</version>
                <exclusions>
                    <!--
                      Use Hadoop Shaded Client to gain more clean transitive dependencies
                     -->
                    <exclusion>
                        <groupId>org.apache.hadoop</groupId>
                        <artifactId>hadoop-client</artifactId>
                    </exclusion>
                </exclusions>
            </dependency>

            <dependency>
                <groupId>org.apache.spark</groupId>
                <artifactId>spark-core_${scala.binary.version}</artifactId>
                <version>${spark.version}</version>
                <type>test-jar</type>
                <exclusions>
                    <!--
                      Use Hadoop Shaded Client to gain more clean transitive dependencies
                     -->
                    <exclusion>
                        <groupId>org.apache.hadoop</groupId>
                        <artifactId>hadoop-client</artifactId>
                    </exclusion>
                </exclusions>
            </dependency>

            <dependency>
                <groupId>org.apache.spark</groupId>
                <artifactId>spark-catalyst_${scala.binary.version}</artifactId>
                <version>${spark.version}</version>
                <type>test-jar</type>
                <exclusions>
                    <!--
                      Use Hadoop Shaded Client to gain more clean transitive dependencies
                     -->
                    <exclusion>
                        <groupId>org.apache.hadoop</groupId>
                        <artifactId>hadoop-client</artifactId>
                    </exclusion>
                </exclusions>
            </dependency>

            <dependency>
                <groupId>org.apache.spark</groupId>
                <artifactId>spark-sql_${scala.binary.version}</artifactId>
                <version>${spark.version}</version>
                <type>test-jar</type>
                <exclusions>
                    <!--
                      Use Hadoop Shaded Client to gain more clean transitive dependencies
                     -->
                    <exclusion>
                        <groupId>org.apache.hadoop</groupId>
                        <artifactId>hadoop-client</artifactId>
                    </exclusion>
                </exclusions>
            </dependency>

            <dependency>
                <groupId>io.fabric8</groupId>
                <artifactId>kubernetes-client</artifactId>
                <version>${kubernetes-client.version}</version>
            </dependency>

            <dependency>
                <groupId>org.apache.hive</groupId>
                <artifactId>hive-common</artifactId>
                <version>${hive.version}</version>
                <exclusions>
                    <exclusion>
                        <groupId>org.apache.hive</groupId>
                        <artifactId>hive-shims</artifactId>
                    </exclusion>
                    <exclusion>
                        <groupId>org.apache.ant</groupId>
                        <artifactId>ant</artifactId>
                    </exclusion>
                    <exclusion>
                        <groupId>org.apache.hadoop</groupId>
                        <artifactId>hadoop-common</artifactId>
                    </exclusion>
                    <exclusion>
                        <groupId>org.apache.hadoop</groupId>
                        <artifactId>hadoop-auth</artifactId>
                    </exclusion>
                    <exclusion>
                        <groupId>org.apache.zookeeper</groupId>
                        <artifactId>zookeeper</artifactId>
                    </exclusion>
                    <exclusion>
                        <groupId>org.slf4j</groupId>
                        <artifactId>slf4j-api</artifactId>
                    </exclusion>
                    <exclusion>
                        <groupId>org.slf4j</groupId>
                        <artifactId>slf4j-log4j12</artifactId>
                    </exclusion>
                    <exclusion>
                        <groupId>log4j</groupId>
                        <artifactId>log4j</artifactId>
                    </exclusion>
                    <exclusion>
                        <groupId>commons-logging</groupId>
                        <artifactId>commons-logging</artifactId>
                    </exclusion>
                    <!-- Begin of Hive 2.3 exclusion -->
                    <exclusion>
                        <groupId>org.apache.orc</groupId>
                        <artifactId>orc-core</artifactId>
                    </exclusion>
                    <!-- jetty-all conflict with jetty 9.4.12.v20180830 -->
                    <exclusion>
                        <groupId>org.eclipse.jetty.aggregate</groupId>
                        <artifactId>jetty-all</artifactId>
                    </exclusion>
                    <!-- org.apache.logging.log4j:* conflict with log4j 1.2.17 -->
                    <exclusion>
                        <groupId>org.apache.logging.log4j</groupId>
                        <artifactId>*</artifactId>
                    </exclusion>
                    <!-- Hive includes javax.servlet to fix the Hive on Spark test failure; see HIVE-12783 -->
                    <exclusion>
                        <groupId>org.eclipse.jetty.orbit</groupId>
                        <artifactId>javax.servlet</artifactId>
                    </exclusion>
                    <!-- hive-storage-api is needed and must be explicitly included later -->
                    <exclusion>
                        <groupId>org.apache.hive</groupId>
                        <artifactId>hive-storage-api</artifactId>
                    </exclusion>
                    <!-- End of Hive 2.3 exclusion -->
                </exclusions>
            </dependency>

            <dependency>
                <groupId>org.apache.hive</groupId>
                <artifactId>hive-jdbc</artifactId>
                <version>${hive.version}</version>
                <exclusions>
                    <exclusion>
                        <groupId>org.apache.hive</groupId>
                        <artifactId>hive-common</artifactId>
                    </exclusion>
                    <exclusion>
                        <groupId>org.apache.hive</groupId>
                        <artifactId>hive-metastore</artifactId>
                    </exclusion>
                    <exclusion>
                        <groupId>org.apache.hive</groupId>
                        <artifactId>hive-serde</artifactId>
                    </exclusion>
                    <exclusion>
                        <groupId>org.apache.hive</groupId>
                        <artifactId>hive-service</artifactId>
                    </exclusion>
                    <exclusion>
                        <groupId>org.apache.hive</groupId>
                        <artifactId>hive-service-rpc</artifactId>
                    </exclusion>
                    <exclusion>
                        <groupId>org.apache.hive</groupId>
                        <artifactId>hive-shims</artifactId>
                    </exclusion>
                    <exclusion>
                        <groupId>org.apache.curator</groupId>
                        <artifactId>curator-framework</artifactId>
                    </exclusion>
                    <exclusion>
                        <groupId>org.apache.thrift</groupId>
                        <artifactId>libthrift</artifactId>
                    </exclusion>
                    <exclusion>
                        <groupId>org.apache.thrift</groupId>
                        <artifactId>libfb303</artifactId>
                    </exclusion>
                    <exclusion>
                        <groupId>org.apache.zookeeper</groupId>
                        <artifactId>zookeeper</artifactId>
                    </exclusion>
                    <exclusion>
                        <groupId>org.slf4j</groupId>
                        <artifactId>slf4j-api</artifactId>
                    </exclusion>
                    <exclusion>
                        <groupId>org.slf4j</groupId>
                        <artifactId>slf4j-log4j12</artifactId>
                    </exclusion>
                    <exclusion>
                        <groupId>log4j</groupId>
                        <artifactId>log4j</artifactId>
                    </exclusion>
                    <exclusion>
                        <groupId>commons-logging</groupId>
                        <artifactId>commons-logging</artifactId>
                    </exclusion>
                    <exclusion>
                        <groupId>org.codehaus.groovy</groupId>
                        <artifactId>groovy-all</artifactId>
                    </exclusion>
                </exclusions>
            </dependency>

            <dependency>
                <groupId>org.apache.hive</groupId>
                <artifactId>hive-serde</artifactId>
                <version>${hive.version}</version>
                <exclusions>
                    <exclusion>
                        <groupId>org.apache.hive</groupId>
                        <artifactId>hive-common</artifactId>
                    </exclusion>
                    <exclusion>
                        <groupId>org.apache.hive</groupId>
                        <artifactId>hive-shims</artifactId>
                    </exclusion>
                    <exclusion>
                        <groupId>commons-codec</groupId>
                        <artifactId>commons-codec</artifactId>
                    </exclusion>
                    <exclusion>
                        <groupId>com.google.code.findbugs</groupId>
                        <artifactId>jsr305</artifactId>
                    </exclusion>
                    <exclusion>
                        <groupId>org.apache.avro</groupId>
                        <artifactId>avro</artifactId>
                    </exclusion>
                    <exclusion>
                        <groupId>org.apache.thrift</groupId>
                        <artifactId>libthrift</artifactId>
                    </exclusion>
                    <exclusion>
                        <groupId>org.apache.thrift</groupId>
                        <artifactId>libfb303</artifactId>
                    </exclusion>
                    <exclusion>
                        <groupId>org.slf4j</groupId>
                        <artifactId>slf4j-api</artifactId>
                    </exclusion>
                    <exclusion>
                        <groupId>org.slf4j</groupId>
                        <artifactId>slf4j-log4j12</artifactId>
                    </exclusion>
                    <exclusion>
                        <groupId>log4j</groupId>
                        <artifactId>log4j</artifactId>
                    </exclusion>
                    <exclusion>
                        <groupId>commons-logging</groupId>
                        <artifactId>commons-logging</artifactId>
                    </exclusion>
                    <exclusion>
                        <groupId>org.codehaus.groovy</groupId>
                        <artifactId>groovy-all</artifactId>
                    </exclusion>
                    <!-- Begin of Hive 2.3 exclusion -->
                    <exclusion>
                        <groupId>org.apache.hive</groupId>
                        <artifactId>hive-service-rpc</artifactId>
                    </exclusion>
                    <!-- parquet-hadoop-bundle:1.8.1 conflict with 1.10.1 -->
                    <exclusion>
                        <groupId>org.apache.parquet</groupId>
                        <artifactId>parquet-hadoop-bundle</artifactId>
                    </exclusion>
                    <!-- Do not need Jasper, see HIVE-19799 -->
                    <exclusion>
                        <groupId>tomcat</groupId>
                        <artifactId>jasper-compiler</artifactId>
                    </exclusion>
                    <exclusion>
                        <groupId>tomcat</groupId>
                        <artifactId>jasper-runtime</artifactId>
                    </exclusion>
                    <!-- End of Hive 2.3 exclusion -->
                    <exclusion>
                        <groupId>commons-lang</groupId>
                        <artifactId>commons-lang</artifactId>
                    </exclusion>
                    <exclusion>
                        <groupId>net.sf.opencsv</groupId>
                        <artifactId>opencsv</artifactId>
                    </exclusion>
                </exclusions>
            </dependency>

            <dependency>
                <groupId>org.apache.hive</groupId>
                <artifactId>hive-service</artifactId>
                <version>${hive.version}</version>
                <exclusions>
                    <exclusion>
                        <groupId>*</groupId>
                        <artifactId>*</artifactId>
                    </exclusion>
                </exclusions>
            </dependency>

            <!--
              because of THRIFT-4805, we don't upgrade to libthrift:0.12.0,
              because of THRIFT-5274, we don't upgrade to libthrift:0.13.0,
              so just keep hive-service-rpc:2.3.7 transitive dependency libthrift:0.9.3
            -->
            <dependency>
                <groupId>org.apache.hive</groupId>
                <artifactId>hive-service-rpc</artifactId>
                <version>${hive.version}</version>
                <exclusions>
                    <exclusion>
                        <groupId>commons-codec</groupId>
                        <artifactId>commons-codec</artifactId>
                    </exclusion>
                    <exclusion>
                        <groupId>commons-cli</groupId>
                        <artifactId>commons-cli</artifactId>
                    </exclusion>
                    <exclusion>
                        <groupId>commons-logging</groupId>
                        <artifactId>commons-logging</artifactId>
                    </exclusion>
                    <exclusion>
                        <groupId>tomcat</groupId>
                        <artifactId>*</artifactId>
                    </exclusion>
                    <exclusion>
                        <groupId>org.apache.httpcomponents</groupId>
                        <artifactId>*</artifactId>
                    </exclusion>
                </exclusions>
            </dependency>

            <!-- hive shims. Required for connecting to hive-server protected with kerberos. -->
            <dependency>
                <groupId>org.apache.hive</groupId>
                <artifactId>hive-shims</artifactId>
                <version>${hive.version}</version>
                <exclusions>
                    <exclusion>
                        <groupId>com.google.guava</groupId>
                        <artifactId>guava</artifactId>
                    </exclusion>
                    <exclusion>
                        <groupId>org.apache.hadoop</groupId>
                        <artifactId>hadoop-yarn-server-resourcemanager</artifactId>
                    </exclusion>
                    <exclusion>
                        <groupId>org.apache.curator</groupId>
                        <artifactId>curator-framework</artifactId>
                    </exclusion>
                    <exclusion>
                        <groupId>org.apache.thrift</groupId>
                        <artifactId>libthrift</artifactId>
                    </exclusion>
                    <exclusion>
                        <groupId>org.apache.zookeeper</groupId>
                        <artifactId>zookeeper</artifactId>
                    </exclusion>
                    <exclusion>
                        <groupId>org.slf4j</groupId>
                        <artifactId>slf4j-api</artifactId>
                    </exclusion>
                    <exclusion>
                        <groupId>org.slf4j</groupId>
                        <artifactId>slf4j-log4j12</artifactId>
                    </exclusion>
                    <exclusion>
                        <groupId>log4j</groupId>
                        <artifactId>log4j</artifactId>
                    </exclusion>
                    <exclusion>
                        <groupId>commons-logging</groupId>
                        <artifactId>commons-logging</artifactId>
                    </exclusion>
                    <exclusion>
                        <groupId>org.codehaus.groovy</groupId>
                        <artifactId>groovy-all</artifactId>
                    </exclusion>
                    <!-- Begin of Hive 2.3 exclusion -->
                    <exclusion>
                        <groupId>org.apache.logging.log4j</groupId>
                        <artifactId>log4j-slf4j-impl</artifactId>
                    </exclusion>
                    <!-- End of Hive 2.3 exclusion -->
                </exclusions>
            </dependency>

            <dependency>
                <groupId>org.apache.hive</groupId>
                <artifactId>hive-llap-client</artifactId>
                <version>${hive.version}</version>
                <exclusions>
                    <exclusion>
                        <groupId>org.apache.hive</groupId>
                        <artifactId>hive-common</artifactId>
                    </exclusion>
                    <exclusion>
                        <groupId>org.apache.hive</groupId>
                        <artifactId>hive-llap-common</artifactId>
                    </exclusion>
                    <exclusion>
                        <groupId>org.apache.zookeeper</groupId>
                        <artifactId>zookeeper</artifactId>
                    </exclusion>
                    <exclusion>
                        <groupId>org.apache.curator</groupId>
                        <artifactId>curator-framework</artifactId>
                    </exclusion>
                    <exclusion>
                        <groupId>org.apache.curator</groupId>
                        <artifactId>apache-curator</artifactId>
                    </exclusion>
                    <exclusion>
                        <groupId>org.apache.commons</groupId>
                        <artifactId>commons-lang3</artifactId>
                    </exclusion>
                    <exclusion>
                        <groupId>org.slf4j</groupId>
                        <artifactId>slf4j-api</artifactId>
                    </exclusion>
                </exclusions>
            </dependency>

            <dependency>
                <groupId>org.apache.hive</groupId>
                <artifactId>hive-llap-common</artifactId>
                <version>${hive.version}</version>
                <exclusions>
                    <exclusion>
                        <groupId>org.apache.hive</groupId>
                        <artifactId>hive-common</artifactId>
                    </exclusion>
                    <exclusion>
                        <groupId>org.apache.hive</groupId>
                        <artifactId>hive-serde</artifactId>
                    </exclusion>
                    <exclusion>
                        <groupId>org.apache.commons</groupId>
                        <artifactId>commons-lang3</artifactId>
                    </exclusion>
                    <exclusion>
                        <groupId>org.slf4j</groupId>
                        <artifactId>slf4j-api</artifactId>
                    </exclusion>
                </exclusions>
            </dependency>

            <dependency>
                <groupId>org.apache.curator</groupId>
                <artifactId>curator-framework</artifactId>
                <version>${curator.version}</version>
                <exclusions>
                    <exclusion>
                        <groupId>org.apache.zookeeper</groupId>
                        <artifactId>zookeeper</artifactId>
                    </exclusion>
                </exclusions>
            </dependency>

            <dependency>
                <groupId>org.apache.curator</groupId>
                <artifactId>curator-test</artifactId>
                <version>${curator.version}</version>
                <exclusions>
                    <exclusion>
                        <groupId>io.netty</groupId>
                        <artifactId>netty-all</artifactId>
                    </exclusion>
                    <exclusion>
                        <groupId>jline</groupId>
                        <artifactId>jline</artifactId>
                    </exclusion>
                    <exclusion>
                        <groupId>org.apache.zookeeper</groupId>
                        <artifactId>zookeeper</artifactId>
                    </exclusion>
                    <exclusion>
                        <groupId>com.google.guava</groupId>
                        <artifactId>guava</artifactId>
                    </exclusion>
                </exclusions>
            </dependency>

            <dependency>
                <groupId>org.apache.curator</groupId>
                <artifactId>curator-recipes</artifactId>
                <version>${curator.version}</version>
                <exclusions>
                    <exclusion>
                        <groupId>org.apache.zookeeper</groupId>
                        <artifactId>zookeeper</artifactId>
                    </exclusion>
                </exclusions>
            </dependency>

            <dependency>
                <groupId>org.apache.curator</groupId>
                <artifactId>curator-client</artifactId>
                <version>${curator.version}</version>
                <exclusions>
                    <exclusion>
                        <groupId>com.google.guava</groupId>
                        <artifactId>guava</artifactId>
                    </exclusion>
                    <exclusion>
                        <groupId>org.apache.zookeeper</groupId>
                        <artifactId>zookeeper</artifactId>
                    </exclusion>
                </exclusions>
            </dependency>

            <dependency>
                <groupId>org.slf4j</groupId>
                <artifactId>slf4j-api</artifactId>
                <version>${slf4j.version}</version>
            </dependency>

            <dependency>
                <groupId>org.slf4j</groupId>
                <artifactId>jcl-over-slf4j</artifactId>
                <version>${slf4j.version}</version>
            </dependency>

            <dependency>
                <groupId>org.slf4j</groupId>
                <artifactId>slf4j-log4j12</artifactId>
                <version>${slf4j.version}</version>
            </dependency>

            <dependency>
                <groupId>io.dropwizard.metrics</groupId>
                <artifactId>metrics-core</artifactId>
                <version>${codahale.metrics.version}</version>
            </dependency>

            <dependency>
                <groupId>io.dropwizard.metrics</groupId>
                <artifactId>metrics-jvm</artifactId>
                <version>${codahale.metrics.version}</version>
            </dependency>

            <dependency>
                <groupId>io.dropwizard.metrics</groupId>
                <artifactId>metrics-jmx</artifactId>
                <version>${codahale.metrics.version}</version>
            </dependency>

            <dependency>
                <groupId>io.dropwizard.metrics</groupId>
                <artifactId>metrics-json</artifactId>
                <version>${codahale.metrics.version}</version>
            </dependency>

            <dependency>
                <groupId>com.fasterxml.jackson.core</groupId>
                <artifactId>jackson-databind</artifactId>
                <version>${jackson.version}</version>
            </dependency>

            <dependency>
                <groupId>com.fasterxml.jackson.module</groupId>
                <artifactId>jackson-module-scala_${scala.binary.version}</artifactId>
                <version>${jackson.version}</version>
            </dependency>

            <!--
              compatible with dropwizard 3.1.x, 3.2.x, 4.0.x, 4.1.x, 4.2.x
              see https://github.com/prometheus/client_java/issues/662
              -->
            <dependency>
                <groupId>io.prometheus</groupId>
                <artifactId>simpleclient_dropwizard</artifactId>
                <version>${prometheus.version}</version>
            </dependency>

            <dependency>
                <groupId>io.prometheus</groupId>
                <artifactId>simpleclient_servlet</artifactId>
                <version>${prometheus.version}</version>
            </dependency>

            <dependency>
                <groupId>jakarta.servlet</groupId>
                <artifactId>jakarta.servlet-api</artifactId>
                <version>${jakarta.servlet-api.version}</version>
            </dependency>

            <dependency>
                <groupId>org.eclipse.jetty</groupId>
                <artifactId>jetty-client</artifactId>
                <version>${jetty.version}</version>
            </dependency>

            <dependency>
                <groupId>org.eclipse.jetty</groupId>
                <artifactId>jetty-server</artifactId>
                <version>${jetty.version}</version>
                <exclusions>
                    <!--
                      Use `jakarta.servlet-api` instead.
                      -->
                    <exclusion>
                        <groupId>javax.servlet</groupId>
                        <artifactId>javax.servlet-api</artifactId>
                    </exclusion>
                </exclusions>
            </dependency>

            <dependency>
                <groupId>org.eclipse.jetty</groupId>
                <artifactId>jetty-servlet</artifactId>
                <version>${jetty.version}</version>
            </dependency>

            <dependency>
                <groupId>org.scalatest</groupId>
                <artifactId>scalatest_${scala.binary.version}</artifactId>
                <version>${scalatest.version}</version>
            </dependency>

            <dependency>
                <groupId>org.apache.hadoop</groupId>
                <artifactId>hadoop-minikdc</artifactId>
                <version>${hadoop.version}</version>
                <exclusions>
                    <exclusion>
                        <groupId>org.slf4j</groupId>
                        <artifactId>slf4j-log4j12</artifactId>
                    </exclusion>
                    <exclusion>
                        <groupId>junit</groupId>
                        <artifactId>junit</artifactId>
                    </exclusion>
                </exclusions>
            </dependency>

            <dependency>
                <groupId>com.unboundid</groupId>
                <artifactId>unboundid-ldapsdk</artifactId>
                <version>${ldapsdk.version}</version>
            </dependency>

            <dependency>
                <groupId>org.apache.hadoop</groupId>
                <artifactId>hadoop-client-minicluster</artifactId>
                <version>${hadoop.version}</version>
            </dependency>

            <dependency>
                <groupId>org.apache.zookeeper</groupId>
                <artifactId>zookeeper</artifactId>
                <version>${zookeeper.version}</version>
                <exclusions>
                    <exclusion>
                        <groupId>*</groupId>
                        <artifactId>*</artifactId>
                    </exclusion>
                </exclusions>
            </dependency>

            <dependency>
                <groupId>org.apache.iceberg</groupId>
                <artifactId>${iceberg.name}</artifactId>
                <version>${iceberg.version}</version>
            </dependency>

            <dependency>
                <groupId>io.delta</groupId>
                <artifactId>delta-core_${scala.binary.version}</artifactId>
                <version>${delta.version}</version>
                <exclusions>
                    <!--
                     Apache Spark already has Antlr and Scala dependencies, and a potential compatibility
                     issue of Antlr version on delta 1.0.0: https://github.com/delta-io/delta/pull/676
                     -->
                    <exclusion>
                        <groupId>org.antlr</groupId>
                        <artifactId>*</artifactId>
                    </exclusion>
                    <exclusion>
                        <groupId>org.scala-lang</groupId>
                        <artifactId>scala-library</artifactId>
                    </exclusion>
                </exclusions>
            </dependency>

            <!--
              Required for JDK 11. Previous as a transitive dependency of hadoop-client,
              since SPARK-33212(will be included in Apache Spark 3.2), Apache Spark moved
              to Hadoop Shaded Client, and Kyuubi always uses Hadoop Shaded Client, thus
              we need explicitly add this dependency.
              -->
            <dependency>
                <groupId>javax.xml.bind</groupId>
                <artifactId>jaxb-api</artifactId>
                <version>${jaxb.version}</version>
            </dependency>

            <!--
              Required for Yarn Mini Cluster on JDK 11, it already be a transitive dependency
              of spark-core, thus only should explicitly add on Kyuubi Server Main test scope.
              -->
            <dependency>
                <groupId>javax.activation</groupId>
                <artifactId>activation</artifactId>
                <version>${javax-activation.version}</version>
            </dependency>

            <dependency>
                <groupId>com.github.scopt</groupId>
                <artifactId>scopt_${scala.binary.version}</artifactId>
                <version>${scopt.version}</version>
            </dependency>
        </dependencies>
    </dependencyManagement>

    <dependencies>
        <dependency>
            <groupId>org.scala-lang</groupId>
            <artifactId>scala-library</artifactId>
        </dependency>

        <dependency>
            <groupId>org.scalatest</groupId>
            <artifactId>scalatest_${scala.binary.version}</artifactId>
            <scope>test</scope>
        </dependency>
    </dependencies>

    <build>
        <pluginManagement>
            <plugins>
                <plugin>
                    <groupId>org.apache.maven.plugins</groupId>
                    <artifactId>maven-antrun-plugin</artifactId>
                    <version>${maven.plugin.antrun.version}</version>
                </plugin>

                <plugin>
                    <groupId>org.codehaus.mojo</groupId>
                    <artifactId>build-helper-maven-plugin</artifactId>
                    <version>${maven.plugin.build.helper.version}</version>
                    <executions>
                        <execution>
                            <id>module-timestamp-property</id>
                            <phase>validate</phase>
                            <goals>
                                <goal>timestamp-property</goal>
                            </goals>
                            <configuration>
                                <name>module.build.timestamp</name>
                                <pattern>${maven.build.timestamp.format}</pattern>
                                <timeSource>current</timeSource>
                                <timeZone>Asia/Shanghai</timeZone>
                            </configuration>
                        </execution>
                        <execution>
                            <id>local-timestamp-property</id>
                            <phase>validate</phase>
                            <goals>
                                <goal>timestamp-property</goal>
                            </goals>
                            <configuration>
                                <name>local.build.timestamp</name>
                                <pattern>${maven.build.timestamp.format}</pattern>
                                <timeSource>build</timeSource>
                                <timeZone>Asia/Shanghai</timeZone>
                            </configuration>
                        </execution>
                        <execution>
                            <id>add-scala-sources</id>
                            <phase>generate-sources</phase>
                            <goals>
                                <goal>add-source</goal>
                            </goals>
                            <configuration>
                                <sources>
                                    <source>src/main/scala-${scala.binary.version}</source>
                                </sources>
                            </configuration>
                        </execution>
                    </executions>
                </plugin>

                <plugin>
                    <groupId>org.apache.maven.plugins</groupId>
                    <artifactId>maven-compiler-plugin</artifactId>
                    <version>${maven.plugin.compiler.version}</version>
                    <configuration>
                        <source>${java.version}</source>
                        <target>${java.version}</target>
                        <encoding>UTF-8</encoding>
                        <maxmem>1024m</maxmem>
                        <fork>true</fork>
                        <compilerArgs>
                            <arg>-Xlint:all,-serial,-path</arg>
                        </compilerArgs>
                    </configuration>
                </plugin>

                <plugin>
                    <groupId>net.alchim31.maven</groupId>
                    <artifactId>scala-maven-plugin</artifactId>
                    <version>${maven.plugin.scala.version}</version>
                    <executions>
                        <execution>
                            <id>eclipse-add-source</id>
                            <goals>
                                <goal>add-source</goal>
                            </goals>
                        </execution>
                        <execution>
                            <id>scala-compile-first</id>
                            <goals>
                                <goal>compile</goal>
                            </goals>
                        </execution>
                        <execution>
                            <id>scala-test-compile-first</id>
                            <goals>
                                <goal>testCompile</goal>
                            </goals>
                        </execution>
                    </executions>
                    <configuration>
                        <scalaVersion>${scala.version}</scalaVersion>
                        <recompileMode>incremental</recompileMode>
                        <args>
                            <arg>-unchecked</arg>
                            <arg>-deprecation</arg>
                            <arg>-feature</arg>
                            <arg>-explaintypes</arg>
                            <arg>-Yno-adapted-args</arg>
                            <arg>-P:silencer:globalFilters=.*deprecated.*</arg>
                            <arg>-Xfatal-warnings</arg>
                            <arg>-Ywarn-unused:imports</arg>
                        </args>
                        <jvmArgs>
                            <jvmArg>-Xms1024m</jvmArg>
                            <jvmArg>-Xmx1024m</jvmArg>
                            <jvmArg>-XX:ReservedCodeCacheSize=512M</jvmArg>
                        </jvmArgs>
                        <javacArgs>
                            <javacArg>-source</javacArg>
                            <javacArg>${java.version}</javacArg>
                            <javacArg>-target</javacArg>
                            <javacArg>${java.version}</javacArg>
                            <javacArg>-Xlint:all,-serial,-path,-try</javacArg>
                        </javacArgs>
                        <compilerPlugins>
                            <compilerPlugin>
                                <groupId>com.github.ghik</groupId>
                                <artifactId>silencer-plugin_${scala.version}</artifactId>
                                <version>${maven.plugin.silencer.version}</version>
                            </compilerPlugin>
                        </compilerPlugins>
                    </configuration>
                </plugin>

                <!-- disable surefire -->
                <plugin>
                    <groupId>org.apache.maven.plugins</groupId>
                    <artifactId>maven-surefire-plugin</artifactId>
                    <version>${maven.plugin.surefire.version}</version>
                    <configuration>
                        <skipTests>true</skipTests>
                    </configuration>
                </plugin>
                <!-- enable scalatest -->
                <plugin>
                    <groupId>org.scalatest</groupId>
                    <artifactId>scalatest-maven-plugin</artifactId>
                    <version>${maven.plugin.scalatest.version}</version>
                    <configuration>
                        <reportsDirectory>${project.build.directory}/surefire-reports</reportsDirectory>
                        <junitxml>.</junitxml>
                        <filereports>TestSuite.txt</filereports>
                        <environmentVariables>
                            <KYUUBI_WORK_DIR_ROOT>${project.build.directory}/work</KYUUBI_WORK_DIR_ROOT>
                        </environmentVariables>
                        <systemProperties>
                            <log4j.configuration>file:src/test/resources/log4j.properties</log4j.configuration>
                            <java.io.tmpdir>${project.build.directory}/tmp</java.io.tmpdir>
                            <spark.driver.memory>2g</spark.driver.memory>
                            <kyuubi.metrics.json.location>${project.build.directory}/metrics</kyuubi.metrics.json.location>
                            <kyuubi.frontend.bind.host>localhost</kyuubi.frontend.bind.host>
                        </systemProperties>
                        <tagsToExclude>${maven.plugin.scalatest.exclude.tags}</tagsToExclude>
                        <tagsToInclude>${maven.plugin.scalatest.include.tags}</tagsToInclude>
                    </configuration>
                    <executions>
                        <execution>
                            <id>test</id>
                            <goals>
                                <goal>test</goal>
                            </goals>
                        </execution>
                    </executions>
                </plugin>

                <plugin>
                    <groupId>org.jacoco</groupId>
                    <artifactId>jacoco-maven-plugin</artifactId>
                    <version>${maven.plugin.jacoco.version}</version>
                    <executions>
                        <execution>
                            <id>pre-test</id>
                            <goals>
                                <goal>prepare-agent</goal>
                            </goals>
                        </execution>
                        <execution>
                            <id>report</id>
                            <phase>test</phase>
                            <goals>
                                <goal>report</goal>
                            </goals>
                            <configuration>
                                <outputDirectory>${project.build.directory}/codecov</outputDirectory>
                            </configuration>
                        </execution>
                    </executions>
                </plugin>

                <plugin>
                    <groupId>org.apache.maven.plugins</groupId>
                    <artifactId>maven-shade-plugin</artifactId>
                    <version>${maven.plugin.shade.version}</version>
                </plugin>

                <plugin>
                    <groupId>org.apache.maven.plugins</groupId>
                    <artifactId>maven-jar-plugin</artifactId>
                    <version>${maven.plugin.jar.version}</version>
                </plugin>

                <plugin>
                    <groupId>org.apache.maven.plugins</groupId>
                    <artifactId>maven-assembly-plugin</artifactId>
                    <version>${maven.plugin.assembly.version}</version>
                </plugin>

                <plugin>
                    <groupId>org.apache.maven.plugins</groupId>
                    <artifactId>maven-dependency-plugin</artifactId>
                    <version>${maven.plugin.dependency.version}</version>
                    <executions>
                        <execution>
                            <id>default-cli</id>
                            <goals>
                                <goal>build-classpath</goal>
                            </goals>
                            <configuration>
                                <!-- This includes dependencies with 'runtime' and 'compile' scopes;
                                     see the docs for includeScope for more details -->
                                <includeScope>runtime</includeScope>
                            </configuration>
                        </execution>
                    </executions>
                </plugin>

                <plugin>
                    <groupId>org.apache.maven.plugins</groupId>
                    <artifactId>maven-clean-plugin</artifactId>
                    <version>${maven.plugin.clean.version}</version>
                    <configuration>
                        <filesets>
                            <fileset>
                                <directory>embedded_zookeeper</directory>
                            </fileset>
                            <fileset>
                                <directory>metastore_db</directory>
                            </fileset>
                        </filesets>
                    </configuration>
                </plugin>

                <plugin>
                    <groupId>org.scalastyle</groupId>
                    <artifactId>scalastyle-maven-plugin</artifactId>
                    <version>${maven.plugin.scalastyle.version}</version>
                    <configuration>
                        <verbose>false</verbose>
                        <failOnViolation>true</failOnViolation>
                        <includeTestSourceDirectory>true</includeTestSourceDirectory>
                        <failOnWarning>false</failOnWarning>
                        <sourceDirectory>${project.basedir}/src/main/scala</sourceDirectory>
                        <testSourceDirectory>${project.basedir}/src/test/scala</testSourceDirectory>
                        <configLocation>scalastyle-config.xml</configLocation>
                        <outputFile>${project.build.directory}/scalastyle-output.xml</outputFile>
                        <outputEncoding>UTF-8</outputEncoding>
                    </configuration>
                    <executions>
                        <execution>
                            <goals>
                                <goal>check</goal>
                            </goals>
                        </execution>
                    </executions>
                </plugin>
                <plugin>
                    <groupId>com.googlecode.maven-download-plugin</groupId>
                    <artifactId>download-maven-plugin</artifactId>
                    <version>${maven.plugin.download.version}</version>
                </plugin>

                <plugin>
                    <groupId>org.apache.rat</groupId>
                    <artifactId>apache-rat-plugin</artifactId>
                    <version>${maven.plugin.rat.version}</version>
                    <inherited>true</inherited>
                    <executions>
                        <execution>
                            <phase>verify</phase>
                            <goals>
                                <goal>check</goal>
                            </goals>
                        </execution>
                    </executions>
                    <configuration>
                        <excludeSubProjects>false</excludeSubProjects>
                        <numUnapprovedLicenses>0</numUnapprovedLicenses>
                        <licenseFamilies>
                            <licenseFamily implementation="org.apache.rat.license.SimpleLicenseFamily">
                                <familyName>Apache License 2.0</familyName>
                            </licenseFamily>
                        </licenseFamilies>
                        <excludes>
                            <exclude>**/.*/**</exclude>
                            <exclude>**/*.prefs</exclude>
                            <exclude>**/*.log</exclude>
                            <exclude>**/*.md</exclude>
                            <exclude>**/*.iml</exclude>
                            <exclude>**/target/**</exclude>
                            <exclude>**/out/**</exclude>
                            <exclude>**/spark-warehouse/**</exclude>
                            <exclude>**/metastore_db/**</exclude>
                            <exclude>**/licenses/LICENSE*</exclude>
                            <exclude>**/licenses-binary/LICENSE*</exclude>
                            <exclude>**/dependency-reduced-pom.xml</exclude>
                            <exclude>**/scalastyle-output.xml</exclude>
                            <exclude>docs/**</exclude>
                            <exclude>build/apache-maven-*/**</exclude>
                            <exclude>build/scala-*/**</exclude>
                            <exclude>**/**/operation_logs/**/**</exclude>
                            <exclude>**/*.output.schema</exclude>
                            <exclude>**/kyuubi-*-bin-without-spark/**</exclude>
                            <exclude>**/kyuubi-*-bin-spark-*/**</exclude>
                        </excludes>
                    </configuration>
                </plugin>
            </plugins>
        </pluginManagement>

        <plugins>
            <!-- This plugin dumps the test classpath into a file -->
            <plugin>
                <groupId>org.apache.maven.plugins</groupId>
                <artifactId>maven-dependency-plugin</artifactId>
                <executions>
                    <execution>
                        <id>generate-test-classpath</id>
                        <phase>test-compile</phase>
                        <goals>
                            <goal>build-classpath</goal>
                        </goals>
                        <configuration>
                            <includeScope>test</includeScope>
                            <outputProperty>test_classpath</outputProperty>
                        </configuration>
                    </execution>
                    <execution>
                        <id>copy-module-dependencies</id>
                        <phase>package</phase>
                        <goals>
                            <goal>copy-dependencies</goal>
                        </goals>
                        <configuration>
                            <includeScope>runtime</includeScope>
                            <outputDirectory>${jars.target.dir}</outputDirectory>
                        </configuration>
                    </execution>
                </executions>
            </plugin>

            <plugin>
                <groupId>org.codehaus.mojo</groupId>
                <artifactId>build-helper-maven-plugin</artifactId>
            </plugin>

            <plugin>
                <groupId>net.alchim31.maven</groupId>
                <artifactId>scala-maven-plugin</artifactId>
            </plugin>

            <plugin>
                <groupId>org.scalastyle</groupId>
                <artifactId>scalastyle-maven-plugin</artifactId>
            </plugin>

            <!-- disable surefire -->
            <plugin>
                <groupId>org.apache.maven.plugins</groupId>
                <artifactId>maven-surefire-plugin</artifactId>
            </plugin>

            <!-- enable scalatest -->
            <plugin>
                <groupId>org.scalatest</groupId>
                <artifactId>scalatest-maven-plugin</artifactId>
            </plugin>

            <plugin>
                <groupId>org.jacoco</groupId>
                <artifactId>jacoco-maven-plugin</artifactId>
            </plugin>

            <plugin>
                <groupId>org.apache.maven.plugins</groupId>
                <artifactId>maven-antrun-plugin</artifactId>
                <executions>
                    <execution>
                        <id>create-tmp-dir</id>
                        <phase>generate-test-resources</phase>
                        <goals>
                            <goal>run</goal>
                        </goals>
                        <configuration>
                            <target>
                                <mkdir dir="${project.build.directory}/tmp"/>
                            </target>
                        </configuration>
                    </execution>
                </executions>
            </plugin>

            <plugin>
                <groupId>org.apache.rat</groupId>
                <artifactId>apache-rat-plugin</artifactId>
            </plugin>
        </plugins>
    </build>

    <profiles>
        <profile>
            <id>mirror-cn</id>
            <properties>
                <spark.archive.mirror>https://mirrors.bfsu.edu.cn/apache/spark/spark-${spark.version}</spark.archive.mirror>
            </properties>
        </profile>

        <profile>
            <id>tpcds</id>
            <modules>
                <module>dev/kyuubi-tpcds</module>
            </modules>
        </profile>

        <profile>
            <id>java-8</id>
            <activation>
                <jdk>1.8</jdk>
            </activation>
            <properties>
                <java.version>1.8</java.version>
            </properties>
        </profile>

        <profile>
            <id>java-11</id>
            <activation>
                <jdk>11</jdk>
            </activation>
            <properties>
                <java.version>11</java.version>
            </properties>
        </profile>

        <profile>
            <id>spark-3.0</id>
            <properties>
                <spark.version>3.0.3</spark.version>
                <delta.version>0.8.0</delta.version>
                <maven.plugin.scalatest.exclude.tags>org.apache.kyuubi.tags.ExtendedSQLTest</maven.plugin.scalatest.exclude.tags>
            </properties>
        </profile>

        <profile>
            <id>spark-3.1</id>
            <properties>
                <spark.version>3.1.2</spark.version>
                <delta.version>1.0.0</delta.version>
                <maven.plugin.scalatest.exclude.tags>org.apache.kyuubi.tags.ExtendedSQLTest,org.apache.kyuubi.tags.IcebergTest</maven.plugin.scalatest.exclude.tags>
            </properties>
        </profile>

        <profile>
            <id>spark-master</id>
            <properties>
                <spark.version>3.2.0-SNAPSHOT</spark.version>
                <maven.plugin.scalatest.exclude.tags>org.apache.kyuubi.tags.ExtendedSQLTest,org.apache.kyuubi.tags.DeltaTest,org.apache.kyuubi.tags.IcebergTest</maven.plugin.scalatest.exclude.tags>
            </properties>
        </profile>

        <profile>
            <id>spark-hadoop-2.7</id>
            <properties>
                <hadoop.binary.version>2.7</hadoop.binary.version>
            </properties>
        </profile>

        <profile>
            <id>spark-hadoop-3.2</id>
            <properties>
                <hadoop.binary.version>3.2</hadoop.binary.version>
            </properties>
        </profile>

        <profile>
            <id>spark-provided</id>
            <properties>
                <spark.archive.download.skip>true</spark.archive.download.skip>
            </properties>
        </profile>

        <profile>
            <id>kyuubi-extension-spark_3.1</id>
            <properties>
                <spark.version>3.1.2</spark.version>
            </properties>
            <modules>
                <module>dev/kyuubi-extension-spark_3.1</module>
            </modules>
        </profile>

        <profile>
            <id>spark-block-cleaner</id>
            <modules>
                <module>tools/spark-block-cleaner</module>
            </modules>
        </profile>

        <profile>
            <id>kubernetes</id>
            <modules>
                <module>kubernetes/integration-tests</module>
            </modules>
        </profile>
    </profiles>
</project><|MERGE_RESOLUTION|>--- conflicted
+++ resolved
@@ -29,7 +29,7 @@
     <groupId>org.apache.kyuubi</groupId>
     <artifactId>kyuubi-parent</artifactId>
     <version>1.3.0-SNAPSHOT</version>
-<<<<<<< HEAD
+
     <modules>
         <module>dev/kyuubi-codecov</module>
         <module>externals/kyuubi-download</module>
@@ -44,8 +44,6 @@
         <module>kyuubi-metrics</module>
         <module>kyuubi-zookeeper</module>
     </modules>
-=======
->>>>>>> b963b75d
     <packaging>pom</packaging>
 
     <name>Kyuubi Project Parent</name>
