<?xml version="1.0" encoding="UTF-8"?>
<!--
  ~ Licensed to the Apache Software Foundation (ASF) under one or more
  ~ contributor license agreements.  See the NOTICE file distributed with
  ~ this work for additional information regarding copyright ownership.
  ~ The ASF licenses this file to You under the Apache License, Version 2.0
  ~ (the "License"); you may not use this file except in compliance with
  ~ the License.  You may obtain a copy of the License at
  ~
  ~    http://www.apache.org/licenses/LICENSE-2.0
  ~
  ~ Unless required by applicable law or agreed to in writing, software
  ~ distributed under the License is distributed on an "AS IS" BASIS,
  ~ WITHOUT WARRANTIES OR CONDITIONS OF ANY KIND, either express or implied.
  ~ See the License for the specific language governing permissions and
  ~ limitations under the License.
  -->

<project xmlns:xsi="http://www.w3.org/2001/XMLSchema-instance" xmlns="http://maven.apache.org/POM/4.0.0"
         xsi:schemaLocation="http://maven.apache.org/POM/4.0.0 http://maven.apache.org/xsd/maven-4.0.0.xsd">

    <parent>
        <groupId>org.apache</groupId>
        <artifactId>apache</artifactId>
        <version>23</version>
    </parent>
    <modelVersion>4.0.0</modelVersion>

    <groupId>org.apache.kyuubi</groupId>
    <artifactId>kyuubi-parent</artifactId>
    <version>1.5.0-SNAPSHOT</version>
    <packaging>pom</packaging>

    <name>Kyuubi Project Parent</name>
    <url>https://kyuubi.apache.org/</url>

    <scm>
        <connection>scm:git:git@github.com:apache/incubator-kyuubi.git</connection>
        <developerConnection>scm:git:https://gitbox.apache.org/repos/asf/incubator-kyuubi.git</developerConnection>
        <url>scm:git:git@github.com:apache/incubator-kyuubi.git</url>
        <tag>HEAD</tag>
    </scm>

    <licenses>
        <license>
            <name>The Apache Software License, Version 2.0</name>
            <url>https://www.apache.org/licenses/LICENSE-2.0.txt</url>
            <distribution>manual</distribution>
        </license>
    </licenses>

    <issueManagement>
        <system>GitHub Issues</system>
        <url>https://github.com/apache/incubator-kyuubi/issues</url>
    </issueManagement>

    <mailingLists>
        <mailingList>
            <name>Dev Mailing List</name>
            <post>dev@kyuubi.apache.org</post>
            <subscribe>dev-subscribe@kyuubi.apache.org</subscribe>
            <unsubscribe>dev-unsubscribe@kyuubi.apache.org</unsubscribe>
            <archive>https://mail-archives.apache.org/mod_mbox/kyuubi-dev</archive>
        </mailingList>
    </mailingLists>

    <modules>
        <module>dev/kyuubi-codecov</module>
        <module>externals/kyuubi-download</module>
        <module>externals/kyuubi-flink-sql-engine</module>
        <module>externals/kyuubi-spark-sql-engine</module>
        <module>externals/kyuubi-trino-engine</module>
        <module>kyuubi-assembly</module>
        <module>kyuubi-common</module>
        <module>kyuubi-ctl</module>
        <module>kyuubi-ha</module>
        <module>kyuubi-hive-beeline</module>
        <module>kyuubi-hive-jdbc</module>
        <module>kyuubi-hive-jdbc-shaded</module>
        <module>kyuubi-metrics</module>
        <module>kyuubi-server</module>
        <module>kyuubi-zookeeper</module>
    </modules>

    <properties>
        <java.version>1.8</java.version>
        <maven.version>3.6.3</maven.version>
        <maven.compiler.source>${java.version}</maven.compiler.source>
        <maven.compiler.target>${java.version}</maven.compiler.target>
        <scala.version>2.12.15</scala.version>
        <scala.binary.version>2.12</scala.binary.version>

        <antlr4.version>4.8</antlr4.version>
        <bouncycastle.version>1.67</bouncycastle.version>
        <codahale.metrics.version>4.1.1</codahale.metrics.version>
        <commons-codec.version>1.15</commons-codec.version>
        <commons-collections.version>3.2.2</commons-collections.version>
        <commons-io.version>2.8.0</commons-io.version>
        <commons-lang.version>2.6</commons-lang.version>
        <commons-lang3.version>3.10</commons-lang3.version>
        <curator.version>2.12.0</curator.version>
        <delta.version>1.0.0</delta.version>
        <flink.version>1.14.2</flink.version>
        <flink.archive.name>flink-${flink.version}-bin-scala_${scala.binary.version}.tgz</flink.archive.name>
        <flink.archive.mirror>https://archive.apache.org/dist/flink/flink-${flink.version}</flink.archive.mirror>
        <flink.archive.download.skip>false</flink.archive.download.skip>
        <google.jsr305.version>3.0.2</google.jsr305.version>
        <guava.version>30.1-jre</guava.version>
        <hadoop.version>3.3.1</hadoop.version>
        <hadoop.binary.version>3.2</hadoop.binary.version>
        <hive.version>2.3.9</hive.version>
        <hudi.version>0.10.0</hudi.version>
        <iceberg.name>iceberg-spark3-runtime</iceberg.name>
        <iceberg.version>0.12.1</iceberg.version>
        <jackson.version>2.12.5</jackson.version>
        <jakarta.servlet-api.version>4.0.4</jakarta.servlet-api.version>
        <jaxb.version>2.2.11</jaxb.version>
        <javax-activation.version>1.1.1</javax-activation.version>
        <jersey.version>2.34</jersey.version>
        <jetty.version>9.4.41.v20210516</jetty.version>
        <jline.version>0.9.94</jline.version>
        <kubernetes-client.version>5.5.0</kubernetes-client.version>
        <ldapsdk.version>5.1.4</ldapsdk.version>
        <mysql.jdbc.version>8.0.27</mysql.jdbc.version>
        <netty.version>4.1.68.Final</netty.version>
        <parquet.version>1.10.1</parquet.version>
        <prometheus.version>0.10.0</prometheus.version>
        <scalacheck.version>3.2.9.0</scalacheck.version>
        <scalatest.version>3.2.9</scalatest.version>
        <scopt.version>4.0.1</scopt.version>
        <slf4j.version>1.7.30</slf4j.version>
        <spark.version>3.1.2</spark.version>
        <spark.archive.name>spark-${spark.version}-bin-hadoop${hadoop.binary.version}.tgz</spark.archive.name>
        <spark.archive.mirror>https://archive.apache.org/dist/spark/spark-${spark.version}</spark.archive.mirror>
        <spark.archive.download.skip>false</spark.archive.download.skip>
        <swagger.version>2.1.11</swagger.version>
<<<<<<< HEAD
        <swagger.scala.module.version>2.5.2</swagger.scala.module.version>
=======
        <swagger-ui.version>4.1.3</swagger-ui.version>
>>>>>>> d1de9ca5
        <trino.client.version>363</trino.client.version>
        <zookeeper.version>3.4.14</zookeeper.version>

        <!-- apply to kyuubi-hive-jdbc/kyuubi-hive-beeline module -->
        <hive.client.version>2.3.9</hive.client.version>
        <hive.client.commons-lang.version>2.6</hive.client.commons-lang.version>
        <hive.client.commons-cli.version>1.2</hive.client.commons-cli.version>
        <hive.client.commons-codec.version>1.15</hive.client.commons-codec.version>
        <hive.client.curator.version>2.12.0</hive.client.curator.version>
        <hive.client.guava.version>14.0.1</hive.client.guava.version>
        <hive.client.httpcomponents-client.version>4.5.13</hive.client.httpcomponents-client.version>
        <hive.client.httpcomponents-core.version>4.4.13</hive.client.httpcomponents-core.version>
        <hive.client.jline.version>2.12</hive.client.jline.version>
        <hive.client.storage-api.version>2.4.0</hive.client.storage-api.version>
        <hive.client.supercsv.version>2.2.0</hive.client.supercsv.version>
        <hive.client.thrift.version>0.9.3</hive.client.thrift.version>
        <hive.client.fb303.version>0.9.3</hive.client.fb303.version>
        <hive.client.zookeeper.version>3.4.14</hive.client.zookeeper.version>

        <project.build.sourceEncoding>UTF-8</project.build.sourceEncoding>
        <jars.target.dir>${project.build.directory}/scala-${scala.binary.version}/jars</jars.target.dir>

        <maven.plugin.antrun.version>3.0.0</maven.plugin.antrun.version>
        <maven.plugin.assembly.version>3.2.0</maven.plugin.assembly.version>
        <maven.plugin.build.helper.version>3.2.0</maven.plugin.build.helper.version>
        <maven.plugin.clean.version>3.1.0</maven.plugin.clean.version>
        <maven.plugin.compiler.version>3.8.1</maven.plugin.compiler.version>
        <maven.plugin.dependency.version>3.1.1</maven.plugin.dependency.version>
        <maven.plugin.deploy.version>3.0.0-M1</maven.plugin.deploy.version>
        <maven.plugin.download.version>1.6.6</maven.plugin.download.version>
        <maven.plugin.gpg.version>3.0.1</maven.plugin.gpg.version>
        <maven.plugin.javadoc.version>3.3.0</maven.plugin.javadoc.version>
        <!-- DO NOT bump 4.4.0, see https://github.com/apache/incubator-kyuubi/pull/441 -->
        <!-- DO NOT bump 4.5.3, see https://github.com/apache/incubator-kyuubi/issues/708 -->
        <maven.plugin.scala.version>4.3.0</maven.plugin.scala.version>
        <maven.plugin.surefire.version>2.22.0</maven.plugin.surefire.version>
        <maven.plugin.scalatest.version>2.0.2</maven.plugin.scalatest.version>
        <maven.plugin.scalatest.exclude.tags>org.apache.kyuubi.tags.ExtendedSQLTest</maven.plugin.scalatest.exclude.tags>
        <maven.plugin.scalatest.include.tags></maven.plugin.scalatest.include.tags>
        <maven.plugin.spotless.version>2.17.4</maven.plugin.spotless.version>
        <maven.plugin.jacoco.version>0.8.6</maven.plugin.jacoco.version>
        <maven.plugin.jar.version>3.2.0</maven.plugin.jar.version>
        <maven.plugin.scalastyle.version>1.0.0</maven.plugin.scalastyle.version>
        <maven.plugin.shade.version>3.2.4</maven.plugin.shade.version>
        <maven.plugin.silencer.version>1.7.6</maven.plugin.silencer.version>
        <maven.plugin.source.version>3.2.1</maven.plugin.source.version>
        <maven.plugin.rat.version>0.13</maven.plugin.rat.version>

        <!-- Needed for consistent times -->
        <maven.build.timestamp.format>yyyy-MM-dd HH:mm:ss z</maven.build.timestamp.format>

        <!-- Package to use when relocating shaded classes. -->
        <kyuubi.shade.packageName>org.apache.kyuubi.shade</kyuubi.shade.packageName>
    </properties>

    <repositories>
        <repository>
            <id>gcs-maven-central-mirror</id>
            <name>GCS Maven Central mirror Asia Pacific</name>
            <url>https://maven-central-asia.storage-download.googleapis.com/maven2/</url>
            <releases>
                <enabled>true</enabled>
            </releases>
            <snapshots>
                <enabled>false</enabled>
            </snapshots>
        </repository>

        <repository>
            <id>central</id>
            <name>Maven Repository</name>
            <url>https://repo.maven.apache.org/maven2</url>
            <releases>
                <enabled>true</enabled>
            </releases>
            <snapshots>
                <enabled>false</enabled>
            </snapshots>
        </repository>
    </repositories>

    <pluginRepositories>
        <pluginRepository>
            <id>gcs-maven-central-mirror</id>
            <name>GCS Maven Central mirror Asia Pacific</name>
            <url>https://maven-central-asia.storage-download.googleapis.com/maven2/</url>
            <releases>
                <enabled>true</enabled>
            </releases>
            <snapshots>
                <enabled>false</enabled>
            </snapshots>
        </pluginRepository>

        <pluginRepository>
            <id>central</id>
            <url>https://repo.maven.apache.org/maven2</url>
            <releases>
                <enabled>true</enabled>
            </releases>
            <snapshots>
                <enabled>false</enabled>
            </snapshots>
        </pluginRepository>
    </pluginRepositories>

    <dependencyManagement>
        <dependencies>
            <dependency>
                <groupId>org.scala-lang</groupId>
                <artifactId>scala-library</artifactId>
                <version>${scala.version}</version>
            </dependency>

            <dependency>
                <groupId>org.scala-lang</groupId>
                <artifactId>scala-compiler</artifactId>
                <version>${scala.version}</version>
            </dependency>

            <dependency>
                <groupId>org.scala-lang</groupId>
                <artifactId>scala-reflect</artifactId>
                <version>${scala.version}</version>
            </dependency>

            <dependency>
                <groupId>org.apache.hadoop</groupId>
                <artifactId>hadoop-client-api</artifactId>
                <version>${hadoop.version}</version>
            </dependency>

            <dependency>
                <groupId>org.apache.hadoop</groupId>
                <artifactId>hadoop-client-runtime</artifactId>
                <version>${hadoop.version}</version>
                <exclusions>
                    <exclusion>
                        <groupId>commons-logging</groupId>
                        <artifactId>commons-logging</artifactId>
                    </exclusion>
                </exclusions>
            </dependency>

            <!--
              Curator has a hard dependency on Guava, see detail at
              https://cwiki.apache.org/confluence/display/CURATOR/TN13
              -->
            <dependency>
                <groupId>com.google.guava</groupId>
                <artifactId>guava</artifactId>
                <version>${guava.version}</version>
                <exclusions>
                    <exclusion>
                        <groupId>org.checkerframework</groupId>
                        <artifactId>checker-qual</artifactId>
                    </exclusion>
                    <exclusion>
                        <groupId>com.google.errorprone</groupId>
                        <artifactId>error_prone_annotations</artifactId>
                    </exclusion>
                    <exclusion>
                        <groupId>com.google.j2objc</groupId>
                        <artifactId>j2objc-annotations</artifactId>
                    </exclusion>
                    <exclusion>
                        <groupId>com.google.guava</groupId>
                        <artifactId>listenablefuture</artifactId>
                    </exclusion>
                </exclusions>
            </dependency>

            <dependency>
                <groupId>com.google.code.findbugs</groupId>
                <artifactId>jsr305</artifactId>
                <version>${google.jsr305.version}</version>
            </dependency>

            <dependency>
                <groupId>commons-codec</groupId>
                <artifactId>commons-codec</artifactId>
                <version>${commons-codec.version}</version>
            </dependency>

            <dependency>
                <groupId>commons-collections</groupId>
                <artifactId>commons-collections</artifactId>
                <version>${commons-collections.version}</version>
            </dependency>

            <dependency>
                <groupId>commons-io</groupId>
                <artifactId>commons-io</artifactId>
                <version>${commons-io.version}</version>
            </dependency>

            <dependency>
                <groupId>commons-lang</groupId>
                <artifactId>commons-lang</artifactId>
                <version>${commons-lang.version}</version>
            </dependency>

            <dependency>
                <groupId>org.apache.commons</groupId>
                <artifactId>commons-lang3</artifactId>
                <version>${commons-lang3.version}</version>
            </dependency>

            <dependency>
                <groupId>org.apache.spark</groupId>
                <artifactId>spark-repl_${scala.binary.version}</artifactId>
                <version>${spark.version}</version>
                <exclusions>
                    <exclusion>
                        <groupId>*</groupId>
                        <artifactId>*</artifactId>
                    </exclusion>
                </exclusions>
            </dependency>

            <dependency>
                <groupId>org.apache.spark</groupId>
                <artifactId>spark-sql_${scala.binary.version}</artifactId>
                <version>${spark.version}</version>
                <exclusions>
                    <!--
                      Use Hadoop Shaded Client to gain more clean transitive dependencies
                     -->
                    <exclusion>
                        <groupId>org.apache.hadoop</groupId>
                        <artifactId>hadoop-client</artifactId>
                    </exclusion>
                </exclusions>
            </dependency>

            <dependency>
                <groupId>org.apache.spark</groupId>
                <artifactId>spark-hive_${scala.binary.version}</artifactId>
                <version>${spark.version}</version>
                <exclusions>
                    <!--
                      Use Hadoop Shaded Client to gain more clean transitive dependencies
                     -->
                    <exclusion>
                        <groupId>org.apache.hadoop</groupId>
                        <artifactId>hadoop-client</artifactId>
                    </exclusion>
                    <exclusion>
                        <groupId>org.apache.hadoop</groupId>
                        <artifactId>hadoop-common</artifactId>
                    </exclusion>
                </exclusions>
            </dependency>

            <dependency>
                <groupId>org.apache.spark</groupId>
                <artifactId>spark-core_${scala.binary.version}</artifactId>
                <version>${spark.version}</version>
                <type>test-jar</type>
                <exclusions>
                    <!--
                      Use Hadoop Shaded Client to gain more clean transitive dependencies
                     -->
                    <exclusion>
                        <groupId>org.apache.hadoop</groupId>
                        <artifactId>hadoop-client</artifactId>
                    </exclusion>
                </exclusions>
            </dependency>

            <dependency>
                <groupId>org.apache.spark</groupId>
                <artifactId>spark-catalyst_${scala.binary.version}</artifactId>
                <version>${spark.version}</version>
                <type>test-jar</type>
                <exclusions>
                    <!--
                      Use Hadoop Shaded Client to gain more clean transitive dependencies
                     -->
                    <exclusion>
                        <groupId>org.apache.hadoop</groupId>
                        <artifactId>hadoop-client</artifactId>
                    </exclusion>
                </exclusions>
            </dependency>

            <dependency>
                <groupId>org.scalatestplus</groupId>
                <artifactId>scalacheck-1-15_${scala.binary.version}</artifactId>
                <version>${scalacheck.version}</version>
                <scope>test</scope>
            </dependency>

            <dependency>
                <groupId>org.apache.spark</groupId>
                <artifactId>spark-sql_${scala.binary.version}</artifactId>
                <version>${spark.version}</version>
                <type>test-jar</type>
                <exclusions>
                    <!--
                      Use Hadoop Shaded Client to gain more clean transitive dependencies
                     -->
                    <exclusion>
                        <groupId>org.apache.hadoop</groupId>
                        <artifactId>hadoop-client</artifactId>
                    </exclusion>
                </exclusions>
            </dependency>

            <dependency>
                <groupId>io.trino</groupId>
                <artifactId>trino-client</artifactId>
                <version>${trino.client.version}</version>
            </dependency>

            <dependency>
                <groupId>io.fabric8</groupId>
                <artifactId>kubernetes-client</artifactId>
                <version>${kubernetes-client.version}</version>
            </dependency>

            <!--
              because of THRIFT-4805, we don't upgrade to libthrift:0.12.0,
              because of THRIFT-5274, we don't upgrade to libthrift:0.13.0,
              so just keep hive-service-rpc:2.3.9 transitive dependency libthrift:0.9.3
            -->
            <dependency>
                <groupId>org.apache.hive</groupId>
                <artifactId>hive-service-rpc</artifactId>
                <version>${hive.version}</version>
                <exclusions>
                    <exclusion>
                        <groupId>commons-codec</groupId>
                        <artifactId>commons-codec</artifactId>
                    </exclusion>
                    <exclusion>
                        <groupId>commons-cli</groupId>
                        <artifactId>commons-cli</artifactId>
                    </exclusion>
                    <exclusion>
                        <groupId>commons-logging</groupId>
                        <artifactId>commons-logging</artifactId>
                    </exclusion>
                    <exclusion>
                        <groupId>tomcat</groupId>
                        <artifactId>*</artifactId>
                    </exclusion>
                    <exclusion>
                        <groupId>org.apache.httpcomponents</groupId>
                        <artifactId>*</artifactId>
                    </exclusion>
                </exclusions>
            </dependency>

            <!--
             Do not add hive dependencies here if they are dependencies of
             org.apache.spark:spark-hive_${scala.binary.version}.
             We should leave these dependencies' versions as they are defined in
             spark-parent_${scala.binary.version}-${spark.version}.pom.
             Otherwise, kyuubi-spark-sql-engine tests may encounter hive version compatibility issue.
            -->

            <dependency>
                <groupId>org.apache.curator</groupId>
                <artifactId>curator-framework</artifactId>
                <version>${curator.version}</version>
                <exclusions>
                    <exclusion>
                        <groupId>org.apache.zookeeper</groupId>
                        <artifactId>zookeeper</artifactId>
                    </exclusion>
                </exclusions>
            </dependency>

            <dependency>
                <groupId>org.apache.curator</groupId>
                <artifactId>curator-recipes</artifactId>
                <version>${curator.version}</version>
                <exclusions>
                    <exclusion>
                        <groupId>org.apache.zookeeper</groupId>
                        <artifactId>zookeeper</artifactId>
                    </exclusion>
                </exclusions>
            </dependency>

            <dependency>
                <groupId>org.apache.curator</groupId>
                <artifactId>curator-client</artifactId>
                <version>${curator.version}</version>
                <exclusions>
                    <exclusion>
                        <groupId>com.google.guava</groupId>
                        <artifactId>guava</artifactId>
                    </exclusion>
                    <exclusion>
                        <groupId>org.apache.zookeeper</groupId>
                        <artifactId>zookeeper</artifactId>
                    </exclusion>
                </exclusions>
            </dependency>

            <dependency>
                <groupId>org.slf4j</groupId>
                <artifactId>slf4j-api</artifactId>
                <version>${slf4j.version}</version>
            </dependency>

            <dependency>
                <groupId>org.slf4j</groupId>
                <artifactId>jcl-over-slf4j</artifactId>
                <version>${slf4j.version}</version>
            </dependency>

            <dependency>
                <groupId>org.slf4j</groupId>
                <artifactId>slf4j-log4j12</artifactId>
                <version>${slf4j.version}</version>
            </dependency>

            <dependency>
                <groupId>org.slf4j</groupId>
                <artifactId>jul-to-slf4j</artifactId>
                <version>${slf4j.version}</version>
            </dependency>

            <dependency>
                <groupId>io.dropwizard.metrics</groupId>
                <artifactId>metrics-core</artifactId>
                <version>${codahale.metrics.version}</version>
            </dependency>

            <dependency>
                <groupId>io.dropwizard.metrics</groupId>
                <artifactId>metrics-jvm</artifactId>
                <version>${codahale.metrics.version}</version>
            </dependency>

            <dependency>
                <groupId>io.dropwizard.metrics</groupId>
                <artifactId>metrics-jmx</artifactId>
                <version>${codahale.metrics.version}</version>
            </dependency>

            <dependency>
                <groupId>io.dropwizard.metrics</groupId>
                <artifactId>metrics-json</artifactId>
                <version>${codahale.metrics.version}</version>
            </dependency>

            <dependency>
                <groupId>com.fasterxml.jackson.core</groupId>
                <artifactId>jackson-annotations</artifactId>
                <version>${jackson.version}</version>
            </dependency>

            <dependency>
                <groupId>com.fasterxml.jackson.core</groupId>
                <artifactId>jackson-core</artifactId>
                <version>${jackson.version}</version>
            </dependency>

            <dependency>
                <groupId>com.fasterxml.jackson.core</groupId>
                <artifactId>jackson-databind</artifactId>
                <version>${jackson.version}</version>
            </dependency>

            <dependency>
                <groupId>com.fasterxml.jackson.dataformat</groupId>
                <artifactId>jackson-dataformat-yaml</artifactId>
                <version>${jackson.version}</version>
            </dependency>

            <dependency>
                <groupId>com.fasterxml.jackson.datatype</groupId>
                <artifactId>jackson-datatype-jsr310</artifactId>
                <version>${jackson.version}</version>
            </dependency>

            <dependency>
                <groupId>com.fasterxml.jackson.jaxrs</groupId>
                <artifactId>jackson-jaxrs-base</artifactId>
                <version>${jackson.version}</version>
            </dependency>

            <dependency>
                <groupId>com.fasterxml.jackson.jaxrs</groupId>
                <artifactId>jackson-jaxrs-json-provider</artifactId>
                <version>${jackson.version}</version>
            </dependency>

            <dependency>
                <groupId>com.fasterxml.jackson.module</groupId>
                <artifactId>jackson-module-jaxb-annotations</artifactId>
                <version>${jackson.version}</version>
                <exclusions>
                    <exclusion>
                        <artifactId>jakarta.xml.bind-api</artifactId>
                        <groupId>jakarta.xml.bind</groupId>
                    </exclusion>
                    <exclusion>
                        <artifactId>jakarta.activation-api</artifactId>
                        <groupId>jakarta.activation</groupId>
                    </exclusion>
                </exclusions>
            </dependency>

            <dependency>
                <groupId>com.fasterxml.jackson.module</groupId>
                <artifactId>jackson-module-scala_${scala.binary.version}</artifactId>
                <version>${jackson.version}</version>
            </dependency>

            <!--
              compatible with dropwizard 3.1.x, 3.2.x, 4.0.x, 4.1.x, 4.2.x
              see https://github.com/prometheus/client_java/issues/662
              -->
            <dependency>
                <groupId>io.prometheus</groupId>
                <artifactId>simpleclient_dropwizard</artifactId>
                <version>${prometheus.version}</version>
            </dependency>

            <dependency>
                <groupId>io.prometheus</groupId>
                <artifactId>simpleclient_servlet</artifactId>
                <version>${prometheus.version}</version>
            </dependency>

            <dependency>
                <groupId>io.swagger.core.v3</groupId>
                <artifactId>swagger-jaxrs2</artifactId>
                <version>${swagger.version}</version>
                <exclusions>
                    <exclusion>
                        <groupId>com.sun.activation</groupId>
                        <artifactId>jakarta.activation</artifactId>
                    </exclusion>
                </exclusions>
            </dependency>

            <dependency>
                <groupId>io.netty</groupId>
                <artifactId>netty-all</artifactId>
                <version>${netty.version}</version>
            </dependency>

            <dependency>
                <groupId>jakarta.servlet</groupId>
                <artifactId>jakarta.servlet-api</artifactId>
                <version>${jakarta.servlet-api.version}</version>
            </dependency>

            <dependency>
                <groupId>org.eclipse.jetty</groupId>
                <artifactId>jetty-client</artifactId>
                <version>${jetty.version}</version>
            </dependency>

            <dependency>
                <groupId>org.eclipse.jetty</groupId>
                <artifactId>jetty-server</artifactId>
                <version>${jetty.version}</version>
                <exclusions>
                    <!--
                      Use `jakarta.servlet-api` instead.
                      -->
                    <exclusion>
                        <groupId>javax.servlet</groupId>
                        <artifactId>javax.servlet-api</artifactId>
                    </exclusion>
                </exclusions>
            </dependency>

            <dependency>
                <groupId>org.eclipse.jetty</groupId>
                <artifactId>jetty-servlet</artifactId>
                <version>${jetty.version}</version>
            </dependency>

            <dependency>
                <groupId>org.scalatest</groupId>
                <artifactId>scalatest_${scala.binary.version}</artifactId>
                <version>${scalatest.version}</version>
            </dependency>

            <dependency>
                <groupId>org.apache.hadoop</groupId>
                <artifactId>hadoop-minikdc</artifactId>
                <version>${hadoop.version}</version>
                <exclusions>
                    <exclusion>
                        <groupId>org.slf4j</groupId>
                        <artifactId>slf4j-log4j12</artifactId>
                    </exclusion>
                    <exclusion>
                        <groupId>junit</groupId>
                        <artifactId>junit</artifactId>
                    </exclusion>
                </exclusions>
            </dependency>

            <dependency>
                <groupId>com.unboundid</groupId>
                <artifactId>unboundid-ldapsdk</artifactId>
                <version>${ldapsdk.version}</version>
            </dependency>

            <dependency>
                <groupId>org.apache.hadoop</groupId>
                <artifactId>hadoop-client-minicluster</artifactId>
                <version>${hadoop.version}</version>
            </dependency>

            <dependency>
                <groupId>org.apache.zookeeper</groupId>
                <artifactId>zookeeper</artifactId>
                <version>${zookeeper.version}</version>
                <exclusions>
                    <exclusion>
                        <groupId>*</groupId>
                        <artifactId>*</artifactId>
                    </exclusion>
                </exclusions>
            </dependency>

            <dependency>
                <groupId>org.apache.iceberg</groupId>
                <artifactId>${iceberg.name}</artifactId>
                <version>${iceberg.version}</version>
            </dependency>

            <!-- Hudi dependency  -->
            <!--
              We don't use hadoop-common directly, it's only for suppressing exception:
                 Failed to execute goal org.apache.maven.plugins:maven-shade-plugin:3.2.4:shade (default) on project
                 kyuubi-spark-sql-engine_2.12: Error creating shaded jar: Could not resolve following dependencies:
                 [jdk.tools:jdk.tools:jar:1.6 (system)]

              The issue only occurs on GitHub Action environment with Hudi 0.10.0 and JDK 11.
              After few days digging, only found one place introduces jdk.tools,

              - org.apache.hudi:hudi-common:jar:0.10.0:test
                - org.apache.hbase:hbase-server:jar:1.2.3:test
                  - org.apache.hadoop:hadoop-common:jar:2.5.1:test
                    - org.apache.hadoop:hadoop-annotations:jar:2.5.1:test
                      - jdk.tools:jdk.tools:jar:1.6:system
            -->
            <dependency>
                <groupId>org.apache.hadoop</groupId>
                <artifactId>hadoop-common</artifactId>
                <version>${hadoop.version}</version>
            </dependency>

            <dependency>
                <groupId>org.apache.parquet</groupId>
                <artifactId>parquet-avro</artifactId>
                <version>${parquet.version}</version>
            </dependency>

            <dependency>
                <groupId>org.apache.spark</groupId>
                <artifactId>spark-avro_${scala.binary.version}</artifactId>
                <version>${spark.version}</version>
            </dependency>

            <dependency>
                <groupId>org.apache.hudi</groupId>
                <artifactId>hudi-spark-common_${scala.binary.version}</artifactId>
                <version>${hudi.version}</version>
                <exclusions>
                    <exclusion>
                        <groupId>org.scala-lang</groupId>
                        <artifactId>scala-library</artifactId>
                    </exclusion>
                    <exclusion>
                        <groupId>org.apache.hudi</groupId>
                        <artifactId>hudi-timeline-service</artifactId>
                    </exclusion>
                    <exclusion>
                        <groupId>io.dropwizard.metrics</groupId>
                        <artifactId>*</artifactId>
                    </exclusion>
                    <exclusion>
                        <groupId>io.prometheus</groupId>
                        <artifactId>*</artifactId>
                    </exclusion>
                    <exclusion>
                        <groupId>log4j</groupId>
                        <artifactId>log4j</artifactId>
                    </exclusion>
                    <exclusion>
                        <groupId>org.apache.curator</groupId>
                        <artifactId>*</artifactId>
                    </exclusion>
                    <exclusion>
                        <groupId>org.apache.hadoop</groupId>
                        <artifactId>*</artifactId>
                    </exclusion>
                    <exclusion>
                        <groupId>org.apache.hbase</groupId>
                        <artifactId>hbase-server</artifactId>
                    </exclusion>
                    <exclusion>
                        <groupId>org.apache.orc</groupId>
                        <artifactId>*</artifactId>
                    </exclusion>
                    <exclusion>
                        <groupId>org.apache.hudi</groupId>
                        <artifactId>hudi-aws</artifactId>
                    </exclusion>
                </exclusions>
            </dependency>

            <dependency>
                <groupId>org.apache.hudi</groupId>
                <artifactId>hudi-spark_${scala.binary.version}</artifactId>
                <version>${hudi.version}</version>
                <exclusions>
                    <exclusion>
                        <groupId>org.scala-lang</groupId>
                        <artifactId>scala-library</artifactId>
                    </exclusion>
                    <exclusion>
                        <groupId>org.apache.hudi</groupId>
                        <artifactId>hudi-spark-common_2.11</artifactId>
                    </exclusion>
                    <exclusion>
                        <groupId>org.apache.hudi</groupId>
                        <artifactId>hudi-spark2_2.11</artifactId>
                    </exclusion>
                    <exclusion>
                        <groupId>org.apache.curator</groupId>
                        <artifactId>*</artifactId>
                    </exclusion>
                    <exclusion>
                        <groupId>com.fasterxml.jackson.core</groupId>
                        <artifactId>*</artifactId>
                    </exclusion>
                    <exclusion>
                        <groupId>com.fasterxml.jackson.module</groupId>
                        <artifactId>*</artifactId>
                    </exclusion>
                    <exclusion>
                        <groupId>log4j</groupId>
                        <artifactId>log4j</artifactId>
                    </exclusion>
                </exclusions>
            </dependency>

            <dependency>
                <groupId>org.apache.hudi</groupId>
                <artifactId>hudi-spark3_${scala.binary.version}</artifactId>
                <version>${hudi.version}</version>
                <exclusions>
                    <exclusion>
                        <groupId>org.apache.hudi</groupId>
                        <artifactId>hudi-spark-common_2.11</artifactId>
                    </exclusion>
                </exclusions>
            </dependency>

            <dependency>
                <groupId>io.delta</groupId>
                <artifactId>delta-core_${scala.binary.version}</artifactId>
                <version>${delta.version}</version>
                <exclusions>
                    <!--
                     Apache Spark already has Antlr and Scala dependencies, and a potential compatibility
                     issue of Antlr version on delta 1.0.0: https://github.com/delta-io/delta/pull/676
                     -->
                    <exclusion>
                        <groupId>org.antlr</groupId>
                        <artifactId>*</artifactId>
                    </exclusion>
                    <exclusion>
                        <groupId>org.scala-lang</groupId>
                        <artifactId>scala-library</artifactId>
                    </exclusion>
                </exclusions>
            </dependency>

            <!-- Used by Yarn Mini Cluster 3.3 -->
            <dependency>
                <groupId>org.bouncycastle</groupId>
                <artifactId>bcprov-jdk15on</artifactId>
                <version>${bouncycastle.version}</version>
            </dependency>

            <dependency>
                <groupId>org.bouncycastle</groupId>
                <artifactId>bcpkix-jdk15on</artifactId>
                <version>${bouncycastle.version}</version>
            </dependency>

            <!--
              Required for JDK 11. Previous as a transitive dependency of hadoop-client,
              since SPARK-33212(will be included in Apache Spark 3.2), Apache Spark moved
              to Hadoop Shaded Client, and Kyuubi always uses Hadoop Shaded Client, thus
              we need explicitly add this dependency.
              -->
            <dependency>
                <groupId>javax.xml.bind</groupId>
                <artifactId>jaxb-api</artifactId>
                <version>${jaxb.version}</version>
            </dependency>

            <!--
              Required for Yarn Mini Cluster on JDK 11, it already be a transitive dependency
              of spark-core, thus only should explicitly add on Kyuubi Server Main test scope.
              -->
            <dependency>
                <groupId>javax.activation</groupId>
                <artifactId>activation</artifactId>
                <version>${javax-activation.version}</version>
            </dependency>

            <!-- Zookeeper Cli required -->
            <dependency>
                <groupId>jline</groupId>
                <artifactId>jline</artifactId>
                <version>${jline.version}</version>
                <exclusions>
                    <exclusion>
                        <artifactId>junit</artifactId>
                        <groupId>junit</groupId>
                    </exclusion>
                </exclusions>
            </dependency>

            <dependency>
                <groupId>com.github.scopt</groupId>
                <artifactId>scopt_${scala.binary.version}</artifactId>
                <version>${scopt.version}</version>
            </dependency>

            <!-- RESTful service required -->
            <dependency>
                <groupId>org.glassfish.jersey.core</groupId>
                <artifactId>jersey-common</artifactId>
                <version>${jersey.version}</version>
                <exclusions>
                    <exclusion>
                        <groupId>com.sun.activation</groupId>
                        <artifactId>jakarta.activation</artifactId>
                    </exclusion>
                </exclusions>
            </dependency>

            <dependency>
                <groupId>org.glassfish.jersey.core</groupId>
                <artifactId>jersey-server</artifactId>
                <version>${jersey.version}</version>
                <exclusions>
                    <exclusion>
                        <groupId>jakarta.xml.bind</groupId>
                        <artifactId>jakarta.xml.bind-api</artifactId>
                    </exclusion>
                </exclusions>
            </dependency>

            <dependency>
                <groupId>org.glassfish.jersey.containers</groupId>
                <artifactId>jersey-container-servlet-core</artifactId>
                <version>${jersey.version}</version>
            </dependency>

            <dependency>
                <groupId>org.glassfish.jersey.inject</groupId>
                <artifactId>jersey-hk2</artifactId>
                <version>${jersey.version}</version>
            </dependency>

            <dependency>
                <groupId>org.glassfish.jersey.media</groupId>
                <artifactId>jersey-media-json-jackson</artifactId>
                <version>${jersey.version}</version>
            </dependency>

            <dependency>
                <groupId>org.glassfish.jersey.test-framework</groupId>
                <artifactId>jersey-test-framework-core</artifactId>
                <version>${jersey.version}</version>
            </dependency>

            <dependency>
                <groupId>org.glassfish.jersey.test-framework.providers</groupId>
                <artifactId>jersey-test-framework-provider-jetty</artifactId>
                <version>${jersey.version}</version>
                <exclusions>
                    <exclusion>
                        <groupId>org.eclipse.jetty</groupId>
                        <artifactId>jetty-util</artifactId>
                    </exclusion>
                    <exclusion>
                        <groupId>org.eclipse.jetty</groupId>
                        <artifactId>jetty-continuation</artifactId>
                    </exclusion>
                </exclusions>
            </dependency>

            <dependency>
                <groupId>mysql</groupId>
                <artifactId>mysql-connector-java</artifactId>
                <version>${mysql.jdbc.version}</version>
            </dependency>

            <!-- flink -->
            <dependency>
                <groupId>org.apache.flink</groupId>
                <artifactId>flink-core</artifactId>
                <version>${flink.version}</version>
            </dependency>

            <dependency>
                <groupId>org.apache.flink</groupId>
                <artifactId>flink-runtime</artifactId>
                <version>${flink.version}</version>
            </dependency>

            <dependency>
                <groupId>org.apache.flink</groupId>
                <artifactId>flink-streaming-java_${scala.binary.version}</artifactId>
                <version>${flink.version}</version>
            </dependency>

            <dependency>
                <groupId>org.apache.flink</groupId>
                <artifactId>flink-clients_${scala.binary.version}</artifactId>
                <version>${flink.version}</version>
            </dependency>

            <dependency>
                <groupId>org.apache.flink</groupId>
                <artifactId>flink-table-common</artifactId>
                <version>${flink.version}</version>
            </dependency>

            <dependency>
                <groupId>org.apache.flink</groupId>
                <artifactId>flink-table-api-java</artifactId>
                <version>${flink.version}</version>
            </dependency>

            <dependency>
                <groupId>org.apache.flink</groupId>
                <artifactId>flink-table-api-java-bridge_${scala.binary.version}</artifactId>
                <version>${flink.version}</version>
            </dependency>

            <dependency>
                <groupId>org.apache.flink</groupId>
                <artifactId>flink-table-planner_${scala.binary.version}</artifactId>
                <version>${flink.version}</version>
            </dependency>

            <dependency>
                <groupId>org.apache.flink</groupId>
                <artifactId>flink-table-runtime_${scala.binary.version}</artifactId>
                <version>${flink.version}</version>
                <scope>provided</scope>
            </dependency>

            <dependency>
                <groupId>org.apache.flink</groupId>
                <artifactId>flink-sql-parser</artifactId>
                <version>${flink.version}</version>
            </dependency>

            <dependency>
                <groupId>org.apache.flink</groupId>
                <artifactId>flink-yarn_${scala.binary.version}</artifactId>
                <version>${flink.version}</version>
            </dependency>

            <dependency>
                <groupId>org.apache.flink</groupId>
                <artifactId>flink-sql-client_${scala.binary.version}</artifactId>
                <version>${flink.version}</version>
            </dependency>

            <dependency>
                <groupId>org.apache.flink</groupId>
                <artifactId>flink-test-utils_${scala.binary.version}</artifactId>
                <version>${flink.version}</version>
                <exclusions>
                    <exclusion>
                        <groupId>org.apache.logging.log4j</groupId>
                        <artifactId>log4j-api</artifactId>
                    </exclusion>
                    <exclusion>
                        <groupId>org.apache.logging.log4j</groupId>
                        <artifactId>log4j-core</artifactId>
                    </exclusion>
                    <exclusion>
                        <groupId>org.apache.logging.log4j</groupId>
                        <artifactId>log4j-slf4j-impl</artifactId>
                    </exclusion>
                </exclusions>
            </dependency>
        </dependencies>
    </dependencyManagement>

    <dependencies>
        <dependency>
            <groupId>org.scalatest</groupId>
            <artifactId>scalatest_${scala.binary.version}</artifactId>
            <scope>test</scope>
        </dependency>
    </dependencies>

    <build>
        <pluginManagement>
            <plugins>
                <plugin>
                    <groupId>org.apache.maven.plugins</groupId>
                    <artifactId>maven-antrun-plugin</artifactId>
                    <version>${maven.plugin.antrun.version}</version>
                    <executions>
                        <execution>
                            <id>create-tmp-dir</id>
                            <phase>generate-test-resources</phase>
                            <goals>
                                <goal>run</goal>
                            </goals>
                            <configuration>
                                <target>
                                    <mkdir dir="${project.build.directory}/tmp"/>
                                </target>
                            </configuration>
                        </execution>
                    </executions>
                </plugin>

                <plugin>
                    <groupId>org.codehaus.mojo</groupId>
                    <artifactId>build-helper-maven-plugin</artifactId>
                    <version>${maven.plugin.build.helper.version}</version>
                    <executions>
                        <execution>
                            <id>module-timestamp-property</id>
                            <phase>validate</phase>
                            <goals>
                                <goal>timestamp-property</goal>
                            </goals>
                            <configuration>
                                <name>module.build.timestamp</name>
                                <pattern>${maven.build.timestamp.format}</pattern>
                                <timeSource>current</timeSource>
                                <timeZone>Asia/Shanghai</timeZone>
                                <locale>en_US</locale>
                            </configuration>
                        </execution>
                        <execution>
                            <id>local-timestamp-property</id>
                            <phase>validate</phase>
                            <goals>
                                <goal>timestamp-property</goal>
                            </goals>
                            <configuration>
                                <name>local.build.timestamp</name>
                                <pattern>${maven.build.timestamp.format}</pattern>
                                <timeSource>build</timeSource>
                                <timeZone>Asia/Shanghai</timeZone>
                                <locale>en_US</locale>
                            </configuration>
                        </execution>
                        <execution>
                            <id>add-scala-sources</id>
                            <phase>generate-sources</phase>
                            <goals>
                                <goal>add-source</goal>
                            </goals>
                            <configuration>
                                <sources>
                                    <source>src/main/scala-${scala.binary.version}</source>
                                </sources>
                            </configuration>
                        </execution>
                    </executions>
                </plugin>

                <plugin>
                    <groupId>org.apache.maven.plugins</groupId>
                    <artifactId>maven-compiler-plugin</artifactId>
                    <version>${maven.plugin.compiler.version}</version>
                    <configuration>
                        <maxmem>1024m</maxmem>
                        <fork>true</fork>
                        <compilerArgs>
                            <arg>-Xlint:all,-serial,-path</arg>
                        </compilerArgs>
                    </configuration>
                </plugin>

                <plugin>
                    <groupId>net.alchim31.maven</groupId>
                    <artifactId>scala-maven-plugin</artifactId>
                    <version>${maven.plugin.scala.version}</version>
                    <executions>
                        <execution>
                            <id>eclipse-add-source</id>
                            <goals>
                                <goal>add-source</goal>
                            </goals>
                        </execution>
                        <execution>
                            <id>scala-compile-first</id>
                            <goals>
                                <goal>compile</goal>
                            </goals>
                        </execution>
                        <execution>
                            <id>scala-test-compile-first</id>
                            <goals>
                                <goal>testCompile</goal>
                            </goals>
                        </execution>
                        <execution>
                            <id>attach-scaladocs</id>
                            <phase>verify</phase>
                            <goals>
                                <goal>doc-jar</goal>
                            </goals>
                        </execution>
                    </executions>
                    <configuration>
                        <scalaVersion>${scala.version}</scalaVersion>
                        <recompileMode>incremental</recompileMode>
                        <args>
                            <arg>-unchecked</arg>
                            <arg>-deprecation</arg>
                            <arg>-feature</arg>
                            <arg>-explaintypes</arg>
                            <arg>-Yno-adapted-args</arg>
                            <arg>-P:silencer:globalFilters=.*deprecated.*</arg>
                            <arg>-Xfatal-warnings</arg>
                            <arg>-Ywarn-unused:imports</arg>
                        </args>
                        <jvmArgs>
                            <jvmArg>-Xms1024m</jvmArg>
                            <jvmArg>-Xmx1024m</jvmArg>
                            <jvmArg>-XX:ReservedCodeCacheSize=512M</jvmArg>
                        </jvmArgs>
                        <javacArgs>
                            <javacArg>-source</javacArg>
                            <javacArg>${java.version}</javacArg>
                            <javacArg>-target</javacArg>
                            <javacArg>${java.version}</javacArg>
                            <javacArg>-Xlint:all,-serial,-path,-try</javacArg>
                        </javacArgs>
                        <compilerPlugins>
                            <compilerPlugin>
                                <groupId>com.github.ghik</groupId>
                                <artifactId>silencer-plugin_${scala.version}</artifactId>
                                <version>${maven.plugin.silencer.version}</version>
                            </compilerPlugin>
                        </compilerPlugins>
                    </configuration>
                </plugin>

                <!-- disable surefire -->
                <plugin>
                    <groupId>org.apache.maven.plugins</groupId>
                    <artifactId>maven-surefire-plugin</artifactId>
                    <version>${maven.plugin.surefire.version}</version>
                    <configuration>
                        <includes>
                            <include>**/Test*.java</include>
                            <include>**/*Test.java</include>
                            <include>**/*TestCase.java</include>
                            <include>**/*Suite.java</include>
                        </includes>
                        <failIfNoTests>false</failIfNoTests>
                    </configuration>
                </plugin>
                <!-- enable scalatest -->
                <plugin>
                    <groupId>org.scalatest</groupId>
                    <artifactId>scalatest-maven-plugin</artifactId>
                    <version>${maven.plugin.scalatest.version}</version>
                    <configuration>
                        <reportsDirectory>${project.build.directory}/surefire-reports</reportsDirectory>
                        <junitxml>.</junitxml>
                        <filereports>TestSuite.txt</filereports>
                        <environmentVariables>
                            <KYUUBI_WORK_DIR_ROOT>${project.build.directory}/work</KYUUBI_WORK_DIR_ROOT>
                        </environmentVariables>
                        <systemProperties>
                            <log4j.configuration>file:src/test/resources/log4j.properties</log4j.configuration>
                            <java.io.tmpdir>${project.build.directory}/tmp</java.io.tmpdir>
                            <spark.driver.memory>2g</spark.driver.memory>
                            <kyuubi.metrics.json.location>${project.build.directory}/metrics</kyuubi.metrics.json.location>
                            <kyuubi.frontend.bind.host>localhost</kyuubi.frontend.bind.host>
                            <sun.security.krb5.debug>false</sun.security.krb5.debug>
                            <kyuubi.operation.log.dir.root>target/server_operation_logs</kyuubi.operation.log.dir.root>
                            <kyuubi.engine.operation.log.dir.root>target/engine_operation_logs</kyuubi.engine.operation.log.dir.root>
                        </systemProperties>
                        <tagsToExclude>${maven.plugin.scalatest.exclude.tags}</tagsToExclude>
                        <tagsToInclude>${maven.plugin.scalatest.include.tags}</tagsToInclude>
                    </configuration>
                    <executions>
                        <execution>
                            <id>test</id>
                            <goals>
                                <goal>test</goal>
                            </goals>
                        </execution>
                    </executions>
                </plugin>

                <plugin>
                    <groupId>org.jacoco</groupId>
                    <artifactId>jacoco-maven-plugin</artifactId>
                    <version>${maven.plugin.jacoco.version}</version>
                    <executions>
                        <execution>
                            <id>pre-test</id>
                            <goals>
                                <goal>prepare-agent</goal>
                            </goals>
                        </execution>
                        <execution>
                            <id>report</id>
                            <phase>test</phase>
                            <goals>
                                <goal>report</goal>
                            </goals>
                            <configuration>
                                <outputDirectory>${project.build.directory}/codecov</outputDirectory>
                            </configuration>
                        </execution>
                    </executions>
                </plugin>

                <plugin>
                    <groupId>org.apache.maven.plugins</groupId>
                    <artifactId>maven-shade-plugin</artifactId>
                    <version>${maven.plugin.shade.version}</version>
                </plugin>

                <plugin>
                    <groupId>org.apache.maven.plugins</groupId>
                    <artifactId>maven-jar-plugin</artifactId>
                    <version>${maven.plugin.jar.version}</version>
                </plugin>

                <plugin>
                    <groupId>org.apache.maven.plugins</groupId>
                    <artifactId>maven-assembly-plugin</artifactId>
                    <version>${maven.plugin.assembly.version}</version>
                </plugin>

                <plugin>
                    <groupId>org.apache.maven.plugins</groupId>
                    <artifactId>maven-dependency-plugin</artifactId>
                    <version>${maven.plugin.dependency.version}</version>
                    <executions>
                        <execution>
                            <id>default-cli</id>
                            <goals>
                                <goal>build-classpath</goal>
                            </goals>
                            <configuration>
                                <!-- This includes dependencies with 'runtime' and 'compile' scopes;
                                     see the docs for includeScope for more details -->
                                <includeScope>runtime</includeScope>
                            </configuration>
                        </execution>
                        <execution>
                            <id>generate-test-classpath</id>
                            <phase>test-compile</phase>
                            <goals>
                                <goal>build-classpath</goal>
                            </goals>
                            <configuration>
                                <includeScope>test</includeScope>
                                <outputProperty>test_classpath</outputProperty>
                            </configuration>
                        </execution>
                        <execution>
                            <id>copy-module-dependencies</id>
                            <phase>package</phase>
                            <goals>
                                <goal>copy-dependencies</goal>
                            </goals>
                            <configuration>
                                <includeScope>runtime</includeScope>
                                <outputDirectory>${jars.target.dir}</outputDirectory>
                            </configuration>
                        </execution>
                    </executions>
                </plugin>

                <plugin>
                    <groupId>org.apache.maven.plugins</groupId>
                    <artifactId>maven-clean-plugin</artifactId>
                    <version>${maven.plugin.clean.version}</version>
                    <configuration>
                        <filesets>
                            <fileset>
                                <directory>${project.basedir}</directory>
                                <includes>
                                    <include>**/*.log</include>
                                </includes>
                            </fileset>
                            <fileset>
                                <directory>${project.basedir}/embedded_zookeeper</directory>
                            </fileset>
                            <fileset>
                                <directory>${project.basedir}/metastore_db</directory>
                            </fileset>
                            <fileset>
                                <directory>${project.basedir}/metrics</directory>
                            </fileset>
                            <fileset>
                                <directory>${project.basedir}/spark-warehouse</directory>
                            </fileset>
                        </filesets>
                    </configuration>
                </plugin>

                <plugin>
                    <groupId>org.apache.maven.plugins</groupId>
                    <artifactId>maven-deploy-plugin</artifactId>
                    <version>${maven.plugin.deploy.version}</version>
                </plugin>

                <plugin>
                    <groupId>org.apache.maven.plugins</groupId>
                    <artifactId>maven-source-plugin</artifactId>
                    <version>${maven.plugin.source.version}</version>
                </plugin>

                <plugin>
                    <groupId>org.apache.maven.plugins</groupId>
                    <artifactId>maven-javadoc-plugin</artifactId>
                    <version>${maven.plugin.javadoc.version}</version>
                </plugin>

                <plugin>
                    <groupId>org.apache.maven.plugins</groupId>
                    <artifactId>maven-gpg-plugin</artifactId>
                    <version>${maven.plugin.gpg.version}</version>
                </plugin>

                <plugin>
                    <groupId>org.scalastyle</groupId>
                    <artifactId>scalastyle-maven-plugin</artifactId>
                    <version>${maven.plugin.scalastyle.version}</version>
                    <configuration>
                        <verbose>false</verbose>
                        <failOnViolation>true</failOnViolation>
                        <includeTestSourceDirectory>true</includeTestSourceDirectory>
                        <failOnWarning>false</failOnWarning>
                        <sourceDirectory>${project.basedir}/src/main/scala</sourceDirectory>
                        <testSourceDirectory>${project.basedir}/src/test/scala</testSourceDirectory>
                        <configLocation>scalastyle-config.xml</configLocation>
                        <outputFile>${project.build.directory}/scalastyle-output.xml</outputFile>
                        <outputEncoding>UTF-8</outputEncoding>
                    </configuration>
                    <executions>
                        <execution>
                            <goals>
                                <goal>check</goal>
                            </goals>
                        </execution>
                    </executions>
                </plugin>
                <plugin>
                    <groupId>com.diffplug.spotless</groupId>
                    <artifactId>spotless-maven-plugin</artifactId>
                    <version>${maven.plugin.spotless.version}</version>
                    <configuration>
                        <java>
                            <includes>
                                <include>src/main/java/**/*.java</include>
                                <include>src/test/java/**/*.java</include>
                            </includes>
                            <googleJavaFormat>
                                <version>1.7</version>
                                <style>GOOGLE</style>
                            </googleJavaFormat>
                        </java>
                        <scala>
                            <includes>
                                <include>src/main/scala/**/*.scala</include>
                                <include>src/test/scala/**/*.scala</include>
                            </includes>
                            <scalafmt>
                                <version>3.1.1</version>
                                <file>${maven.multiModuleProjectDirectory}/.scalafmt.conf</file>
                            </scalafmt>
                        </scala>
                    </configuration>
                    <executions>
                        <execution>
                            <goals>
                                <goal>check</goal>
                            </goals>
                        </execution>
                    </executions>
                </plugin>

                <plugin>
                    <groupId>com.googlecode.maven-download-plugin</groupId>
                    <artifactId>download-maven-plugin</artifactId>
                    <version>${maven.plugin.download.version}</version>
                </plugin>

                <plugin>
                    <groupId>org.apache.rat</groupId>
                    <artifactId>apache-rat-plugin</artifactId>
                    <version>${maven.plugin.rat.version}</version>
                    <inherited>true</inherited>
                    <executions>
                        <execution>
                            <phase>verify</phase>
                            <goals>
                                <goal>check</goal>
                            </goals>
                        </execution>
                    </executions>
                    <configuration>
                        <excludeSubProjects>false</excludeSubProjects>
                        <numUnapprovedLicenses>0</numUnapprovedLicenses>
                        <licenseFamilies>
                            <licenseFamily implementation="org.apache.rat.license.SimpleLicenseFamily">
                                <familyName>Apache License 2.0</familyName>
                            </licenseFamily>
                        </licenseFamilies>
                        <excludesFile>.rat-excludes</excludesFile>
                    </configuration>
                </plugin>
                <plugin>
                    <groupId>org.antlr</groupId>
                    <artifactId>antlr4-maven-plugin</artifactId>
                    <version>${antlr4.version}</version>
                    <executions>
                        <execution>
                            <goals>
                                <goal>antlr4</goal>
                            </goals>
                        </execution>
                    </executions>
                    <configuration>
                        <treatWarningsAsErrors>true</treatWarningsAsErrors>
                    </configuration>
                </plugin>
            </plugins>
        </pluginManagement>

        <plugins>
            <!-- dump test classpath into a folder -->
            <plugin>
                <groupId>org.apache.maven.plugins</groupId>
                <artifactId>maven-dependency-plugin</artifactId>
            </plugin>

            <plugin>
                <groupId>org.codehaus.mojo</groupId>
                <artifactId>build-helper-maven-plugin</artifactId>
            </plugin>

            <plugin>
                <groupId>net.alchim31.maven</groupId>
                <artifactId>scala-maven-plugin</artifactId>
            </plugin>

            <plugin>
                <groupId>org.scalastyle</groupId>
                <artifactId>scalastyle-maven-plugin</artifactId>
            </plugin>

            <!-- disable surefire -->
            <plugin>
                <groupId>org.apache.maven.plugins</groupId>
                <artifactId>maven-surefire-plugin</artifactId>
            </plugin>

            <!-- enable scalatest -->
            <plugin>
                <groupId>org.scalatest</groupId>
                <artifactId>scalatest-maven-plugin</artifactId>
            </plugin>

            <plugin>
                <groupId>com.diffplug.spotless</groupId>
                <artifactId>spotless-maven-plugin</artifactId>
            </plugin>

            <plugin>
                <groupId>org.jacoco</groupId>
                <artifactId>jacoco-maven-plugin</artifactId>
            </plugin>

            <plugin>
                <groupId>org.apache.maven.plugins</groupId>
                <artifactId>maven-antrun-plugin</artifactId>
            </plugin>

            <plugin>
                <groupId>org.apache.rat</groupId>
                <artifactId>apache-rat-plugin</artifactId>
            </plugin>
        </plugins>
    </build>

    <profiles>
        <profile>
            <id>mirror-cn</id>
            <properties>
                <spark.archive.mirror>https://mirrors.bfsu.edu.cn/apache/spark/spark-${spark.version}</spark.archive.mirror>
                <flink.archive.mirror>https://mirrors.bfsu.edu.cn/apache/flink/flink-${flink.version}</flink.archive.mirror>
            </properties>
        </profile>

        <profile>
            <id>tpcds</id>
            <modules>
                <module>dev/kyuubi-tpcds</module>
            </modules>
        </profile>

        <profile>
            <id>java-8</id>
            <activation>
                <jdk>1.8</jdk>
            </activation>
            <properties>
                <java.version>1.8</java.version>
            </properties>
        </profile>

        <profile>
            <id>java-11</id>
            <activation>
                <jdk>11</jdk>
            </activation>
            <properties>
                <java.version>11</java.version>
            </properties>
        </profile>

        <profile>
            <id>spark-3.0</id>
            <properties>
                <spark.version>3.0.3</spark.version>
                <delta.version>0.8.0</delta.version>
                <!-- Hudi 0.10.0 still support Spark 3.0, but need build by user with specific profile -->
                <maven.plugin.scalatest.exclude.tags>org.apache.kyuubi.tags.ExtendedSQLTest,org.apache.kyuubi.tags.HudiTest</maven.plugin.scalatest.exclude.tags>
            </properties>
        </profile>

        <profile>
            <id>spark-3.1</id>
            <properties>
                <spark.version>3.1.2</spark.version>
                <delta.version>1.0.0</delta.version>
                <maven.plugin.scalatest.exclude.tags>org.apache.kyuubi.tags.ExtendedSQLTest</maven.plugin.scalatest.exclude.tags>
            </properties>
            <modules>
                <module>dev/kyuubi-extension-spark-common</module>
                <module>dev/kyuubi-extension-spark-3-1</module>
            </modules>
        </profile>

        <profile>
            <id>spark-3.2</id>
            <properties>
                <spark.version>3.2.0</spark.version>
                <delta.version>1.1.0</delta.version>
                <maven.plugin.scalatest.exclude.tags>org.apache.kyuubi.tags.ExtendedSQLTest,org.apache.kyuubi.tags.IcebergTest,org.apache.kyuubi.tags.HudiTest</maven.plugin.scalatest.exclude.tags>
            </properties>
            <modules>
                <module>dev/kyuubi-extension-spark-common</module>
                <module>dev/kyuubi-extension-spark-3-2</module>
            </modules>
        </profile>

        <profile>
            <id>spark-master</id>
            <repositories>
                <repository>
                    <id>Apache Snapshots Repository</id>
                    <url>https://repository.apache.org/snapshots/</url>
                    <releases>
                        <enabled>true</enabled>
                    </releases>
                    <snapshots>
                        <enabled>true</enabled>
                    </snapshots>
                </repository>
            </repositories>
            <properties>
                <spark.version>3.3.0-SNAPSHOT</spark.version>
                <maven.plugin.scalatest.exclude.tags>org.apache.kyuubi.tags.ExtendedSQLTest,org.apache.kyuubi.tags.DeltaTest,org.apache.kyuubi.tags.IcebergTest,org.apache.kyuubi.tags.HudiTest</maven.plugin.scalatest.exclude.tags>
            </properties>
        </profile>

        <profile>
            <id>spark-hadoop-2.7</id>
            <properties>
                <hadoop.binary.version>2.7</hadoop.binary.version>
            </properties>
        </profile>

        <profile>
            <id>spark-hadoop-3.2</id>
            <properties>
                <hadoop.binary.version>3.2</hadoop.binary.version>
            </properties>
        </profile>

        <profile>
            <id>spark-provided</id>
            <properties>
                <spark.archive.download.skip>true</spark.archive.download.skip>
            </properties>
        </profile>

        <profile>
            <id>flink-provided</id>
            <properties>
                <flink.archive.download.skip>true</flink.archive.download.skip>
            </properties>
        </profile>

        <profile>
            <id>spark-block-cleaner</id>
            <modules>
                <module>tools/spark-block-cleaner</module>
            </modules>
        </profile>

        <profile>
            <id>kubernetes</id>
            <modules>
                <module>kubernetes/integration-tests</module>
            </modules>
        </profile>

        <profile>
            <id>apache-release</id>
            <build>
                <plugins>
                    <!-- Prevent the source-release-assembly execution defined in the Apache parent POM
                         from running so we can control it ourselves -->
                    <plugin>
                        <groupId>org.apache.maven.plugins</groupId>
                        <artifactId>maven-assembly-plugin</artifactId>
                        <executions>
                            <execution>
                                <id>source-release-assembly</id>
                                <phase>none</phase>
                            </execution>
                        </executions>
                    </plugin>
                    <plugin>
                        <groupId>org.apache.maven.plugins</groupId>
                        <artifactId>maven-deploy-plugin</artifactId>
                        <inherited>true</inherited>
                    </plugin>
                    <plugin>
                        <groupId>org.apache.maven.plugins</groupId>
                        <artifactId>maven-source-plugin</artifactId>
                        <executions>
                            <execution>
                                <id>attach-sources</id>
                                <goals>
                                    <goal>jar-no-fork</goal>
                                </goals>
                            </execution>
                        </executions>
                    </plugin>
                    <plugin>
                        <groupId>org.apache.maven.plugins</groupId>
                        <artifactId>maven-javadoc-plugin</artifactId>
                        <configuration>
                            <quiet>true</quiet>
                        </configuration>
                        <executions>
                            <execution>
                                <id>attach-javadocs</id>
                                <goals>
                                    <goal>jar</goal>
                                </goals>
                            </execution>
                        </executions>
                    </plugin>
                    <plugin>
                        <groupId>org.apache.maven.plugins</groupId>
                        <artifactId>maven-gpg-plugin</artifactId>
                        <executions>
                            <execution>
                                <id>sign-release-artifacts</id>
                                <phase>verify</phase>
                                <goals>
                                    <goal>sign</goal>
                                </goals>
                            </execution>
                        </executions>
                    </plugin>
                </plugins>
            </build>
        </profile>
    </profiles>
</project><|MERGE_RESOLUTION|>--- conflicted
+++ resolved
@@ -134,11 +134,6 @@
         <spark.archive.mirror>https://archive.apache.org/dist/spark/spark-${spark.version}</spark.archive.mirror>
         <spark.archive.download.skip>false</spark.archive.download.skip>
         <swagger.version>2.1.11</swagger.version>
-<<<<<<< HEAD
-        <swagger.scala.module.version>2.5.2</swagger.scala.module.version>
-=======
-        <swagger-ui.version>4.1.3</swagger-ui.version>
->>>>>>> d1de9ca5
         <trino.client.version>363</trino.client.version>
         <zookeeper.version>3.4.14</zookeeper.version>
 
