--- conflicted
+++ resolved
@@ -170,16 +170,10 @@
         <kubernetes-client.version>5.12.1</kubernetes-client.version>
         <kudu.version>1.15.0</kudu.version>
         <ldapsdk.version>6.0.5</ldapsdk.version>
-<<<<<<< HEAD
-        <log4j.version>2.19.0</log4j.version>
+        <log4j.version>2.20.0</log4j.version>
         <lz4.version>1.8.0</lz4.version>
-        <mysql.jdbc.version>8.0.27</mysql.jdbc.version>
-        <netty.version>4.1.84.Final</netty.version>
-=======
-        <log4j.version>2.20.0</log4j.version>
         <mysql.jdbc.version>8.0.32</mysql.jdbc.version>
         <netty.version>4.1.89.Final</netty.version>
->>>>>>> cc4ec5a5
         <parquet.version>1.10.1</parquet.version>
         <phoenix.version>6.0.0</phoenix.version>
         <prometheus.version>0.16.0</prometheus.version>
