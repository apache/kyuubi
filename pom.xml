<?xml version="1.0" encoding="UTF-8"?>
<!--
  ~ Licensed to the Apache Software Foundation (ASF) under one or more
  ~ contributor license agreements.  See the NOTICE file distributed with
  ~ this work for additional information regarding copyright ownership.
  ~ The ASF licenses this file to You under the Apache License, Version 2.0
  ~ (the "License"); you may not use this file except in compliance with
  ~ the License.  You may obtain a copy of the License at
  ~
  ~    http://www.apache.org/licenses/LICENSE-2.0
  ~
  ~ Unless required by applicable law or agreed to in writing, software
  ~ distributed under the License is distributed on an "AS IS" BASIS,
  ~ WITHOUT WARRANTIES OR CONDITIONS OF ANY KIND, either express or implied.
  ~ See the License for the specific language governing permissions and
  ~ limitations under the License.
  -->
<project xmlns="http://maven.apache.org/POM/4.0.0" xmlns:xsi="http://www.w3.org/2001/XMLSchema-instance"
         xsi:schemaLocation="http://maven.apache.org/POM/4.0.0 http://maven.apache.org/xsd/maven-4.0.0.xsd">
    <modelVersion>4.0.0</modelVersion>

    <parent>
        <groupId>org.apache</groupId>
        <artifactId>apache</artifactId>
        <version>27</version>
    </parent>

    <groupId>org.apache.kyuubi</groupId>
    <artifactId>kyuubi-parent</artifactId>
    <version>1.7.0-SNAPSHOT</version>
    <packaging>pom</packaging>

    <name>Kyuubi Project Parent</name>
    <url>https://kyuubi.apache.org/</url>

    <licenses>
        <license>
            <name>The Apache Software License, Version 2.0</name>
            <url>https://www.apache.org/licenses/LICENSE-2.0.txt</url>
            <distribution>manual</distribution>
        </license>
    </licenses>

    <mailingLists>
        <mailingList>
            <name>Dev Mailing List</name>
            <subscribe>dev-subscribe@kyuubi.apache.org</subscribe>
            <unsubscribe>dev-unsubscribe@kyuubi.apache.org</unsubscribe>
            <post>dev@kyuubi.apache.org</post>
            <archive>https://mail-archives.apache.org/mod_mbox/kyuubi-dev</archive>
        </mailingList>
    </mailingLists>

    <modules>
        <module>dev/kyuubi-codecov</module>
        <module>extensions/server/kyuubi-server-plugin</module>
        <module>extensions/spark/kyuubi-extension-spark-jdbc-dialect</module>
        <module>extensions/spark/kyuubi-spark-authz</module>
        <module>extensions/spark/kyuubi-spark-connector-common</module>
        <module>extensions/spark/kyuubi-spark-connector-tpcds</module>
        <module>extensions/spark/kyuubi-spark-connector-tpch</module>
        <module>extensions/spark/kyuubi-spark-lineage</module>
        <module>externals/kyuubi-download</module>
        <module>externals/kyuubi-flink-sql-engine</module>
        <module>externals/kyuubi-jdbc-engine</module>
        <module>externals/kyuubi-hive-sql-engine</module>
        <module>externals/kyuubi-spark-sql-engine</module>
        <module>externals/kyuubi-trino-engine</module>
        <module>integration-tests</module>
        <module>kyuubi-assembly</module>
        <module>kyuubi-common</module>
        <module>kyuubi-ctl</module>
        <module>kyuubi-events</module>
        <module>kyuubi-ha</module>
        <module>kyuubi-hive-beeline</module>
        <module>kyuubi-hive-jdbc</module>
        <module>kyuubi-hive-jdbc-shaded</module>
        <module>kyuubi-metrics</module>
        <module>kyuubi-rest-client</module>
        <module>kyuubi-server</module>
        <module>kyuubi-zookeeper</module>
    </modules>

    <scm>
        <connection>scm:git:git@github.com:apache/incubator-kyuubi.git</connection>
        <developerConnection>scm:git:https://gitbox.apache.org/repos/asf/incubator-kyuubi.git</developerConnection>
        <tag>HEAD</tag>
        <url>scm:git:git@github.com:apache/incubator-kyuubi.git</url>
    </scm>

    <issueManagement>
        <system>GitHub Issues</system>
        <url>https://github.com/apache/incubator-kyuubi/issues</url>
    </issueManagement>

    <distributionManagement>
        <repository>
            <id>${distMgmtReleaseId}</id>
            <name>${distMgmtReleaseName}</name>
            <url>${distMgmtReleaseUrl}</url>
        </repository>
        <snapshotRepository>
            <id>${distMgmtSnapshotsId}</id>
            <name>${distMgmtSnapshotsName}</name>
            <url>${distMgmtSnapshotsUrl}</url>
        </snapshotRepository>
    </distributionManagement>

    <properties>
        <java.version>1.8</java.version>
        <maven.version>3.8.6</maven.version>
        <maven.compiler.source>${java.version}</maven.compiler.source>
        <maven.compiler.target>${java.version}</maven.compiler.target>
        <scala.version>2.12.17</scala.version>
        <scala.binary.version>2.12</scala.binary.version>
        <scala-collection-compat.version>2.8.1</scala-collection-compat.version>

        <arrow.version>10.0.1</arrow.version>
        <antlr4.version>4.8</antlr4.version>
        <apache.archive.dist>https://archive.apache.org/dist</apache.archive.dist>
        <bouncycastle.version>1.67</bouncycastle.version>
        <codahale.metrics.version>4.2.8</codahale.metrics.version>
        <commons-cli.version>1.5.0</commons-cli.version>
        <commons-codec.version>1.15</commons-codec.version>
        <commons-collections.version>3.2.2</commons-collections.version>
        <commons-io.version>2.8.0</commons-io.version>
        <commons-lang.version>2.6</commons-lang.version>
        <commons-lang3.version>3.10</commons-lang3.version>
        <curator.version>2.12.0</curator.version>
        <etcd.version>0.7.3</etcd.version>
        <delta.version>2.1.1</delta.version>
        <failsafe.verion>2.4.4</failsafe.verion>
        <fb303.version>0.9.3</fb303.version>
        <flink.version>1.15.2</flink.version>
        <flink.module.scala.suffix></flink.module.scala.suffix>
        <flink.archive.name>flink-${flink.version}-bin-scala_${scala.binary.version}.tgz</flink.archive.name>
        <flink.archive.mirror>${apache.archive.dist}/flink/flink-${flink.version}</flink.archive.mirror>
        <flink.archive.download.skip>false</flink.archive.download.skip>
        <google.jsr305.version>3.0.2</google.jsr305.version>
        <grpc.version>1.48.0</grpc.version>
        <gson.version>2.8.9</gson.version>
        <guava.version>30.1-jre</guava.version>
        <guava.failureaccess.version>1.0.1</guava.failureaccess.version>
        <hadoop.version>3.3.4</hadoop.version>
        <hikaricp.version>4.0.3</hikaricp.version>
        <derby.version>10.14.2.0</derby.version>
        <fliptables.verion>1.0.2</fliptables.verion>
        <hive.engine.hive.version>3.1.3</hive.engine.hive.version>
        <hive.version>3.1.3</hive.version>
        <hive.service.rpc.version>3.1.3</hive.service.rpc.version>
        <hive.storage-api.version>2.7.0</hive.storage-api.version>
        <hive.archive.name>apache-hive-${hive.engine.hive.version}-bin.tar.gz</hive.archive.name>
        <hive.archive.mirror>${apache.archive.dist}/hive/hive-${hive.engine.hive.version}</hive.archive.mirror>
        <hive.archive.download.skip>false</hive.archive.download.skip>
        <httpclient.version>4.5.13</httpclient.version>
        <httpcore.version>4.4.15</httpcore.version>
        <hudi.version>0.12.0</hudi.version>
        <iceberg.version>1.1.0</iceberg.version>
        <jackson.version>2.13.4</jackson.version>
        <jakarta.servlet-api.version>4.0.4</jakarta.servlet-api.version>
        <jakarta.xml-bind.version>2.3.2</jakarta.xml-bind.version>
        <jakarta.activation.version>1.2.1</jakarta.activation.version>
        <jersey.version>2.36</jersey.version>
        <jetty.version>9.4.48.v20220622</jetty.version>
        <jline.version>0.9.94</jline.version>
        <junit.version>4.13.1</junit.version>
        <kubernetes-client.version>5.12.1</kubernetes-client.version>
        <kudu.version>1.15.0</kudu.version>
        <ldapsdk.version>6.0.5</ldapsdk.version>
        <log4j.version>2.19.0</log4j.version>
        <mysql.jdbc.version>8.0.27</mysql.jdbc.version>
        <netty.version>4.1.84.Final</netty.version>
        <parquet.version>1.10.1</parquet.version>
        <prometheus.version>0.16.0</prometheus.version>
        <protobuf.version>3.21.7</protobuf.version>
        <py4j.version>0.10.7</py4j.version>
        <ranger.version>2.3.0</ranger.version>
        <scalacheck.version>3.2.9.0</scalacheck.version>
        <scalatest.version>3.2.9</scalatest.version>
        <scalatestplus.version>3.2.9.0</scalatestplus.version>
        <scopt.version>4.1.0</scopt.version>
        <slf4j.version>1.7.36</slf4j.version>
        <snakeyaml.version>1.31</snakeyaml.version>
        <!--
          DO NOT forget to change the following properties when change the minor version of Spark:
          `delta.version`, `maven.plugin.scalatest.exclude.tags`
          -->
        <spark.version>3.3.1</spark.version>
        <spark.binary.version>3.3</spark.binary.version>
        <spark.archive.name>spark-${spark.version}-bin-hadoop3.tgz</spark.archive.name>
        <spark.archive.mirror>${apache.archive.dist}/spark/spark-${spark.version}</spark.archive.mirror>
        <spark.archive.download.skip>false</spark.archive.download.skip>
        <swagger.version>2.2.1</swagger.version>
        <swagger-ui.version>4.9.1</swagger-ui.version>
        <testcontainers-scala.version>0.40.7</testcontainers-scala.version>
        <thrift.version>0.9.3</thrift.version>
        <trino.client.version>363</trino.client.version>
        <trino.tpcds.version>1.4</trino.tpcds.version>
        <trino.tpch.version>1.1</trino.tpch.version>
        <zookeeper.version>3.4.14</zookeeper.version>

        <!-- apply to kyuubi-hive-jdbc/kyuubi-hive-beeline module -->
        <hive.client.jline.version>2.12</hive.client.jline.version>
        <hive.client.supercsv.version>2.2.0</hive.client.supercsv.version>

        <hive.jdbc.artifact>kyuubi-hive-jdbc</hive.jdbc.artifact>

        <project.build.sourceEncoding>UTF-8</project.build.sourceEncoding>
        <jars.target.dir>${project.build.directory}/scala-${scala.binary.version}/jars</jars.target.dir>

        <maven.plugin.antrun.version>3.0.0</maven.plugin.antrun.version>
        <maven.plugin.assembly.version>3.2.0</maven.plugin.assembly.version>
        <maven.plugin.build.helper.version>3.2.0</maven.plugin.build.helper.version>
        <maven.plugin.clean.version>3.1.0</maven.plugin.clean.version>
        <maven.plugin.compiler.version>3.8.1</maven.plugin.compiler.version>
        <maven.plugin.dependency.version>3.1.1</maven.plugin.dependency.version>
        <maven.plugin.deploy.version>3.0.0-M1</maven.plugin.deploy.version>
        <maven.plugin.download.version>1.6.6</maven.plugin.download.version>
        <maven.plugin.gpg.version>3.0.1</maven.plugin.gpg.version>
        <maven.plugin.javadoc.version>3.3.0</maven.plugin.javadoc.version>
        <maven.plugin.scala.version>4.6.1</maven.plugin.scala.version>
        <maven.plugin.surefire.version>3.0.0-M7</maven.plugin.surefire.version>
        <maven.plugin.scalatest.version>2.0.2</maven.plugin.scalatest.version>
        <maven.plugin.scalatest.exclude.tags>org.scalatest.tags.Slow,org.apache.kyuubi.tags.HudiTest</maven.plugin.scalatest.exclude.tags>
        <maven.plugin.scalatest.include.tags></maven.plugin.scalatest.include.tags>
        <maven.plugin.spotless.version>2.27.2</maven.plugin.spotless.version>
        <maven.plugin.jacoco.version>0.8.7</maven.plugin.jacoco.version>
        <maven.plugin.jar.version>3.2.0</maven.plugin.jar.version>
        <maven.plugin.scalastyle.version>1.0.0</maven.plugin.scalastyle.version>
        <maven.plugin.shade.version>3.2.4</maven.plugin.shade.version>
        <maven.plugin.silencer.version>1.7.10</maven.plugin.silencer.version>
        <maven.plugin.source.version>3.2.1</maven.plugin.source.version>
        <maven.plugin.rat.version>0.13</maven.plugin.rat.version>

        <maven.scaladoc.skip>false</maven.scaladoc.skip>
        <maven.scalastyle.skip>false</maven.scalastyle.skip>
        <!-- Needed for consistent times -->
        <maven.build.timestamp.format>yyyy-MM-dd HH:mm:ss z</maven.build.timestamp.format>

        <!-- Package to use when relocating shaded classes. -->
        <kyuubi.shade.packageName>org.apache.kyuubi.shade</kyuubi.shade.packageName>

        <!-- Needed for Spotless style check-->
        <spotless.java.googlejavaformat.version>1.7</spotless.java.googlejavaformat.version>
        <spotless.python.includes></spotless.python.includes>
        <spotless.python.black.version>22.3.0</spotless.python.black.version>
        <spotless.scala.scalafmt.version>3.6.1</spotless.scala.scalafmt.version>

        <distMgmtReleaseId>apache.releases.https</distMgmtReleaseId>
        <distMgmtReleaseName>Apache Release Distribution Repository</distMgmtReleaseName>
        <distMgmtReleaseUrl>https://repository.apache.org/service/local/staging/deploy/maven2</distMgmtReleaseUrl>
        <distMgmtSnapshotsId>apache.snapshots.https</distMgmtSnapshotsId>
        <distMgmtSnapshotsName>Apache Development Snapshot Repository</distMgmtSnapshotsName>
        <distMgmtSnapshotsUrl>https://repository.apache.org/content/repositories/snapshots</distMgmtSnapshotsUrl>
    </properties>

    <dependencyManagement>
        <dependencies>
            <dependency>
                <groupId>org.apache.arrow</groupId>
                <artifactId>arrow-vector</artifactId>
                <version>${arrow.version}</version>
            </dependency>
            <dependency>
                <groupId>org.apache.arrow</groupId>
                <artifactId>arrow-memory-netty</artifactId>
                <version>${arrow.version}</version>
            </dependency>
            <dependency>
                <groupId>org.scala-lang</groupId>
                <artifactId>scala-library</artifactId>
                <version>${scala.version}</version>
            </dependency>

            <dependency>
                <groupId>org.scala-lang</groupId>
                <artifactId>scala-compiler</artifactId>
                <version>${scala.version}</version>
            </dependency>

            <dependency>
                <groupId>org.scala-lang</groupId>
                <artifactId>scala-reflect</artifactId>
                <version>${scala.version}</version>
            </dependency>

            <dependency>
                <groupId>org.scala-lang.modules</groupId>
                <artifactId>scala-collection-compat_${scala.binary.version}</artifactId>
                <version>${scala-collection-compat.version}</version>
            </dependency>

            <dependency>
                <groupId>org.apache.hadoop</groupId>
                <artifactId>hadoop-client-api</artifactId>
                <version>${hadoop.version}</version>
                <exclusions>
                    <exclusion>
                        <groupId>org.xerial.snappy</groupId>
                        <artifactId>snappy-java</artifactId>
                    </exclusion>
                </exclusions>
            </dependency>

            <dependency>
                <groupId>org.apache.hadoop</groupId>
                <artifactId>hadoop-client-runtime</artifactId>
                <version>${hadoop.version}</version>
                <exclusions>
                    <exclusion>
                        <groupId>com.google.code.findbugs</groupId>
                        <artifactId>jsr305</artifactId>
                    </exclusion>
                    <exclusion>
                        <groupId>org.xerial.snappy</groupId>
                        <artifactId>snappy-java</artifactId>
                    </exclusion>
                </exclusions>
            </dependency>

            <dependency>
                <groupId>com.google.guava</groupId>
                <artifactId>guava</artifactId>
                <version>${guava.version}</version>
                <exclusions>
                    <exclusion>
                        <groupId>org.checkerframework</groupId>
                        <artifactId>checker-qual</artifactId>
                    </exclusion>
                    <exclusion>
                        <groupId>com.google.errorprone</groupId>
                        <artifactId>error_prone_annotations</artifactId>
                    </exclusion>
                    <exclusion>
                        <groupId>com.google.j2objc</groupId>
                        <artifactId>j2objc-annotations</artifactId>
                    </exclusion>
                    <exclusion>
                        <groupId>com.google.guava</groupId>
                        <artifactId>listenablefuture</artifactId>
                    </exclusion>
                </exclusions>
            </dependency>

            <dependency>
                <groupId>com.google.guava</groupId>
                <artifactId>failureaccess</artifactId>
                <version>${guava.failureaccess.version}</version>
            </dependency>

            <dependency>
                <groupId>com.google.code.findbugs</groupId>
                <artifactId>jsr305</artifactId>
                <version>${google.jsr305.version}</version>
            </dependency>

            <dependency>
                <groupId>commons-cli</groupId>
                <artifactId>commons-cli</artifactId>
                <version>${commons-cli.version}</version>
            </dependency>

            <dependency>
                <groupId>commons-codec</groupId>
                <artifactId>commons-codec</artifactId>
                <version>${commons-codec.version}</version>
            </dependency>

            <dependency>
                <groupId>commons-collections</groupId>
                <artifactId>commons-collections</artifactId>
                <version>${commons-collections.version}</version>
            </dependency>

            <dependency>
                <groupId>commons-io</groupId>
                <artifactId>commons-io</artifactId>
                <version>${commons-io.version}</version>
            </dependency>

            <dependency>
                <groupId>commons-lang</groupId>
                <artifactId>commons-lang</artifactId>
                <version>${commons-lang.version}</version>
            </dependency>

            <dependency>
                <groupId>org.apache.commons</groupId>
                <artifactId>commons-lang3</artifactId>
                <version>${commons-lang3.version}</version>
            </dependency>

            <dependency>
                <groupId>org.apache.spark</groupId>
                <artifactId>spark-repl_${scala.binary.version}</artifactId>
                <version>${spark.version}</version>
                <exclusions>
                    <!--
                      Use Hadoop Shaded Client to gain more clean transitive dependencies
                     -->
                    <exclusion>
                        <groupId>org.apache.hadoop</groupId>
                        <artifactId>hadoop-client</artifactId>
                    </exclusion>
                    <!--
                      Use log4j2
                     -->
                    <exclusion>
                        <groupId>log4j</groupId>
                        <artifactId>log4j</artifactId>
                    </exclusion>
                    <exclusion>
                        <groupId>org.slf4j</groupId>
                        <artifactId>slf4j-log4j12</artifactId>
                    </exclusion>
                </exclusions>
            </dependency>

            <dependency>
                <groupId>org.apache.spark</groupId>
                <artifactId>spark-sql_${scala.binary.version}</artifactId>
                <version>${spark.version}</version>
                <exclusions>
                    <!--
                      Use Hadoop Shaded Client to gain more clean transitive dependencies
                     -->
                    <exclusion>
                        <groupId>org.apache.hadoop</groupId>
                        <artifactId>hadoop-client</artifactId>
                    </exclusion>
                    <!--
                      Use log4j2
                     -->
                    <exclusion>
                        <groupId>log4j</groupId>
                        <artifactId>log4j</artifactId>
                    </exclusion>
                    <exclusion>
                        <groupId>org.slf4j</groupId>
                        <artifactId>slf4j-log4j12</artifactId>
                    </exclusion>
                </exclusions>
            </dependency>

            <dependency>
                <groupId>org.apache.spark</groupId>
                <artifactId>spark-hive_${scala.binary.version}</artifactId>
                <version>${spark.version}</version>
                <exclusions>
                    <!--
                      Use Hadoop Shaded Client to gain more clean transitive dependencies
                     -->
                    <exclusion>
                        <groupId>org.apache.hadoop</groupId>
                        <artifactId>hadoop-client</artifactId>
                    </exclusion>
                    <exclusion>
                        <groupId>org.apache.hadoop</groupId>
                        <artifactId>hadoop-common</artifactId>
                    </exclusion>
                    <!--
                      Use log4j2
                     -->
                    <exclusion>
                        <groupId>log4j</groupId>
                        <artifactId>log4j</artifactId>
                    </exclusion>
                    <exclusion>
                        <groupId>org.slf4j</groupId>
                        <artifactId>slf4j-log4j12</artifactId>
                    </exclusion>
                </exclusions>
            </dependency>

            <dependency>
                <groupId>org.apache.spark</groupId>
                <artifactId>spark-core_${scala.binary.version}</artifactId>
                <version>${spark.version}</version>
                <type>test-jar</type>
                <exclusions>
                    <!--
                      Use Hadoop Shaded Client to gain more clean transitive dependencies
                     -->
                    <exclusion>
                        <groupId>org.apache.hadoop</groupId>
                        <artifactId>hadoop-client</artifactId>
                    </exclusion>
                    <!--
                      The module is only used in Kyuubi Spark Extensions, we should respect
                      the Spark bundled log4j.
                     -->
                </exclusions>
            </dependency>

            <dependency>
                <groupId>org.apache.spark</groupId>
                <artifactId>spark-catalyst_${scala.binary.version}</artifactId>
                <version>${spark.version}</version>
                <type>test-jar</type>
                <exclusions>
                    <!--
                      Use Hadoop Shaded Client to gain more clean transitive dependencies
                     -->
                    <exclusion>
                        <groupId>org.apache.hadoop</groupId>
                        <artifactId>hadoop-client</artifactId>
                    </exclusion>
                    <!--
                      The module is only used in Kyuubi Spark Extensions, so we don't care about which
                      version of Log4j it depends on.
                     -->
                </exclusions>
            </dependency>

            <dependency>
                <groupId>org.apache.spark</groupId>
                <artifactId>spark-sql_${scala.binary.version}</artifactId>
                <version>${spark.version}</version>
                <type>test-jar</type>
                <exclusions>
                    <!--
                      Use Hadoop Shaded Client to gain more clean transitive dependencies
                     -->
                    <exclusion>
                        <groupId>org.apache.hadoop</groupId>
                        <artifactId>hadoop-client</artifactId>
                    </exclusion>
                    <!--
                      The module is only used in Kyuubi Spark Extensions, so we don't care about which
                      version of Log4j it depends on.
                     -->
                </exclusions>
            </dependency>

            <dependency>
                <groupId>io.trino</groupId>
                <artifactId>trino-client</artifactId>
                <version>${trino.client.version}</version>
            </dependency>

            <dependency>
                <groupId>io.trino</groupId>
                <artifactId>trino-jdbc</artifactId>
                <version>${trino.client.version}</version>
            </dependency>

            <dependency>
                <groupId>io.trino.tpcds</groupId>
                <artifactId>tpcds</artifactId>
                <version>${trino.tpcds.version}</version>
                <exclusions>
                    <exclusion>
                        <groupId>*</groupId>
                        <artifactId>*</artifactId>
                    </exclusion>
                </exclusions>
            </dependency>

            <dependency>
                <groupId>io.trino.tpch</groupId>
                <artifactId>tpch</artifactId>
                <version>${trino.tpch.version}</version>
                <exclusions>
                    <exclusion>
                        <groupId>*</groupId>
                        <artifactId>*</artifactId>
                    </exclusion>
                </exclusions>
            </dependency>

            <dependency>
                <groupId>com.dimafeng</groupId>
                <artifactId>testcontainers-scala-scalatest_${scala.binary.version}</artifactId>
                <version>${testcontainers-scala.version}</version>
            </dependency>

            <dependency>
                <groupId>com.dimafeng</groupId>
                <artifactId>testcontainers-scala-trino_${scala.binary.version}</artifactId>
                <version>${testcontainers-scala.version}</version>
            </dependency>

            <dependency>
                <groupId>io.fabric8</groupId>
                <artifactId>kubernetes-client</artifactId>
                <version>${kubernetes-client.version}</version>
            </dependency>

            <!--
              because of THRIFT-4805, we don't upgrade to libthrift:0.12.0,
              because of THRIFT-5274, we don't upgrade to libthrift:0.13.0,
              so just keep libthrift:0.9.3
            -->
            <dependency>
                <groupId>org.apache.thrift</groupId>
                <artifactId>libfb303</artifactId>
                <version>${fb303.version}</version>
                <exclusions>
                    <exclusion>
                        <groupId>org.apache.thrift</groupId>
                        <artifactId>libthrift</artifactId>
                    </exclusion>
                </exclusions>
            </dependency>

            <dependency>
                <groupId>org.apache.thrift</groupId>
                <artifactId>libthrift</artifactId>
                <version>${thrift.version}</version>
                <exclusions>
                    <exclusion>
                        <groupId>*</groupId>
                        <artifactId>*</artifactId>
                    </exclusion>
                </exclusions>
            </dependency>

            <dependency>
                <groupId>org.apache.hive</groupId>
                <artifactId>hive-service-rpc</artifactId>
                <version>${hive.service.rpc.version}</version>
                <exclusions>
                    <exclusion>
                        <groupId>*</groupId>
                        <artifactId>*</artifactId>
                    </exclusion>
                </exclusions>
            </dependency>

            <!--
             Do not add hive dependencies here if they are dependencies of
             org.apache.spark:spark-hive_${scala.binary.version}.
             We should leave these dependencies' versions as they are defined in
             spark-parent_${scala.binary.version}-${spark.version}.pom.
             Otherwise, kyuubi-spark-sql-engine tests may encounter hive version compatibility issue.
            -->

            <dependency>
                <groupId>org.apache.curator</groupId>
                <artifactId>curator-framework</artifactId>
                <version>${curator.version}</version>
                <exclusions>
                    <exclusion>
                        <groupId>org.apache.zookeeper</groupId>
                        <artifactId>zookeeper</artifactId>
                    </exclusion>
                </exclusions>
            </dependency>

            <dependency>
                <groupId>org.apache.curator</groupId>
                <artifactId>curator-recipes</artifactId>
                <version>${curator.version}</version>
                <exclusions>
                    <exclusion>
                        <groupId>org.apache.zookeeper</groupId>
                        <artifactId>zookeeper</artifactId>
                    </exclusion>
                </exclusions>
            </dependency>

            <dependency>
                <groupId>org.apache.curator</groupId>
                <artifactId>curator-client</artifactId>
                <version>${curator.version}</version>
                <exclusions>
                    <exclusion>
                        <groupId>com.google.guava</groupId>
                        <artifactId>guava</artifactId>
                    </exclusion>
                    <exclusion>
                        <groupId>org.apache.zookeeper</groupId>
                        <artifactId>zookeeper</artifactId>
                    </exclusion>
                </exclusions>
            </dependency>

            <dependency>
                <groupId>org.slf4j</groupId>
                <artifactId>slf4j-api</artifactId>
                <version>${slf4j.version}</version>
            </dependency>

            <dependency>
                <groupId>org.slf4j</groupId>
                <artifactId>jcl-over-slf4j</artifactId>
                <version>${slf4j.version}</version>
            </dependency>

            <dependency>
                <groupId>org.slf4j</groupId>
                <artifactId>jul-to-slf4j</artifactId>
                <version>${slf4j.version}</version>
            </dependency>

            <dependency>
                <groupId>org.apache.logging.log4j</groupId>
                <artifactId>log4j-slf4j-impl</artifactId>
                <version>${log4j.version}</version>
            </dependency>
            <dependency>
                <groupId>org.apache.logging.log4j</groupId>
                <artifactId>log4j-api</artifactId>
                <version>${log4j.version}</version>
            </dependency>
            <dependency>
                <groupId>org.apache.logging.log4j</groupId>
                <artifactId>log4j-core</artifactId>
                <version>${log4j.version}</version>
            </dependency>
            <dependency>
                <!-- API bridge between log4j 1 and 2 -->
                <groupId>org.apache.logging.log4j</groupId>
                <artifactId>log4j-1.2-api</artifactId>
                <version>${log4j.version}</version>
            </dependency>

            <dependency>
                <groupId>io.dropwizard.metrics</groupId>
                <artifactId>metrics-core</artifactId>
                <version>${codahale.metrics.version}</version>
            </dependency>

            <dependency>
                <groupId>io.dropwizard.metrics</groupId>
                <artifactId>metrics-jvm</artifactId>
                <version>${codahale.metrics.version}</version>
            </dependency>

            <dependency>
                <groupId>io.dropwizard.metrics</groupId>
                <artifactId>metrics-jmx</artifactId>
                <version>${codahale.metrics.version}</version>
            </dependency>

            <dependency>
                <groupId>io.dropwizard.metrics</groupId>
                <artifactId>metrics-json</artifactId>
                <version>${codahale.metrics.version}</version>
            </dependency>

            <dependency>
                <groupId>com.fasterxml.jackson.core</groupId>
                <artifactId>jackson-annotations</artifactId>
                <version>${jackson.version}</version>
            </dependency>

            <dependency>
                <groupId>com.fasterxml.jackson.core</groupId>
                <artifactId>jackson-core</artifactId>
                <version>${jackson.version}</version>
            </dependency>

            <dependency>
                <groupId>com.fasterxml.jackson.core</groupId>
                <artifactId>jackson-databind</artifactId>
                <version>${jackson.version}</version>
            </dependency>

            <dependency>
                <groupId>com.fasterxml.jackson.dataformat</groupId>
                <artifactId>jackson-dataformat-yaml</artifactId>
                <version>${jackson.version}</version>
            </dependency>

            <dependency>
                <groupId>com.fasterxml.jackson.datatype</groupId>
                <artifactId>jackson-datatype-jsr310</artifactId>
                <version>${jackson.version}</version>
            </dependency>

            <dependency>
                <groupId>com.fasterxml.jackson.jaxrs</groupId>
                <artifactId>jackson-jaxrs-base</artifactId>
                <version>${jackson.version}</version>
            </dependency>

            <dependency>
                <groupId>com.fasterxml.jackson.jaxrs</groupId>
                <artifactId>jackson-jaxrs-json-provider</artifactId>
                <version>${jackson.version}</version>
            </dependency>

            <dependency>
                <groupId>com.fasterxml.jackson.module</groupId>
                <artifactId>jackson-module-jaxb-annotations</artifactId>
                <version>${jackson.version}</version>
            </dependency>

            <dependency>
                <groupId>com.fasterxml.jackson.module</groupId>
                <artifactId>jackson-module-scala_${scala.binary.version}</artifactId>
                <version>${jackson.version}</version>
            </dependency>

            <dependency>
                <groupId>org.apache.httpcomponents</groupId>
                <artifactId>httpclient</artifactId>
                <version>${httpclient.version}</version>
                <exclusions>
                    <exclusion>
                        <groupId>commons-logging</groupId>
                        <artifactId>commons-logging</artifactId>
                    </exclusion>
                </exclusions>
            </dependency>

            <dependency>
                <groupId>org.apache.httpcomponents</groupId>
                <artifactId>httpcore</artifactId>
                <version>${httpcore.version}</version>
            </dependency>

            <!--
              compatible with dropwizard 3.1.x, 3.2.x, 4.0.x, 4.1.x, 4.2.x
              see https://github.com/prometheus/client_java/issues/662
              -->
            <dependency>
                <groupId>io.prometheus</groupId>
                <artifactId>simpleclient_dropwizard</artifactId>
                <version>${prometheus.version}</version>
            </dependency>

            <dependency>
                <groupId>io.prometheus</groupId>
                <artifactId>simpleclient_servlet</artifactId>
                <version>${prometheus.version}</version>
            </dependency>

            <dependency>
                <groupId>io.swagger.core.v3</groupId>
                <artifactId>swagger-jaxrs2</artifactId>
                <version>${swagger.version}</version>
                <exclusions>
                    <exclusion>
                        <groupId>com.sun.activation</groupId>
                        <artifactId>jakarta.activation</artifactId>
                    </exclusion>
                </exclusions>
            </dependency>

            <!--
              1. This library only contains swagger-ui static resource (.html/.css/.js/.png), for more detail, see
                 https://github.com/swagger-api/swagger-ui/blob/master/dist/
              2. Note that when trying to upgrade swagger-ui, we should also update the version in the file(
                 kyuubi-server/src/main/scala/org/apache/kyuubi/server/KyuubiRestFrontendService.scala).
            -->
            <dependency>
                <groupId>org.webjars</groupId>
                <artifactId>swagger-ui</artifactId>
                <version>${swagger-ui.version}</version>
            </dependency>

            <dependency>
                <groupId>io.netty</groupId>
                <artifactId>netty-all</artifactId>
                <version>${netty.version}</version>
                <exclusions>
                    <exclusion>
                        <groupId>io.netty</groupId>
                        <artifactId>netty-codec-haproxy</artifactId>
                    </exclusion>
                    <exclusion>
                        <groupId>io.netty</groupId>
                        <artifactId>netty-codec-memcache</artifactId>
                    </exclusion>
                    <exclusion>
                        <groupId>io.netty</groupId>
                        <artifactId>netty-codec-mqtt</artifactId>
                    </exclusion>
                    <exclusion>
                        <groupId>io.netty</groupId>
                        <artifactId>netty-codec-redis</artifactId>
                    </exclusion>
                    <exclusion>
                        <groupId>io.netty</groupId>
                        <artifactId>netty-codec-smtp</artifactId>
                    </exclusion>
                    <exclusion>
                        <groupId>io.netty</groupId>
                        <artifactId>netty-codec-stomp</artifactId>
                    </exclusion>
                    <exclusion>
                        <groupId>io.netty</groupId>
                        <artifactId>netty-codec-xml</artifactId>
                    </exclusion>
                    <exclusion>
                        <groupId>io.netty</groupId>
                        <artifactId>netty-resolver-dns-classes-macos</artifactId>
                    </exclusion>
                    <exclusion>
                        <groupId>io.netty</groupId>
                        <artifactId>netty-resolver-dns-native-macos</artifactId>
                    </exclusion>
                    <exclusion>
                        <groupId>io.netty</groupId>
                        <artifactId>netty-transport-classes-kqueue</artifactId>
                    </exclusion>
                    <exclusion>
                        <groupId>io.netty</groupId>
                        <artifactId>netty-transport-native-kqueue</artifactId>
                    </exclusion>
                    <exclusion>
                        <groupId>io.netty</groupId>
                        <artifactId>netty-transport-rxtx</artifactId>
                    </exclusion>
                    <exclusion>
                        <groupId>io.netty</groupId>
                        <artifactId>netty-transport-sctp</artifactId>
                    </exclusion>
                    <exclusion>
                        <groupId>io.netty</groupId>
                        <artifactId>netty-transport-udt</artifactId>
                    </exclusion>
                </exclusions>
            </dependency>

            <dependency>
                <groupId>io.netty</groupId>
                <artifactId>netty-buffer</artifactId>
                <version>${netty.version}</version>
            </dependency>

            <dependency>
                <groupId>io.netty</groupId>
                <artifactId>netty-codec-dns</artifactId>
                <version>${netty.version}</version>
            </dependency>

            <dependency>
                <groupId>io.netty</groupId>
                <artifactId>netty-codec-http</artifactId>
                <version>${netty.version}</version>
            </dependency>

            <dependency>
                <groupId>io.netty</groupId>
                <artifactId>netty-codec-http2</artifactId>
                <version>${netty.version}</version>
            </dependency>

            <dependency>
                <groupId>io.netty</groupId>
                <artifactId>netty-codec-socks</artifactId>
                <version>${netty.version}</version>
            </dependency>

            <dependency>
                <groupId>io.netty</groupId>
                <artifactId>netty-codec</artifactId>
                <version>${netty.version}</version>
            </dependency>

            <dependency>
                <groupId>io.netty</groupId>
                <artifactId>netty-common</artifactId>
                <version>${netty.version}</version>
            </dependency>

            <dependency>
                <groupId>io.netty</groupId>
                <artifactId>netty-handler-proxy</artifactId>
                <version>${netty.version}</version>
            </dependency>

            <dependency>
                <groupId>io.netty</groupId>
                <artifactId>netty-handler</artifactId>
                <version>${netty.version}</version>
            </dependency>

            <dependency>
                <groupId>io.netty</groupId>
                <artifactId>netty-resolver-dns</artifactId>
                <version>${netty.version}</version>
            </dependency>

            <dependency>
                <groupId>io.netty</groupId>
                <artifactId>netty-resolver</artifactId>
                <version>${netty.version}</version>
            </dependency>

            <dependency>
                <groupId>io.netty</groupId>
                <artifactId>netty-transport</artifactId>
                <version>${netty.version}</version>
            </dependency>

            <dependency>
                <groupId>io.netty</groupId>
                <artifactId>netty-transport-classes-epoll</artifactId>
                <version>${netty.version}</version>
            </dependency>

            <dependency>
                <groupId>io.netty</groupId>
                <artifactId>netty-transport-native-epoll</artifactId>
                <version>${netty.version}</version>
                <classifier>linux-aarch_64</classifier>
            </dependency>

            <dependency>
                <groupId>io.netty</groupId>
                <artifactId>netty-transport-native-epoll</artifactId>
                <version>${netty.version}</version>
                <classifier>linux-x86_64</classifier>
            </dependency>

            <dependency>
                <groupId>io.netty</groupId>
                <artifactId>netty-transport-native-unix-common</artifactId>
                <version>${netty.version}</version>
            </dependency>

            <dependency>
                <groupId>jakarta.servlet</groupId>
                <artifactId>jakarta.servlet-api</artifactId>
                <version>${jakarta.servlet-api.version}</version>
            </dependency>

            <dependency>
                <groupId>org.eclipse.jetty</groupId>
                <artifactId>jetty-client</artifactId>
                <version>${jetty.version}</version>
            </dependency>

            <dependency>
                <groupId>org.eclipse.jetty</groupId>
                <artifactId>jetty-server</artifactId>
                <version>${jetty.version}</version>
                <exclusions>
                    <!--
                      Use `jakarta.servlet-api` instead.
                      -->
                    <exclusion>
                        <groupId>javax.servlet</groupId>
                        <artifactId>javax.servlet-api</artifactId>
                    </exclusion>
                </exclusions>
            </dependency>

            <dependency>
                <groupId>org.eclipse.jetty</groupId>
                <artifactId>jetty-servlet</artifactId>
                <version>${jetty.version}</version>
            </dependency>

            <dependency>
                <groupId>org.scalatest</groupId>
                <artifactId>scalatest_${scala.binary.version}</artifactId>
                <version>${scalatest.version}</version>
            </dependency>

            <dependency>
                <groupId>org.scalatestplus</groupId>
                <artifactId>scalacheck-1-15_${scala.binary.version}</artifactId>
                <version>${scalacheck.version}</version>
                <scope>test</scope>
            </dependency>

            <dependency>
                <groupId>org.scalatestplus</groupId>
                <artifactId>mockito-3-4_${scala.binary.version}</artifactId>
                <version>${scalatestplus.version}</version>
            </dependency>

            <dependency>
                <groupId>junit</groupId>
                <artifactId>junit</artifactId>
                <version>${junit.version}</version>
            </dependency>

            <dependency>
                <groupId>org.apache.hadoop</groupId>
                <artifactId>hadoop-minikdc</artifactId>
                <version>${hadoop.version}</version>
                <exclusions>
                    <exclusion>
                        <groupId>org.slf4j</groupId>
                        <artifactId>*</artifactId>
                    </exclusion>
                    <exclusion>
                        <groupId>junit</groupId>
                        <artifactId>junit</artifactId>
                    </exclusion>
                </exclusions>
            </dependency>

            <dependency>
                <groupId>com.unboundid</groupId>
                <artifactId>unboundid-ldapsdk</artifactId>
                <version>${ldapsdk.version}</version>
            </dependency>

            <dependency>
                <groupId>org.apache.hadoop</groupId>
                <artifactId>hadoop-client-minicluster</artifactId>
                <version>${hadoop.version}</version>
                <exclusions>
                    <exclusion>
                        <groupId>org.xerial.snappy</groupId>
                        <artifactId>snappy-java</artifactId>
                    </exclusion>
                </exclusions>
            </dependency>

            <dependency>
                <groupId>org.apache.zookeeper</groupId>
                <artifactId>zookeeper</artifactId>
                <version>${zookeeper.version}</version>
                <exclusions>
                    <exclusion>
                        <groupId>*</groupId>
                        <artifactId>*</artifactId>
                    </exclusion>
                </exclusions>
            </dependency>

            <dependency>
                <groupId>io.etcd</groupId>
                <artifactId>jetcd-core</artifactId>
                <version>${etcd.version}</version>
                <exclusions>
                    <exclusion>
                        <groupId>javax.annotation</groupId>
                        <artifactId>javax.annotation-api</artifactId>
                    </exclusion>
                </exclusions>
            </dependency>

            <dependency>
                <groupId>io.etcd</groupId>
                <artifactId>jetcd-launcher</artifactId>
                <version>${etcd.version}</version>
            </dependency>

            <dependency>
                <groupId>io.grpc</groupId>
                <artifactId>grpc-core</artifactId>
                <version>${grpc.version}</version>
            </dependency>

            <dependency>
                <groupId>io.grpc</groupId>
                <artifactId>grpc-grpclb</artifactId>
                <version>${grpc.version}</version>
            </dependency>

            <dependency>
                <groupId>io.grpc</groupId>
                <artifactId>grpc-netty</artifactId>
                <version>${grpc.version}</version>
            </dependency>

            <dependency>
                <groupId>io.grpc</groupId>
                <artifactId>grpc-protobuf</artifactId>
                <version>${grpc.version}</version>
            </dependency>

            <dependency>
                <groupId>io.grpc</groupId>
                <artifactId>grpc-stub</artifactId>
                <version>${grpc.version}</version>
            </dependency>

            <dependency>
                <groupId>com.google.protobuf</groupId>
                <artifactId>protobuf-java</artifactId>
                <version>${protobuf.version}</version>
            </dependency>

            <dependency>
                <groupId>com.google.protobuf</groupId>
                <artifactId>protobuf-java-util</artifactId>
                <version>${protobuf.version}</version>
            </dependency>

            <dependency>
                <groupId>net.jodah</groupId>
                <artifactId>failsafe</artifactId>
                <version>${failsafe.verion}</version>
            </dependency>

            <dependency>
                <groupId>org.apache.iceberg</groupId>
                <artifactId>iceberg-spark-runtime-${spark.binary.version}_${scala.binary.version}</artifactId>
                <version>${iceberg.version}</version>
            </dependency>

            <!-- Hudi dependency  -->
            <dependency>
                <groupId>org.apache.parquet</groupId>
                <artifactId>parquet-avro</artifactId>
                <version>${parquet.version}</version>
            </dependency>

            <dependency>
                <groupId>org.apache.spark</groupId>
                <artifactId>spark-avro_${scala.binary.version}</artifactId>
                <version>${spark.version}</version>
            </dependency>

            <dependency>
                <groupId>org.apache.hudi</groupId>
                <artifactId>hudi-common</artifactId>
                <version>${hudi.version}</version>
                <exclusions>
                    <exclusion>
                        <groupId>com.fasterxml.jackson.core</groupId>
                        <artifactId>*</artifactId>
                    </exclusion>
                    <exclusion>
                        <groupId>org.apache.hbase</groupId>
                        <artifactId>hbase-server</artifactId>
                    </exclusion>
                    <exclusion>
                        <groupId>org.apache.hbase</groupId>
                        <artifactId>hbase-client</artifactId>
                    </exclusion>
                </exclusions>
            </dependency>

            <dependency>
                <groupId>org.apache.hudi</groupId>
                <artifactId>hudi-spark-common_${scala.binary.version}</artifactId>
                <version>${hudi.version}</version>
                <exclusions>
                    <exclusion>
                        <groupId>org.scala-lang</groupId>
                        <artifactId>scala-library</artifactId>
                    </exclusion>
                    <exclusion>
                        <groupId>org.apache.hudi</groupId>
                        <artifactId>hudi-timeline-service</artifactId>
                    </exclusion>
                    <exclusion>
                        <groupId>io.dropwizard.metrics</groupId>
                        <artifactId>*</artifactId>
                    </exclusion>
                    <exclusion>
                        <groupId>io.prometheus</groupId>
                        <artifactId>*</artifactId>
                    </exclusion>
                    <exclusion>
                        <groupId>org.apache.logging.log4j</groupId>
                        <artifactId>*</artifactId>
                    </exclusion>
                    <exclusion>
                        <groupId>org.apache.curator</groupId>
                        <artifactId>*</artifactId>
                    </exclusion>
                    <exclusion>
                        <groupId>org.apache.hadoop</groupId>
                        <artifactId>*</artifactId>
                    </exclusion>
                    <exclusion>
                        <groupId>org.apache.hbase</groupId>
                        <artifactId>hbase-server</artifactId>
                    </exclusion>
                    <exclusion>
                        <groupId>org.apache.hbase</groupId>
                        <artifactId>hbase-client</artifactId>
                    </exclusion>
                    <exclusion>
                        <groupId>org.apache.orc</groupId>
                        <artifactId>*</artifactId>
                    </exclusion>
                    <exclusion>
                        <groupId>org.apache.hudi</groupId>
                        <artifactId>hudi-aws</artifactId>
                    </exclusion>
                    <exclusion>
                        <groupId>commons-logging</groupId>
                        <artifactId>commons-logging</artifactId>
                    </exclusion>
                    <exclusion>
                        <groupId>com.fasterxml.jackson.core</groupId>
                        <artifactId>*</artifactId>
                    </exclusion>
                </exclusions>
            </dependency>

            <dependency>
                <groupId>org.apache.hudi</groupId>
                <artifactId>hudi-spark_${scala.binary.version}</artifactId>
                <version>${hudi.version}</version>
                <exclusions>
                    <exclusion>
                        <groupId>org.scala-lang</groupId>
                        <artifactId>scala-library</artifactId>
                    </exclusion>
                    <exclusion>
                        <groupId>org.apache.hudi</groupId>
                        <artifactId>hudi-spark-common_2.11</artifactId>
                    </exclusion>
                    <exclusion>
                        <groupId>org.apache.hudi</groupId>
                        <artifactId>hudi-spark2_2.11</artifactId>
                    </exclusion>
                    <exclusion>
                        <groupId>org.apache.hudi</groupId>
                        <artifactId>hudi-spark2-common</artifactId>
                    </exclusion>
                    <exclusion>
                        <groupId>org.apache.curator</groupId>
                        <artifactId>*</artifactId>
                    </exclusion>
                    <exclusion>
                        <groupId>com.fasterxml.jackson.core</groupId>
                        <artifactId>*</artifactId>
                    </exclusion>
                    <exclusion>
                        <groupId>com.fasterxml.jackson.module</groupId>
                        <artifactId>*</artifactId>
                    </exclusion>
                    <exclusion>
                        <groupId>org.apache.logging.log4j</groupId>
                        <artifactId>*</artifactId>
                    </exclusion>
                </exclusions>
            </dependency>

            <dependency>
                <groupId>org.apache.hudi</groupId>
                <artifactId>hudi-spark3.1.x_${scala.binary.version}</artifactId>
                <version>${hudi.version}</version>
                <exclusions>
                    <exclusion>
                        <groupId>org.apache.hudi</groupId>
                        <artifactId>hudi-spark-common_2.11</artifactId>
                    </exclusion>
                    <exclusion>
                        <groupId>org.scala-lang</groupId>
                        <artifactId>scala-library</artifactId>
                    </exclusion>
                    <exclusion>
                        <groupId>com.fasterxml.jackson.core</groupId>
                        <artifactId>*</artifactId>
                    </exclusion>
                </exclusions>
            </dependency>

            <dependency>
                <groupId>io.delta</groupId>
                <artifactId>delta-core_${scala.binary.version}</artifactId>
                <version>${delta.version}</version>
                <exclusions>
                    <!--
                     Apache Spark already has Antlr and Scala dependencies, and a potential compatibility
                     issue of Antlr version on delta 1.0.0: https://github.com/delta-io/delta/pull/676
                     -->
                    <exclusion>
                        <groupId>org.antlr</groupId>
                        <artifactId>*</artifactId>
                    </exclusion>
                    <exclusion>
                        <groupId>org.scala-lang</groupId>
                        <artifactId>scala-library</artifactId>
                    </exclusion>
                </exclusions>
            </dependency>

            <!-- Used by Yarn Mini Cluster 3.3 -->
            <dependency>
                <groupId>org.bouncycastle</groupId>
                <artifactId>bcprov-jdk15on</artifactId>
                <version>${bouncycastle.version}</version>
            </dependency>

            <dependency>
                <groupId>org.bouncycastle</groupId>
                <artifactId>bcpkix-jdk15on</artifactId>
                <version>${bouncycastle.version}</version>
            </dependency>

            <!--
              Required for JDK 11. Previous as a transitive dependency of hadoop-client,
              since SPARK-33212(will be included in Apache Spark 3.2), Apache Spark moved
              to Hadoop Shaded Client, and Kyuubi always uses Hadoop Shaded Client, thus
              we need explicitly add this dependency.
              -->
            <dependency>
                <groupId>jakarta.xml.bind</groupId>
                <artifactId>jakarta.xml.bind-api</artifactId>
                <version>${jakarta.xml-bind.version}</version>
            </dependency>

            <!--
              Required for Yarn Mini Cluster on JDK 11, it already be a transitive dependency
              of spark-core, thus only should explicitly add on Kyuubi Server Main test scope.
              -->
            <dependency>
                <groupId>jakarta.activation</groupId>
                <artifactId>jakarta.activation-api</artifactId>
                <version>${jakarta.activation.version}</version>
            </dependency>

            <!-- Zookeeper Cli required -->
            <dependency>
                <groupId>jline</groupId>
                <artifactId>jline</artifactId>
                <version>${jline.version}</version>
                <exclusions>
                    <exclusion>
                        <groupId>junit</groupId>
                        <artifactId>junit</artifactId>
                    </exclusion>
                </exclusions>
            </dependency>

            <dependency>
                <groupId>com.github.scopt</groupId>
                <artifactId>scopt_${scala.binary.version}</artifactId>
                <version>${scopt.version}</version>
            </dependency>

            <dependency>
                <groupId>com.jakewharton.fliptables</groupId>
                <artifactId>fliptables</artifactId>
                <version>${fliptables.verion}</version>
            </dependency>

            <!-- RESTful service required -->
            <dependency>
                <groupId>org.glassfish.jersey.core</groupId>
                <artifactId>jersey-common</artifactId>
                <version>${jersey.version}</version>
                <exclusions>
                    <exclusion>
                        <groupId>com.sun.activation</groupId>
                        <artifactId>jakarta.activation</artifactId>
                    </exclusion>
                </exclusions>
            </dependency>

            <dependency>
                <groupId>org.glassfish.jersey.core</groupId>
                <artifactId>jersey-server</artifactId>
                <version>${jersey.version}</version>
                <exclusions>
                    <exclusion>
                        <groupId>jakarta.xml.bind</groupId>
                        <artifactId>jakarta.xml.bind-api</artifactId>
                    </exclusion>
                </exclusions>
            </dependency>

            <dependency>
                <groupId>org.glassfish.jersey.containers</groupId>
                <artifactId>jersey-container-servlet-core</artifactId>
                <version>${jersey.version}</version>
            </dependency>

            <dependency>
                <groupId>org.glassfish.jersey.inject</groupId>
                <artifactId>jersey-hk2</artifactId>
                <version>${jersey.version}</version>
            </dependency>

            <dependency>
                <groupId>org.glassfish.jersey.media</groupId>
                <artifactId>jersey-media-json-jackson</artifactId>
                <version>${jersey.version}</version>
            </dependency>

            <dependency>
                <groupId>org.glassfish.jersey.test-framework</groupId>
                <artifactId>jersey-test-framework-core</artifactId>
                <version>${jersey.version}</version>
            </dependency>

            <dependency>
                <groupId>org.glassfish.jersey.test-framework.providers</groupId>
                <artifactId>jersey-test-framework-provider-jetty</artifactId>
                <version>${jersey.version}</version>
                <exclusions>
                    <exclusion>
                        <groupId>org.eclipse.jetty</groupId>
                        <artifactId>jetty-util</artifactId>
                    </exclusion>
                    <exclusion>
                        <groupId>org.eclipse.jetty</groupId>
                        <artifactId>jetty-continuation</artifactId>
                    </exclusion>
                </exclusions>
            </dependency>

            <dependency>
                <groupId>mysql</groupId>
                <artifactId>mysql-connector-java</artifactId>
                <version>${mysql.jdbc.version}</version>
            </dependency>

            <!-- flink -->
            <dependency>
                <groupId>org.apache.flink</groupId>
                <artifactId>flink-core</artifactId>
                <version>${flink.version}</version>
            </dependency>

            <dependency>
                <groupId>org.apache.flink</groupId>
                <artifactId>flink-runtime</artifactId>
                <version>${flink.version}</version>
            </dependency>

            <dependency>
                <groupId>org.apache.flink</groupId>
                <artifactId>flink-streaming-java${flink.module.scala.suffix}</artifactId>
                <version>${flink.version}</version>
            </dependency>

            <dependency>
                <groupId>org.apache.flink</groupId>
                <artifactId>flink-clients${flink.module.scala.suffix}</artifactId>
                <version>${flink.version}</version>
            </dependency>

            <dependency>
                <groupId>org.apache.flink</groupId>
                <artifactId>flink-table-common</artifactId>
                <version>${flink.version}</version>
            </dependency>

            <dependency>
                <groupId>org.apache.flink</groupId>
                <artifactId>flink-table-api-java</artifactId>
                <version>${flink.version}</version>
            </dependency>

            <dependency>
                <groupId>org.apache.flink</groupId>
                <artifactId>flink-table-api-java-bridge${flink.module.scala.suffix}</artifactId>
                <version>${flink.version}</version>
            </dependency>

            <dependency>
                <groupId>org.apache.flink</groupId>
                <artifactId>flink-table-planner_${scala.binary.version}</artifactId>
                <version>${flink.version}</version>
            </dependency>

            <dependency>
                <groupId>org.apache.flink</groupId>
                <artifactId>flink-table-runtime${flink.module.scala.suffix}</artifactId>
                <version>${flink.version}</version>
                <scope>provided</scope>
            </dependency>

            <dependency>
                <groupId>org.apache.flink</groupId>
                <artifactId>flink-sql-parser</artifactId>
                <version>${flink.version}</version>
            </dependency>

            <dependency>
                <groupId>org.apache.flink</groupId>
                <artifactId>flink-sql-client${flink.module.scala.suffix}</artifactId>
                <version>${flink.version}</version>
            </dependency>

            <dependency>
                <groupId>org.apache.flink</groupId>
                <artifactId>flink-test-utils${flink.module.scala.suffix}</artifactId>
                <version>${flink.version}</version>
                <exclusions>
                    <exclusion>
                        <groupId>org.apache.logging.log4j</groupId>
                        <artifactId>log4j-api</artifactId>
                    </exclusion>
                    <exclusion>
                        <groupId>org.apache.logging.log4j</groupId>
                        <artifactId>log4j-core</artifactId>
                    </exclusion>
                    <exclusion>
                        <groupId>org.apache.logging.log4j</groupId>
                        <artifactId>log4j-slf4j-impl</artifactId>
                    </exclusion>
                </exclusions>
            </dependency>

            <dependency>
                <groupId>com.google.code.gson</groupId>
                <artifactId>gson</artifactId>
                <version>${gson.version}</version>
            </dependency>

            <dependency>
                <groupId>com.zaxxer</groupId>
                <artifactId>HikariCP</artifactId>
                <version>${hikaricp.version}</version>
            </dependency>

            <dependency>
                <groupId>org.apache.derby</groupId>
                <artifactId>derby</artifactId>
                <version>${derby.version}</version>
            </dependency>

            <dependency>
                <groupId>org.apache.kudu</groupId>
                <artifactId>kudu-client</artifactId>
                <version>${kudu.version}</version>
            </dependency>
            <dependency>
                <groupId>net.sf.py4j</groupId>
                <artifactId>py4j</artifactId>
                <version>${py4j.version}</version>
            </dependency>
        </dependencies>
    </dependencyManagement>

    <dependencies>
        <dependency>
            <groupId>org.scalatest</groupId>
            <artifactId>scalatest_${scala.binary.version}</artifactId>
            <scope>test</scope>
        </dependency>
    </dependencies>

    <repositories>
        <repository>
            <releases>
                <enabled>true</enabled>
            </releases>
            <snapshots>
                <enabled>false</enabled>
            </snapshots>
            <id>gcs-maven-central-mirror</id>
            <name>GCS Maven Central mirror Asia Pacific</name>
            <url>https://maven-central-asia.storage-download.googleapis.com/maven2/</url>
        </repository>

        <repository>
            <releases>
                <enabled>true</enabled>
            </releases>
            <snapshots>
                <enabled>false</enabled>
            </snapshots>
            <id>central</id>
            <name>Maven Repository</name>
            <url>https://repo.maven.apache.org/maven2</url>
        </repository>
    </repositories>

    <pluginRepositories>
        <pluginRepository>
            <releases>
                <enabled>true</enabled>
            </releases>
            <snapshots>
                <enabled>false</enabled>
            </snapshots>
            <id>gcs-maven-central-mirror</id>
            <name>GCS Maven Central mirror Asia Pacific</name>
            <url>https://maven-central-asia.storage-download.googleapis.com/maven2/</url>
        </pluginRepository>

        <pluginRepository>
            <releases>
                <enabled>true</enabled>
            </releases>
            <snapshots>
                <enabled>false</enabled>
            </snapshots>
            <id>central</id>
            <url>https://repo.maven.apache.org/maven2</url>
        </pluginRepository>
    </pluginRepositories>

    <build>
        <pluginManagement>
            <plugins>
                <plugin>
                    <groupId>org.apache.maven.plugins</groupId>
                    <artifactId>maven-antrun-plugin</artifactId>
                    <version>${maven.plugin.antrun.version}</version>
                    <executions>
                        <execution>
                            <id>create-tmp-dir</id>
                            <goals>
                                <goal>run</goal>
                            </goals>
                            <phase>generate-test-resources</phase>
                            <configuration>
                                <target>
                                    <mkdir dir="${project.build.directory}/tmp"></mkdir>
                                </target>
                            </configuration>
                        </execution>
                    </executions>
                </plugin>

                <plugin>
                    <groupId>org.codehaus.mojo</groupId>
                    <artifactId>build-helper-maven-plugin</artifactId>
                    <version>${maven.plugin.build.helper.version}</version>
                    <executions>
                        <execution>
                            <id>module-timestamp-property</id>
                            <goals>
                                <goal>timestamp-property</goal>
                            </goals>
                            <phase>validate</phase>
                            <configuration>
                                <name>module.build.timestamp</name>
                                <pattern>${maven.build.timestamp.format}</pattern>
                                <timeSource>current</timeSource>
                                <timeZone>Asia/Shanghai</timeZone>
                                <locale>en_US</locale>
                            </configuration>
                        </execution>
                        <execution>
                            <id>local-timestamp-property</id>
                            <goals>
                                <goal>timestamp-property</goal>
                            </goals>
                            <phase>validate</phase>
                            <configuration>
                                <name>local.build.timestamp</name>
                                <pattern>${maven.build.timestamp.format}</pattern>
                                <timeSource>build</timeSource>
                                <timeZone>Asia/Shanghai</timeZone>
                                <locale>en_US</locale>
                            </configuration>
                        </execution>
                        <execution>
                            <id>add-scala-sources</id>
                            <goals>
                                <goal>add-source</goal>
                            </goals>
                            <phase>generate-sources</phase>
                            <configuration>
                                <sources>
                                    <source>src/main/scala-${scala.binary.version}</source>
                                </sources>
                            </configuration>
                        </execution>
                    </executions>
                </plugin>

                <plugin>
                    <groupId>org.apache.maven.plugins</groupId>
                    <artifactId>maven-compiler-plugin</artifactId>
                    <version>${maven.plugin.compiler.version}</version>
                    <configuration>
                        <maxmem>1024m</maxmem>
                        <fork>true</fork>
                        <compilerArgs>
                            <arg>-Xlint:all,-serial,-path</arg>
                        </compilerArgs>
                    </configuration>
                </plugin>

                <plugin>
                    <groupId>net.alchim31.maven</groupId>
                    <artifactId>scala-maven-plugin</artifactId>
                    <version>${maven.plugin.scala.version}</version>
                    <configuration>
                        <scalaVersion>${scala.version}</scalaVersion>
                        <recompileMode>incremental</recompileMode>
                        <args>
                            <arg>-unchecked</arg>
                            <arg>-deprecation</arg>
                            <arg>-feature</arg>
                            <arg>-explaintypes</arg>
                            <arg>-Yno-adapted-args</arg>
                            <arg>-P:silencer:globalFilters=.*deprecated.*</arg>
                            <arg>-Xfatal-warnings</arg>
                            <arg>-Ywarn-unused:imports</arg>
                        </args>
                        <jvmArgs>
                            <jvmArg>-Xms1024m</jvmArg>
                            <jvmArg>-Xmx1024m</jvmArg>
                            <jvmArg>-XX:ReservedCodeCacheSize=512M</jvmArg>
                        </jvmArgs>
                        <javacArgs>
                            <javacArg>-source</javacArg>
                            <javacArg>${java.version}</javacArg>
                            <javacArg>-target</javacArg>
                            <javacArg>${java.version}</javacArg>
                            <javacArg>-Xlint:all,-serial,-path,-try</javacArg>
                        </javacArgs>
                        <compilerPlugins>
                            <compilerPlugin>
                                <groupId>com.github.ghik</groupId>
                                <artifactId>silencer-plugin_${scala.version}</artifactId>
                                <version>${maven.plugin.silencer.version}</version>
                            </compilerPlugin>
                        </compilerPlugins>
                        <!-- only skipping `scala:doc-jar` -->
                        <skip>${maven.scaladoc.skip}</skip>
                    </configuration>
                    <executions>
                        <execution>
                            <id>eclipse-add-source</id>
                            <goals>
                                <goal>add-source</goal>
                            </goals>
                        </execution>
                        <execution>
                            <id>scala-compile-first</id>
                            <goals>
                                <goal>compile</goal>
                            </goals>
                        </execution>
                        <execution>
                            <id>scala-test-compile-first</id>
                            <goals>
                                <goal>testCompile</goal>
                            </goals>
                        </execution>
                        <execution>
                            <id>attach-scaladocs</id>
                            <goals>
                                <goal>doc-jar</goal>
                            </goals>
                            <phase>verify</phase>
                        </execution>
                    </executions>
                </plugin>

                <!-- disable surefire -->
                <plugin>
                    <groupId>org.apache.maven.plugins</groupId>
                    <artifactId>maven-surefire-plugin</artifactId>
                    <version>${maven.plugin.surefire.version}</version>
                    <configuration>
                        <skipTests>true</skipTests>
                        <failIfNoSpecifiedTests>false</failIfNoSpecifiedTests>
                    </configuration>
                </plugin>
                <!-- enable scalatest -->
                <plugin>
                    <groupId>org.scalatest</groupId>
                    <artifactId>scalatest-maven-plugin</artifactId>
                    <version>${maven.plugin.scalatest.version}</version>
                    <configuration>
                        <reportsDirectory>${project.build.directory}/surefire-reports</reportsDirectory>
                        <junitxml>.</junitxml>
                        <filereports>TestSuite.txt</filereports>
                        <environmentVariables>
                            <KYUUBI_WORK_DIR_ROOT>${project.build.directory}/work</KYUUBI_WORK_DIR_ROOT>
                        </environmentVariables>
                        <systemProperties>
                            <log4j.ignoreTCL>true</log4j.ignoreTCL>
                            <log4j.configuration>file:src/test/resources/log4j.properties</log4j.configuration>
                            <log4j2.configurationFile>src/test/resources/log4j2-test.xml</log4j2.configurationFile>
                            <java.io.tmpdir>${project.build.directory}/tmp</java.io.tmpdir>
                            <spark.driver.memory>1g</spark.driver.memory>
                            <kyuubi.metrics.json.location>${project.build.directory}/metrics</kyuubi.metrics.json.location>
                            <kyuubi.frontend.bind.host>localhost</kyuubi.frontend.bind.host>
                            <sun.security.krb5.debug>false</sun.security.krb5.debug>
                            <kyuubi.operation.log.dir.root>target/server_operation_logs</kyuubi.operation.log.dir.root>
                            <kyuubi.engine.operation.log.dir.root>target/engine_operation_logs</kyuubi.engine.operation.log.dir.root>
                        </systemProperties>
                        <tagsToExclude>${maven.plugin.scalatest.exclude.tags}</tagsToExclude>
                        <tagsToInclude>${maven.plugin.scalatest.include.tags}</tagsToInclude>
                    </configuration>
                    <executions>
                        <execution>
                            <id>test</id>
                            <goals>
                                <goal>test</goal>
                            </goals>
                        </execution>
                    </executions>
                </plugin>

                <plugin>
                    <groupId>org.jacoco</groupId>
                    <artifactId>jacoco-maven-plugin</artifactId>
                    <version>${maven.plugin.jacoco.version}</version>
                    <executions>
                        <execution>
                            <id>pre-test</id>
                            <goals>
                                <goal>prepare-agent</goal>
                            </goals>
                        </execution>
                        <execution>
                            <id>report</id>
                            <goals>
                                <goal>report</goal>
                            </goals>
                            <phase>test</phase>
                            <configuration>
                                <outputDirectory>${project.build.directory}/codecov</outputDirectory>
                            </configuration>
                        </execution>
                    </executions>
                </plugin>

                <plugin>
                    <groupId>org.apache.maven.plugins</groupId>
                    <artifactId>maven-shade-plugin</artifactId>
                    <version>${maven.plugin.shade.version}</version>
                </plugin>

                <plugin>
                    <groupId>org.apache.maven.plugins</groupId>
                    <artifactId>maven-jar-plugin</artifactId>
                    <version>${maven.plugin.jar.version}</version>
                </plugin>

                <plugin>
                    <groupId>org.apache.maven.plugins</groupId>
                    <artifactId>maven-assembly-plugin</artifactId>
                    <version>${maven.plugin.assembly.version}</version>
                </plugin>

                <plugin>
                    <groupId>org.apache.maven.plugins</groupId>
                    <artifactId>maven-dependency-plugin</artifactId>
                    <version>${maven.plugin.dependency.version}</version>
                    <executions>
                        <execution>
                            <id>default-cli</id>
                            <goals>
                                <goal>build-classpath</goal>
                            </goals>
                            <configuration>
                                <!-- This includes dependencies with 'runtime' and 'compile' scopes;
                                     see the docs for includeScope for more details -->
                                <includeScope>runtime</includeScope>
                            </configuration>
                        </execution>
                        <execution>
                            <id>generate-test-classpath</id>
                            <goals>
                                <goal>build-classpath</goal>
                            </goals>
                            <phase>test-compile</phase>
                            <configuration>
                                <includeScope>test</includeScope>
                                <outputProperty>test_classpath</outputProperty>
                            </configuration>
                        </execution>
                        <execution>
                            <id>copy-module-dependencies</id>
                            <goals>
                                <goal>copy-dependencies</goal>
                            </goals>
                            <phase>package</phase>
                            <configuration>
                                <includeScope>runtime</includeScope>
                                <outputDirectory>${jars.target.dir}</outputDirectory>
                            </configuration>
                        </execution>
                    </executions>
                </plugin>

                <plugin>
                    <groupId>org.apache.maven.plugins</groupId>
                    <artifactId>maven-clean-plugin</artifactId>
                    <version>${maven.plugin.clean.version}</version>
                    <configuration>
                        <filesets>
                            <fileset>
                                <directory>${project.basedir}</directory>
                                <includes>
                                    <include>**/*.log</include>
                                </includes>
                            </fileset>
                            <fileset>
                                <directory>${project.basedir}/embedded_zookeeper</directory>
                            </fileset>
                            <fileset>
                                <directory>${project.basedir}/metastore_db</directory>
                            </fileset>
                            <fileset>
                                <directory>${project.basedir}/metrics</directory>
                            </fileset>
                            <fileset>
                                <directory>${project.basedir}/spark-warehouse</directory>
                            </fileset>
                        </filesets>
                    </configuration>
                </plugin>

                <plugin>
                    <groupId>org.apache.maven.plugins</groupId>
                    <artifactId>maven-deploy-plugin</artifactId>
                    <version>${maven.plugin.deploy.version}</version>
                </plugin>

                <plugin>
                    <groupId>org.apache.maven.plugins</groupId>
                    <artifactId>maven-source-plugin</artifactId>
                    <version>${maven.plugin.source.version}</version>
                </plugin>

                <plugin>
                    <groupId>org.apache.maven.plugins</groupId>
                    <artifactId>maven-javadoc-plugin</artifactId>
                    <version>${maven.plugin.javadoc.version}</version>
                </plugin>

                <plugin>
                    <groupId>org.apache.maven.plugins</groupId>
                    <artifactId>maven-gpg-plugin</artifactId>
                    <version>${maven.plugin.gpg.version}</version>
                </plugin>

                <plugin>
                    <groupId>org.scalastyle</groupId>
                    <artifactId>scalastyle-maven-plugin</artifactId>
                    <version>${maven.plugin.scalastyle.version}</version>
                    <configuration>
                        <verbose>false</verbose>
                        <failOnViolation>true</failOnViolation>
                        <includeTestSourceDirectory>true</includeTestSourceDirectory>
                        <failOnWarning>false</failOnWarning>
                        <sourceDirectory>${project.basedir}/src/main/scala</sourceDirectory>
                        <testSourceDirectory>${project.basedir}/src/test/scala</testSourceDirectory>
                        <configLocation>scalastyle-config.xml</configLocation>
                        <outputFile>${project.build.directory}/scalastyle-output.xml</outputFile>
                        <outputEncoding>UTF-8</outputEncoding>
                        <skip>${maven.scalastyle.skip}</skip>
                    </configuration>
                    <executions>
                        <execution>
                            <goals>
                                <goal>check</goal>
                            </goals>
                        </execution>
                    </executions>
                </plugin>
                <plugin>
                    <groupId>com.diffplug.spotless</groupId>
                    <artifactId>spotless-maven-plugin</artifactId>
                    <version>${maven.plugin.spotless.version}</version>
                    <configuration>
                        <upToDateChecking>
                            <enabled>true</enabled>
                        </upToDateChecking>
                        <java>
                            <includes>
                                <include>src/main/java/**/*.java</include>
                                <include>src/test/java/**/*.java</include>
                            </includes>
                            <googleJavaFormat>
                                <version>${spotless.java.googlejavaformat.version}</version>
                                <style>GOOGLE</style>
                            </googleJavaFormat>
                            <removeUnusedImports></removeUnusedImports>
                        </java>
                        <scala>
                            <includes>
                                <include>src/main/scala/**/*.scala</include>
                                <include>src/test/scala/**/*.scala</include>
                            </includes>
                            <scalafmt>
                                <version>${spotless.scala.scalafmt.version}</version>
                                <scalaMajorVersion>${scala.binary.version}</scalaMajorVersion>
                                <file>${maven.multiModuleProjectDirectory}/.scalafmt.conf</file>
                            </scalafmt>
                        </scala>
                        <pom>
                            <includes>
                                <include>pom.xml</include>
                            </includes>
                            <sortPom>
                                <encoding>${project.build.sourceEncoding}</encoding>
                                <expandEmptyElements>true</expandEmptyElements>
                                <indentSchemaLocation>true</indentSchemaLocation>
                                <nrOfIndentSpace>4</nrOfIndentSpace>
                            </sortPom>
                        </pom>
                        <python>
                            <includes>
                                <include>${spotless.python.includes}</include>
                            </includes>
                            <black>
                                <version>${spotless.python.black.version}</version>
                            </black>
                        </python>
                    </configuration>
                    <executions>
                        <execution>
                            <goals>
                                <goal>check</goal>
                            </goals>
                        </execution>
                    </executions>
                </plugin>

                <plugin>
                    <groupId>com.googlecode.maven-download-plugin</groupId>
                    <artifactId>download-maven-plugin</artifactId>
                    <version>${maven.plugin.download.version}</version>
                </plugin>

                <plugin>
                    <groupId>org.apache.rat</groupId>
                    <artifactId>apache-rat-plugin</artifactId>
                    <version>${maven.plugin.rat.version}</version>
                    <inherited>true</inherited>
                    <configuration>
                        <excludeSubProjects>false</excludeSubProjects>
                        <numUnapprovedLicenses>0</numUnapprovedLicenses>
                        <licenseFamilies>
                            <licenseFamily implementation="org.apache.rat.license.SimpleLicenseFamily">
                                <familyName>Apache License 2.0</familyName>
                            </licenseFamily>
                        </licenseFamilies>
                        <excludesFile>.rat-excludes</excludesFile>
                    </configuration>
                    <executions>
                        <execution>
                            <goals>
                                <goal>check</goal>
                            </goals>
                            <phase>verify</phase>
                        </execution>
                    </executions>
                </plugin>
                <plugin>
                    <groupId>org.antlr</groupId>
                    <artifactId>antlr4-maven-plugin</artifactId>
                    <version>${antlr4.version}</version>
                    <configuration>
                        <treatWarningsAsErrors>true</treatWarningsAsErrors>
                    </configuration>
                    <executions>
                        <execution>
                            <goals>
                                <goal>antlr4</goal>
                            </goals>
                        </execution>
                    </executions>
                </plugin>
            </plugins>
        </pluginManagement>

        <plugins>
            <!-- dump test classpath into a folder -->
            <plugin>
                <groupId>org.apache.maven.plugins</groupId>
                <artifactId>maven-dependency-plugin</artifactId>
            </plugin>

            <plugin>
                <groupId>org.codehaus.mojo</groupId>
                <artifactId>build-helper-maven-plugin</artifactId>
            </plugin>

            <plugin>
                <groupId>net.alchim31.maven</groupId>
                <artifactId>scala-maven-plugin</artifactId>
            </plugin>

            <plugin>
                <groupId>org.scalastyle</groupId>
                <artifactId>scalastyle-maven-plugin</artifactId>
            </plugin>

            <!-- disable surefire -->
            <plugin>
                <groupId>org.apache.maven.plugins</groupId>
                <artifactId>maven-surefire-plugin</artifactId>
            </plugin>

            <!-- enable scalatest -->
            <plugin>
                <groupId>org.scalatest</groupId>
                <artifactId>scalatest-maven-plugin</artifactId>
            </plugin>

            <plugin>
                <groupId>com.diffplug.spotless</groupId>
                <artifactId>spotless-maven-plugin</artifactId>
            </plugin>

            <plugin>
                <groupId>org.jacoco</groupId>
                <artifactId>jacoco-maven-plugin</artifactId>
            </plugin>

            <plugin>
                <groupId>org.apache.maven.plugins</groupId>
                <artifactId>maven-antrun-plugin</artifactId>
            </plugin>

            <plugin>
                <groupId>org.apache.rat</groupId>
                <artifactId>apache-rat-plugin</artifactId>
            </plugin>
        </plugins>
    </build>

    <profiles>
        <profile>
            <id>mirror-cdn</id>
            <!-- this profile works only for latest apache releases -->
            <properties>
                <apache.archive.dist>https://dlcdn.apache.org</apache.archive.dist>
            </properties>
        </profile>

        <profile>
            <id>tpcds</id>
            <modules>
                <module>dev/kyuubi-tpcds</module>
            </modules>
        </profile>

        <profile>
            <id>java-8</id>
            <activation>
                <jdk>1.8</jdk>
            </activation>
            <properties>
                <java.version>1.8</java.version>
            </properties>
        </profile>

        <profile>
            <id>java-11</id>
            <activation>
                <jdk>11</jdk>
            </activation>
            <properties>
                <java.version>11</java.version>
            </properties>
        </profile>

        <profile>
            <id>spark-3.1</id>
            <modules>
                <module>extensions/spark/kyuubi-extension-spark-common</module>
                <module>extensions/spark/kyuubi-extension-spark-3-1</module>
            </modules>
            <properties>
                <spark.version>3.1.3</spark.version>
                <spark.binary.version>3.1</spark.binary.version>
                <delta.version>1.0.1</delta.version>
                <spark.archive.name>spark-${spark.version}-bin-hadoop3.2.tgz</spark.archive.name>
                <maven.plugin.scalatest.exclude.tags>org.scalatest.tags.Slow</maven.plugin.scalatest.exclude.tags>
            </properties>
        </profile>

        <profile>
            <id>spark-3.2</id>
            <modules>
                <module>extensions/spark/kyuubi-extension-spark-common</module>
                <module>extensions/spark/kyuubi-extension-spark-3-2</module>
            </modules>
            <properties>
                <spark.version>3.2.3</spark.version>
                <spark.binary.version>3.2</spark.binary.version>
                <delta.version>2.0.1</delta.version>
                <spark.archive.name>spark-${spark.version}-bin-hadoop3.2.tgz</spark.archive.name>
                <maven.plugin.scalatest.exclude.tags>org.scalatest.tags.Slow,org.apache.kyuubi.tags.HudiTest</maven.plugin.scalatest.exclude.tags>
            </properties>
        </profile>

        <profile>
            <id>spark-3.3</id>
            <modules>
                <module>extensions/spark/kyuubi-extension-spark-common</module>
                <module>extensions/spark/kyuubi-extension-spark-3-3</module>
                <module>extensions/spark/kyuubi-spark-connector-hive</module>
                <module>extensions/spark/kyuubi-spark-connector-kudu</module>
            </modules>
            <properties>
                <maven.plugin.scalatest.exclude.tags>org.scalatest.tags.Slow,org.apache.kyuubi.tags.HudiTest</maven.plugin.scalatest.exclude.tags>
            </properties>
        </profile>

        <profile>
            <id>spark-master</id>
            <properties>
                <spark.version>3.4.0-SNAPSHOT</spark.version>
                <maven.plugin.scalatest.exclude.tags>org.scalatest.tags.Slow,org.apache.kyuubi.tags.DeltaTest,org.apache.kyuubi.tags.IcebergTest,org.apache.kyuubi.tags.HudiTest,org.apache.kyuubi.tags.PySparkTest</maven.plugin.scalatest.exclude.tags>
            </properties>
            <repositories>
                <repository>
                    <releases>
                        <enabled>true</enabled>
                    </releases>
                    <snapshots>
                        <enabled>true</enabled>
                    </snapshots>
                    <id>Apache Snapshots Repository</id>
                    <url>https://repository.apache.org/snapshots/</url>
                </repository>
            </repositories>
        </profile>

        <profile>
            <id>flink-1.14</id>
            <properties>
                <flink.version>1.14.5</flink.version>
                <flink.module.scala.suffix>_${scala.binary.version}</flink.module.scala.suffix>
            </properties>
        </profile>

        <profile>
            <id>flink-1.15</id>
            <properties>
                <flink.version>1.15.2</flink.version>
                <flink.module.scala.suffix></flink.module.scala.suffix>
            </properties>
        </profile>

        <profile>
            <id>flink-1.16</id>
            <properties>
                <flink.version>1.16.0</flink.version>
                <flink.module.scala.suffix></flink.module.scala.suffix>
            </properties>
        </profile>

        <profile>
            <id>spark-provided</id>
            <properties>
                <spark.archive.download.skip>true</spark.archive.download.skip>
            </properties>
        </profile>

        <profile>
            <id>flink-provided</id>
            <properties>
                <flink.archive.download.skip>true</flink.archive.download.skip>
            </properties>
        </profile>

        <profile>
            <id>hive-provided</id>
            <properties>
                <hive.archive.download.skip>true</hive.archive.download.skip>
            </properties>
        </profile>

        <profile>
            <id>spark-block-cleaner</id>
            <modules>
                <module>tools/spark-block-cleaner</module>
            </modules>
        </profile>

        <profile>
            <id>spotless-python</id>
            <properties>
                <spotless.python.includes>src/**/*.py</spotless.python.includes>
            </properties>
        </profile>

        <profile>
<<<<<<< HEAD
            <id>jdbc-shaded</id>
            <properties>
                <hive.jdbc.artifact>kyuubi-hive-jdbc-shaded</hive.jdbc.artifact>
=======
            <id>fast</id>
            <properties>
                <maven.javadoc.skip>true</maven.javadoc.skip>
                <maven.scaladoc.skip>true</maven.scaladoc.skip>
                <maven.scalastyle.skip>true</maven.scalastyle.skip>
                <rat.skip>true</rat.skip>
                <skipTests>true</skipTests>
                <spotless.check.skip>true</spotless.check.skip>
                <flink.archive.download.skip>true</flink.archive.download.skip>
                <hive.archive.download.skip>true</hive.archive.download.skip>
                <spark.archive.download.skip>true</spark.archive.download.skip>
>>>>>>> d2463e2a
            </properties>
        </profile>

        <profile>
            <id>apache-release</id>
            <build>
                <plugins>
                    <!-- Prevent the source-release-assembly execution defined in the Apache parent POM
                         from running so we can control it ourselves -->
                    <plugin>
                        <groupId>org.apache.maven.plugins</groupId>
                        <artifactId>maven-assembly-plugin</artifactId>
                        <executions>
                            <execution>
                                <id>source-release-assembly</id>
                                <phase>none</phase>
                            </execution>
                        </executions>
                    </plugin>
                    <plugin>
                        <groupId>net.nicoulaj.maven.plugins</groupId>
                        <artifactId>checksum-maven-plugin</artifactId>
                        <executions>
                            <execution>
                                <id>source-release-checksum</id>
                                <phase>none</phase>
                            </execution>
                        </executions>
                    </plugin>
                    <plugin>
                        <groupId>org.apache.maven.plugins</groupId>
                        <artifactId>maven-deploy-plugin</artifactId>
                        <inherited>true</inherited>
                    </plugin>
                    <plugin>
                        <groupId>org.apache.maven.plugins</groupId>
                        <artifactId>maven-source-plugin</artifactId>
                        <executions>
                            <execution>
                                <id>attach-sources</id>
                                <goals>
                                    <goal>jar-no-fork</goal>
                                </goals>
                            </execution>
                        </executions>
                    </plugin>
                    <plugin>
                        <groupId>org.apache.maven.plugins</groupId>
                        <artifactId>maven-javadoc-plugin</artifactId>
                        <configuration>
                            <quiet>true</quiet>
                            <doclint>none</doclint>
                        </configuration>
                        <executions>
                            <execution>
                                <id>attach-javadocs</id>
                                <goals>
                                    <goal>jar</goal>
                                </goals>
                            </execution>
                        </executions>
                    </plugin>
                    <plugin>
                        <groupId>org.apache.maven.plugins</groupId>
                        <artifactId>maven-gpg-plugin</artifactId>
                        <executions>
                            <execution>
                                <id>sign-release-artifacts</id>
                                <goals>
                                    <goal>sign</goal>
                                </goals>
                                <phase>verify</phase>
                            </execution>
                        </executions>
                    </plugin>
                </plugins>
            </build>
        </profile>
    </profiles>
</project><|MERGE_RESOLUTION|>--- conflicted
+++ resolved
@@ -2351,11 +2351,13 @@
         </profile>
 
         <profile>
-<<<<<<< HEAD
             <id>jdbc-shaded</id>
             <properties>
                 <hive.jdbc.artifact>kyuubi-hive-jdbc-shaded</hive.jdbc.artifact>
-=======
+            </properties>
+        </profile>
+        
+        <profile>
             <id>fast</id>
             <properties>
                 <maven.javadoc.skip>true</maven.javadoc.skip>
@@ -2367,7 +2369,6 @@
                 <flink.archive.download.skip>true</flink.archive.download.skip>
                 <hive.archive.download.skip>true</hive.archive.download.skip>
                 <spark.archive.download.skip>true</spark.archive.download.skip>
->>>>>>> d2463e2a
             </properties>
         </profile>
 
