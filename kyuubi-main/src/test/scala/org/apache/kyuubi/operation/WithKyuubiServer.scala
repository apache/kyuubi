--- conflicted
+++ resolved
@@ -46,11 +46,7 @@
     conf.set(HA_ZK_QUORUM, zkServer.getConnectString)
     conf.set(HA_ZK_ACL_ENABLED, false)
     server = KyuubiServer.startServer(conf)
-<<<<<<< HEAD
-=======
-    super.beforeAll()
     Thread.sleep(1500)
->>>>>>> e4d9390a
   }
 
   override def afterAll(): Unit = {
