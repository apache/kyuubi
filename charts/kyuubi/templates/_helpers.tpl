--- conflicted
+++ resolved
@@ -26,12 +26,10 @@
       {{- $protocols = $name | snakecase | upper | append $protocols }}
     {{- end }}
   {{- end }}
-<<<<<<< HEAD
-{{- end }}
-{{- if not $protocols }}
-  {{ fail "At least one frontend protocol must be enabled!" }}
-{{- end }}
-{{- $protocols |  join "," }}
+  {{- if not $protocols }}
+    {{ fail "At least one frontend protocol must be enabled!" }}
+  {{- end }}
+  {{- $protocols |  join "," }}
 {{- end }}
 
 {{/*
@@ -50,11 +48,4 @@
 helm.sh/chart: {{ .Chart.Name }}-{{ .Chart.Version }}
 app.kubernetes.io/version: {{ .Values.image.tag | default .Chart.AppVersion | quote }}
 app.kubernetes.io/managed-by: {{ .Release.Service }}
-{{- end -}}
-=======
-  {{- if not $protocols }}
-    {{ fail "At least one frontend protocol must be enabled!" }}
-  {{- end }}
-  {{- $protocols |  join "," }}
-{{- end }}
->>>>>>> db46b5b3
+{{- end -}}