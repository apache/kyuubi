#!/usr/bin/env bash
#
# Licensed to the Apache Software Foundation (ASF) under one or more
# contributor license agreements.  See the NOTICE file distributed with
# this work for additional information regarding copyright ownership.
# The ASF licenses this file to You under the Apache License, Version 2.0
# (the "License"); you may not use this file except in compliance with
# the License.  You may obtain a copy of the License at
#
#    http://www.apache.org/licenses/LICENSE-2.0
#
# Unless required by applicable law or agreed to in writing, software
# distributed under the License is distributed on an "AS IS" BASIS,
# WITHOUT WARRANTIES OR CONDITIONS OF ANY KIND, either express or implied.
# See the License for the specific language governing permissions and
# limitations under the License.
#

## Kyuubi Server Main Entrance
CLASS="org.apache.kyuubi.server.KyuubiServer"

function usage() {
  echo "Usage: bin/kyuubi command"
  echo "  commands:"
  echo "    start        - Run a Kyuubi server as a daemon"
  echo "    restart      - Restart Kyuubi server as a daemon"
  echo "    run          - Run a Kyuubi server in the foreground"
  echo "    stop         - Stop the Kyuubi daemon"
  echo "    status       - Show status of the Kyuubi daemon"
  echo "    -h | --help  - Show this help message"
}

if [[ "$*" = *--help ]] || [[ "$*" = *-h ]]; then
  usage
  exit 0
fi

function kyuubi_logo() {
  source "${KYUUBI_HOME}"/bin/kyuubi-logo
}

function kyuubi_rotate_log() {
  log=$1;

  if [[ -z ${KYUUBI_MAX_LOG_FILES} ]]; then
    num=5
  elif [[ ${KYUUBI_MAX_LOG_FILES} -gt 0 ]]; then
    num=${KYUUBI_MAX_LOG_FILES}
  else
    echo "Error: KYUUBI_MAX_LOG_FILES must be a positive number, but got ${KYUUBI_MAX_LOG_FILES}"
    # shellcheck disable=SC2242
    exit -1
  fi

  if [ -f "$log" ]; then # rotate logs
  while [ "${num}" -gt 1 ]; do
    prev=$(expr "${num}" - 1)
    [ -f "$log.$prev" ] && mv "$log.$prev" "$log.$num"
    num=${prev}
  done
  mv "$log" "$log.$num";
  fi
}

export KYUUBI_HOME="$(cd "$(dirname "$0")"/.. || exit; pwd)"

if [[ $1 == "start" ]] || [[ $1 == "run" ]]; then
  . "${KYUUBI_HOME}/bin/load-kyuubi-env.sh"
else
  . "${KYUUBI_HOME}/bin/load-kyuubi-env.sh" -s
fi

if [[ -z ${JAVA_HOME} ]]; then
  echo "Error: JAVA_HOME IS NOT SET! CANNOT PROCEED."
  exit 1
fi

RUNNER="${JAVA_HOME}/bin/java"

## Find the Kyuubi Jar
if [[ -z "$KYUUBI_JAR_DIR" ]]; then
  KYUUBI_JAR_DIR="$KYUUBI_HOME/jars"
  if [[ ! -d ${KYUUBI_JAR_DIR} ]]; then
  echo -e "\nCandidate Kyuubi lib $KYUUBI_JAR_DIR doesn't exist, searching development environment..."
    KYUUBI_JAR_DIR="$KYUUBI_HOME/kyuubi-assembly/target/scala-${KYUUBI_SCALA_VERSION}/jars"
  fi
fi

## Find the WebUI dist
if [[ -z "$KYUUBI_WEBUI_DIR" ]]; then
  KYUUBI_WEBUI_DIR="$KYUUBI_HOME/web-ui"
  if [[ ! -d ${KYUUBI_WEBUI_DIR} ]]; then
  echo -e "\nCandidate Kyuubi WebUI dist $KYUUBI_WEBUI_DIR doesn't exist, searching development environment..."
    KYUUBI_WEBUI_DIR="$KYUUBI_HOME/kyuubi-server/web-ui"
  fi
fi

KYUUBI_CLASSPATH="${KYUUBI_CONF_DIR}:${KYUUBI_WEBUI_DIR}:${KYUUBI_JAR_DIR}/*:${HADOOP_CONF_DIR}"
if [[ -n ${YARN_CONF_DIR} ]]; then
  KYUUBI_CLASSPATH="${KYUUBI_CLASSPATH}:${YARN_CONF_DIR}"
fi

cmd="${RUNNER} ${KYUUBI_JAVA_OPTS} -cp ${KYUUBI_CLASSPATH} $CLASS"

pid="${KYUUBI_PID_DIR}/kyuubi-$USER-$CLASS.pid"

function start_kyuubi() {
  if [[ ! -w ${KYUUBI_PID_DIR} ]]; then
    echo "${USER} does not have 'w' permission to ${KYUUBI_PID_DIR}"
    exit 1
  fi

  if [[ ! -w ${KYUUBI_LOG_DIR} ]]; then
    echo "${USER} does not have 'w' permission to ${KYUUBI_LOG_DIR}"
    exit 1
  fi

  if [ -f "$pid" ]; then
    TARGET_ID="$(cat "$pid")"
    if [[ $(ps -p "$TARGET_ID" -o comm=) =~ "java" ]]; then
      echo "$CLASS running as process $TARGET_ID  Stop it first."
      exit 1
    fi
  fi

  log="${KYUUBI_LOG_DIR}/kyuubi-$USER-$CLASS-$HOSTNAME.out"
  kyuubi_rotate_log "${log}"

  echo "Starting $CLASS, logging to $log"
  nohup nice -n "${KYUUBI_NICENESS:-0}" "${cmd}" >> "${log}" 2>&1 < /dev/null &
  newpid="$!"

  echo "$newpid" > "$pid"

  # Poll for up to 5 seconds for the java process to start
  for i in {1..10}
  do
    if [[ $(ps -p "$newpid" -o comm=) =~ "java" ]]; then
       break
    fi
    sleep 0.5
  done

  sleep 2
  # Check if the process has died; in that case we'll tail the log so the user can see
  if [[ ! $(ps -p "$newpid" -o comm=) =~ "java" ]]; then
    echo "Failed to launch: ${cmd}"
    tail -2 "$log" | sed 's/^/  /'
    echo "Full log in $log"
  else
    echo "Welcome to"
    kyuubi_logo
  fi
}

function run_kyuubi() {
  echo "Starting $CLASS"
<<<<<<< HEAD
  nice -n "${KYUUBI_NICENESS:-0}" "${cmd}"
=======
  exec nice -n "${KYUUBI_NICENESS:-0}" ${cmd}
>>>>>>> f420238f
}

function stop_kyuubi() {
  if [ -f "${pid}" ]; then
    TARGET_ID="$(cat "$pid")"
    if [[ $(ps -p "$TARGET_ID" -o comm=) =~ "java" ]]; then
      echo "Stopping $CLASS"
      kill "$TARGET_ID"
      for i in {1..20}
      do
        sleep 0.5
        if [[ ! $(ps -p "$TARGET_ID" -o comm=) =~ "java" ]]; then
          rm -f "$pid"
          break
        fi
      done

      if [ -f "${pid}" ]; then
        echo "Failed to stop kyuubi after 10 seconds, try 'kill -9 ${TARGET_ID}' forcefully"
        kill -9 "${TARGET_ID}"
        for i in {1..20}
        do
          sleep 0.5
          if [[ ! $(ps -p "$TARGET_ID" -o comm=) =~ "java" ]]; then
            rm -f "$pid"
            break
          fi
        done
        if [ -f "${pid}" ]; then
          echo "Failed to stop kyuubi forcefully after 10 seconds"
          exit 1
        else
          kyuubi_logo
          echo "Bye!"
        fi
      else
        kyuubi_logo
        echo "Bye!"
      fi
    else
      echo "no $CLASS to stop"
    fi
  else
    echo "no $CLASS to stop"
  fi
}

function check_kyuubi() {
  if [[ -f ${pid} ]]; then
    TARGET_ID="$(cat "$pid")"
    if [[ $(ps -p "$TARGET_ID" -o comm=) =~ "java" ]]; then
      echo "Kyuubi is running (pid: $TARGET_ID)"
    else
      echo "Kyuubi is not running"
    fi
  else
    echo "Kyuubi is not running"
  fi
}

case $1 in
  (start | "")
    start_kyuubi
    ;;

  (restart)
    echo "Restarting Kyuubi"
    stop_kyuubi
    start_kyuubi
    ;;

  (run)
    run_kyuubi
    ;;

  (stop)
    stop_kyuubi
    ;;

  (status)
    check_kyuubi
    ;;

  (*)
    usage
    ;;
esac<|MERGE_RESOLUTION|>--- conflicted
+++ resolved
@@ -155,11 +155,7 @@
 
 function run_kyuubi() {
   echo "Starting $CLASS"
-<<<<<<< HEAD
-  nice -n "${KYUUBI_NICENESS:-0}" "${cmd}"
-=======
-  exec nice -n "${KYUUBI_NICENESS:-0}" ${cmd}
->>>>>>> f420238f
+  exec nice -n "${KYUUBI_NICENESS:-0}" "${cmd}"
 }
 
 function stop_kyuubi() {
