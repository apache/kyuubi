--- conflicted
+++ resolved
@@ -146,70 +146,11 @@
     ctx.accept(this).asInstanceOf[T]
   }
 
-<<<<<<< HEAD
   private def extractRawText(exprContext: ParserRuleContext): String = {
     // Extract the raw expression which will be parsed later
     exprContext.getStart.getInputStream.getText(new Interval(
       exprContext.getStart.getStartIndex,
       exprContext.getStop.getStopIndex))
-=======
-  private def stringToDate(s: UTF8String): Option[Int] = {
-    def isValidDigits(segment: Int, digits: Int): Boolean = {
-      // An integer is able to represent a date within [+-]5 million years.
-      val maxDigitsYear = 7
-      (segment == 0 && digits >= 4 && digits <= maxDigitsYear) ||
-      (segment != 0 && digits > 0 && digits <= 2)
-    }
-    if (s == null || s.trimAll().numBytes() == 0) {
-      return None
-    }
-    val segments: Array[Int] = Array[Int](1, 1, 1)
-    var sign = 1
-    var i = 0
-    var currentSegmentValue = 0
-    var currentSegmentDigits = 0
-    val bytes = s.trimAll().getBytes
-    var j = 0
-    if (bytes(j) == '-' || bytes(j) == '+') {
-      sign = if (bytes(j) == '-') -1 else 1
-      j += 1
-    }
-    while (j < bytes.length && (i < 3 && !(bytes(j) == ' ' || bytes(j) == 'T'))) {
-      val b = bytes(j)
-      if (i < 2 && b == '-') {
-        if (!isValidDigits(i, currentSegmentDigits)) {
-          return None
-        }
-        segments(i) = currentSegmentValue
-        currentSegmentValue = 0
-        currentSegmentDigits = 0
-        i += 1
-      } else {
-        val parsedValue = b - '0'.toByte
-        if (parsedValue < 0 || parsedValue > 9) {
-          return None
-        } else {
-          currentSegmentValue = currentSegmentValue * 10 + parsedValue
-          currentSegmentDigits += 1
-        }
-      }
-      j += 1
-    }
-    if (!isValidDigits(i, currentSegmentDigits)) {
-      return None
-    }
-    if (i < 2 && j < bytes.length) {
-      // For the `yyyy` and `yyyy-[m]m` formats, entire input must be consumed.
-      return None
-    }
-    segments(i) = currentSegmentValue
-    try {
-      val localDate = LocalDate.of(sign * segments(0), segments(1), segments(2))
-      Some(localDateToDays(localDate))
-    } catch {
-      case NonFatal(_) => None
-    }
->>>>>>> a622c0a8
   }
 }
 
