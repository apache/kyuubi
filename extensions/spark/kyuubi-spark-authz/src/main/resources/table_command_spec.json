[ {
  "classname" : "org.apache.spark.sql.catalyst.plans.logical.AddColumns",
  "tableDescs" : [ {
    "fieldName" : "child",
    "fieldExtractor" : "ResolvedTableTableExtractor",
    "columnDesc" : null,
    "actionTypeDesc" : null,
    "tableTypeDesc" : null,
    "catalogDesc" : null,
    "isInput" : false,
    "setCurrentDatabaseIfMissing" : false
  } ],
  "opType" : "ALTERTABLE_ADDCOLS",
  "queryDescs" : [ ],
  "uriDescs" : [ ]
}, {
  "classname" : "org.apache.spark.sql.catalyst.plans.logical.AddPartitions",
  "tableDescs" : [ {
    "fieldName" : "table",
    "fieldExtractor" : "DataSourceV2RelationTableExtractor",
    "columnDesc" : null,
    "actionTypeDesc" : null,
    "tableTypeDesc" : null,
    "catalogDesc" : null,
    "isInput" : false,
    "setCurrentDatabaseIfMissing" : false
  } ],
  "opType" : "ALTERTABLE_ADDPARTS",
  "queryDescs" : [ ],
  "uriDescs" : [ ]
}, {
  "classname" : "org.apache.spark.sql.catalyst.plans.logical.AlterColumn",
  "tableDescs" : [ {
    "fieldName" : "child",
    "fieldExtractor" : "ResolvedTableTableExtractor",
    "columnDesc" : null,
    "actionTypeDesc" : null,
    "tableTypeDesc" : null,
    "catalogDesc" : null,
    "isInput" : false,
    "setCurrentDatabaseIfMissing" : false
  } ],
  "opType" : "ALTERTABLE_ADDCOLS",
  "queryDescs" : [ ],
  "uriDescs" : [ ]
}, {
  "classname" : "org.apache.spark.sql.catalyst.plans.logical.AlterTable",
  "tableDescs" : [ {
    "fieldName" : "ident",
    "fieldExtractor" : "IdentifierTableExtractor",
    "columnDesc" : null,
    "actionTypeDesc" : null,
    "tableTypeDesc" : null,
    "catalogDesc" : null,
    "isInput" : false,
    "setCurrentDatabaseIfMissing" : false
  } ],
  "opType" : "ALTERTABLE_PROPERTIES",
  "queryDescs" : [ ],
  "uriDescs" : [ ]
}, {
  "classname" : "org.apache.spark.sql.catalyst.plans.logical.AppendData",
  "tableDescs" : [ {
    "fieldName" : "table",
    "fieldExtractor" : "DataSourceV2RelationTableExtractor",
    "columnDesc" : null,
    "actionTypeDesc" : {
      "fieldName" : null,
      "fieldExtractor" : null,
      "actionType" : "INSERT"
    },
    "tableTypeDesc" : null,
    "catalogDesc" : null,
    "isInput" : false,
    "setCurrentDatabaseIfMissing" : false
  } ],
  "opType" : "QUERY",
  "queryDescs" : [ {
    "fieldName" : "query",
    "fieldExtractor" : "LogicalPlanQueryExtractor"
  } ],
  "uriDescs" : [ ]
}, {
  "classname" : "org.apache.spark.sql.catalyst.plans.logical.CacheTable",
  "tableDescs" : [ ],
  "opType" : "CREATEVIEW",
  "queryDescs" : [ {
    "fieldName" : "table",
    "fieldExtractor" : "LogicalPlanQueryExtractor"
  } ],
  "uriDescs" : [ ]
}, {
  "classname" : "org.apache.spark.sql.catalyst.plans.logical.CacheTableAsSelect",
  "tableDescs" : [ ],
  "opType" : "CREATEVIEW",
  "queryDescs" : [ {
    "fieldName" : "plan",
    "fieldExtractor" : "LogicalPlanQueryExtractor"
  } ],
  "uriDescs" : [ ]
}, {
  "classname" : "org.apache.spark.sql.catalyst.plans.logical.CommentOnTable",
  "tableDescs" : [ {
    "fieldName" : "child",
    "fieldExtractor" : "ResolvedTableTableExtractor",
    "columnDesc" : null,
    "actionTypeDesc" : null,
    "tableTypeDesc" : null,
    "catalogDesc" : null,
    "isInput" : false,
    "setCurrentDatabaseIfMissing" : false
  } ],
  "opType" : "ALTERTABLE_PROPERTIES",
  "queryDescs" : [ ],
  "uriDescs" : [ ]
}, {
  "classname" : "org.apache.spark.sql.catalyst.plans.logical.CreateTable",
  "tableDescs" : [ {
    "fieldName" : "child",
    "fieldExtractor" : "ResolvedIdentifierTableExtractor",
    "columnDesc" : null,
    "actionTypeDesc" : null,
    "tableTypeDesc" : null,
    "catalogDesc" : null,
    "isInput" : false,
    "setCurrentDatabaseIfMissing" : false
  }, {
    "fieldName" : "tableName",
    "fieldExtractor" : "IdentifierTableExtractor",
    "columnDesc" : null,
    "actionTypeDesc" : null,
    "tableTypeDesc" : null,
    "catalogDesc" : {
      "fieldName" : "catalog",
      "fieldExtractor" : "CatalogPluginCatalogExtractor"
    },
    "isInput" : false,
    "setCurrentDatabaseIfMissing" : false
  }, {
    "fieldName" : "child",
    "fieldExtractor" : "ResolvedDbObjectNameTableExtractor",
    "columnDesc" : null,
    "actionTypeDesc" : null,
    "tableTypeDesc" : null,
    "catalogDesc" : null,
    "isInput" : false,
    "setCurrentDatabaseIfMissing" : false
  } ],
  "opType" : "CREATETABLE",
  "queryDescs" : [ ],
  "uriDescs" : [ ]
}, {
  "classname" : "org.apache.spark.sql.catalyst.plans.logical.CreateTableAsSelect",
  "tableDescs" : [ {
    "fieldName" : "name",
    "fieldExtractor" : "ResolvedIdentifierTableExtractor",
    "columnDesc" : null,
    "actionTypeDesc" : null,
    "tableTypeDesc" : null,
    "catalogDesc" : null,
    "isInput" : false,
    "setCurrentDatabaseIfMissing" : false
  }, {
    "fieldName" : "tableName",
    "fieldExtractor" : "IdentifierTableExtractor",
    "columnDesc" : null,
    "actionTypeDesc" : null,
    "tableTypeDesc" : null,
    "catalogDesc" : {
      "fieldName" : "catalog",
      "fieldExtractor" : "CatalogPluginCatalogExtractor"
    },
    "isInput" : false,
    "setCurrentDatabaseIfMissing" : false
  }, {
    "fieldName" : "name",
    "fieldExtractor" : "ResolvedDbObjectNameTableExtractor",
    "columnDesc" : null,
    "actionTypeDesc" : null,
    "tableTypeDesc" : null,
    "catalogDesc" : null,
    "isInput" : false,
    "setCurrentDatabaseIfMissing" : false
  } ],
  "opType" : "CREATETABLE_AS_SELECT",
  "queryDescs" : [ {
    "fieldName" : "query",
    "fieldExtractor" : "LogicalPlanQueryExtractor"
  } ],
  "uriDescs" : [ ]
}, {
  "classname" : "org.apache.spark.sql.catalyst.plans.logical.CreateV2Table",
  "tableDescs" : [ {
    "fieldName" : "tableName",
    "fieldExtractor" : "IdentifierTableExtractor",
    "columnDesc" : null,
    "actionTypeDesc" : null,
    "tableTypeDesc" : null,
    "catalogDesc" : {
      "fieldName" : "catalog",
      "fieldExtractor" : "CatalogPluginCatalogExtractor"
    },
    "isInput" : false,
    "setCurrentDatabaseIfMissing" : false
  } ],
  "opType" : "CREATETABLE",
  "queryDescs" : [ ],
  "uriDescs" : [ ]
}, {
  "classname" : "org.apache.spark.sql.catalyst.plans.logical.DeleteFromTable",
  "tableDescs" : [ {
    "fieldName" : "table",
    "fieldExtractor" : "DataSourceV2RelationTableExtractor",
    "columnDesc" : null,
    "actionTypeDesc" : {
      "fieldName" : null,
      "fieldExtractor" : null,
      "actionType" : "UPDATE"
    },
    "tableTypeDesc" : null,
    "catalogDesc" : null,
    "isInput" : false,
    "setCurrentDatabaseIfMissing" : false
  } ],
  "opType" : "QUERY",
  "queryDescs" : [ ],
  "uriDescs" : [ ]
}, {
  "classname" : "org.apache.spark.sql.catalyst.plans.logical.DescribeRelation",
  "tableDescs" : [ {
    "fieldName" : "relation",
    "fieldExtractor" : "ResolvedTableTableExtractor",
    "columnDesc" : null,
    "actionTypeDesc" : null,
    "tableTypeDesc" : null,
    "catalogDesc" : null,
    "isInput" : true,
    "setCurrentDatabaseIfMissing" : true
  } ],
  "opType" : "DESCTABLE",
  "queryDescs" : [ ],
  "uriDescs" : [ ]
}, {
  "classname" : "org.apache.spark.sql.catalyst.plans.logical.DropColumns",
  "tableDescs" : [ {
    "fieldName" : "child",
    "fieldExtractor" : "ResolvedTableTableExtractor",
    "columnDesc" : null,
    "actionTypeDesc" : null,
    "tableTypeDesc" : null,
    "catalogDesc" : null,
    "isInput" : false,
    "setCurrentDatabaseIfMissing" : false
  } ],
  "opType" : "ALTERTABLE_ADDCOLS",
  "queryDescs" : [ ],
  "uriDescs" : [ ]
}, {
  "classname" : "org.apache.spark.sql.catalyst.plans.logical.DropPartitions",
  "tableDescs" : [ {
    "fieldName" : "table",
    "fieldExtractor" : "DataSourceV2RelationTableExtractor",
    "columnDesc" : null,
    "actionTypeDesc" : null,
    "tableTypeDesc" : null,
    "catalogDesc" : null,
    "isInput" : false,
    "setCurrentDatabaseIfMissing" : false
  } ],
  "opType" : "ALTERTABLE_DROPPARTS",
  "queryDescs" : [ ],
  "uriDescs" : [ ]
}, {
  "classname" : "org.apache.spark.sql.catalyst.plans.logical.DropTable",
  "tableDescs" : [ {
    "fieldName" : "child",
    "fieldExtractor" : "ResolvedIdentifierTableExtractor",
    "columnDesc" : null,
    "actionTypeDesc" : null,
    "tableTypeDesc" : null,
    "catalogDesc" : null,
    "isInput" : false,
    "setCurrentDatabaseIfMissing" : false
  }, {
    "fieldName" : "child",
    "fieldExtractor" : "ResolvedTableTableExtractor",
    "columnDesc" : null,
    "actionTypeDesc" : null,
    "tableTypeDesc" : null,
    "catalogDesc" : null,
    "isInput" : false,
    "setCurrentDatabaseIfMissing" : false
  } ],
  "opType" : "DROPTABLE",
  "queryDescs" : [ ],
  "uriDescs" : [ ]
}, {
  "classname" : "org.apache.spark.sql.catalyst.plans.logical.MergeIntoTable",
  "tableDescs" : [ {
    "fieldName" : "targetTable",
    "fieldExtractor" : "DataSourceV2RelationTableExtractor",
    "columnDesc" : null,
    "actionTypeDesc" : {
      "fieldName" : null,
      "fieldExtractor" : null,
      "actionType" : "UPDATE"
    },
    "tableTypeDesc" : null,
    "catalogDesc" : null,
    "isInput" : false,
    "setCurrentDatabaseIfMissing" : false
  } ],
  "opType" : "QUERY",
  "queryDescs" : [ {
    "fieldName" : "sourceTable",
    "fieldExtractor" : "LogicalPlanQueryExtractor"
  } ],
  "uriDescs" : [ ]
}, {
  "classname" : "org.apache.spark.sql.catalyst.plans.logical.OverwriteByExpression",
  "tableDescs" : [ {
    "fieldName" : "table",
    "fieldExtractor" : "DataSourceV2RelationTableExtractor",
    "columnDesc" : null,
    "actionTypeDesc" : {
      "fieldName" : null,
      "fieldExtractor" : null,
      "actionType" : "INSERT_OVERWRITE"
    },
    "tableTypeDesc" : null,
    "catalogDesc" : null,
    "isInput" : false,
    "setCurrentDatabaseIfMissing" : false
  } ],
  "opType" : "QUERY",
  "queryDescs" : [ {
    "fieldName" : "query",
    "fieldExtractor" : "LogicalPlanQueryExtractor"
  } ],
  "uriDescs" : [ ]
}, {
  "classname" : "org.apache.spark.sql.catalyst.plans.logical.OverwritePartitionsDynamic",
  "tableDescs" : [ {
    "fieldName" : "table",
    "fieldExtractor" : "DataSourceV2RelationTableExtractor",
    "columnDesc" : null,
    "actionTypeDesc" : {
      "fieldName" : null,
      "fieldExtractor" : null,
      "actionType" : "INSERT_OVERWRITE"
    },
    "tableTypeDesc" : null,
    "catalogDesc" : null,
    "isInput" : false,
    "setCurrentDatabaseIfMissing" : false
  } ],
  "opType" : "QUERY",
  "queryDescs" : [ {
    "fieldName" : "query",
    "fieldExtractor" : "LogicalPlanQueryExtractor"
  } ],
  "uriDescs" : [ ]
}, {
  "classname" : "org.apache.spark.sql.catalyst.plans.logical.RefreshTable",
  "tableDescs" : [ {
    "fieldName" : "child",
    "fieldExtractor" : "ResolvedTableTableExtractor",
    "columnDesc" : null,
    "actionTypeDesc" : null,
    "tableTypeDesc" : null,
    "catalogDesc" : null,
    "isInput" : true,
    "setCurrentDatabaseIfMissing" : false
  } ],
  "opType" : "QUERY",
  "queryDescs" : [ ],
  "uriDescs" : [ ]
}, {
  "classname" : "org.apache.spark.sql.catalyst.plans.logical.RenameColumn",
  "tableDescs" : [ {
    "fieldName" : "child",
    "fieldExtractor" : "ResolvedTableTableExtractor",
    "columnDesc" : null,
    "actionTypeDesc" : null,
    "tableTypeDesc" : null,
    "catalogDesc" : null,
    "isInput" : false,
    "setCurrentDatabaseIfMissing" : false
  } ],
  "opType" : "ALTERTABLE_RENAMECOL",
  "queryDescs" : [ ],
  "uriDescs" : [ ]
}, {
  "classname" : "org.apache.spark.sql.catalyst.plans.logical.RenamePartitions",
  "tableDescs" : [ {
    "fieldName" : "table",
    "fieldExtractor" : "DataSourceV2RelationTableExtractor",
    "columnDesc" : null,
    "actionTypeDesc" : null,
    "tableTypeDesc" : null,
    "catalogDesc" : null,
    "isInput" : false,
    "setCurrentDatabaseIfMissing" : false
  } ],
  "opType" : "ALTERTABLE_RENAMEPART",
  "queryDescs" : [ ],
  "uriDescs" : [ ]
}, {
  "classname" : "org.apache.spark.sql.catalyst.plans.logical.RepairTable",
  "tableDescs" : [ {
    "fieldName" : "child",
    "fieldExtractor" : "ResolvedTableTableExtractor",
    "columnDesc" : null,
    "actionTypeDesc" : null,
    "tableTypeDesc" : null,
    "catalogDesc" : null,
    "isInput" : false,
    "setCurrentDatabaseIfMissing" : false
  } ],
  "opType" : "MSCK",
  "queryDescs" : [ ],
  "uriDescs" : [ ]
}, {
  "classname" : "org.apache.spark.sql.catalyst.plans.logical.ReplaceColumns",
  "tableDescs" : [ {
    "fieldName" : "child",
    "fieldExtractor" : "ResolvedTableTableExtractor",
    "columnDesc" : null,
    "actionTypeDesc" : null,
    "tableTypeDesc" : null,
    "catalogDesc" : null,
    "isInput" : false,
    "setCurrentDatabaseIfMissing" : false
  } ],
  "opType" : "ALTERTABLE_REPLACECOLS",
  "queryDescs" : [ ],
  "uriDescs" : [ ]
}, {
  "classname" : "org.apache.spark.sql.catalyst.plans.logical.ReplaceData",
  "tableDescs" : [ {
    "fieldName" : "originalTable",
    "fieldExtractor" : "DataSourceV2RelationTableExtractor",
    "columnDesc" : null,
    "actionTypeDesc" : {
      "fieldName" : null,
      "fieldExtractor" : null,
      "actionType" : "UPDATE"
    },
    "tableTypeDesc" : null,
    "catalogDesc" : null,
    "isInput" : false,
    "setCurrentDatabaseIfMissing" : false
  } ],
  "opType" : "QUERY",
  "queryDescs" : [ {
    "fieldName" : "query",
    "fieldExtractor" : "LogicalPlanQueryExtractor"
  } ],
  "uriDescs" : [ ]
}, {
  "classname" : "org.apache.spark.sql.catalyst.plans.logical.ReplaceTable",
  "tableDescs" : [ {
    "fieldName" : "child",
    "fieldExtractor" : "ResolvedIdentifierTableExtractor",
    "columnDesc" : null,
    "actionTypeDesc" : null,
    "tableTypeDesc" : null,
    "catalogDesc" : null,
    "isInput" : false,
    "setCurrentDatabaseIfMissing" : false
  }, {
    "fieldName" : "tableName",
    "fieldExtractor" : "IdentifierTableExtractor",
    "columnDesc" : null,
    "actionTypeDesc" : null,
    "tableTypeDesc" : null,
    "catalogDesc" : {
      "fieldName" : "catalog",
      "fieldExtractor" : "CatalogPluginCatalogExtractor"
    },
    "isInput" : false,
    "setCurrentDatabaseIfMissing" : false
  }, {
    "fieldName" : "child",
    "fieldExtractor" : "ResolvedDbObjectNameTableExtractor",
    "columnDesc" : null,
    "actionTypeDesc" : null,
    "tableTypeDesc" : null,
    "catalogDesc" : null,
    "isInput" : false,
    "setCurrentDatabaseIfMissing" : false
  } ],
  "opType" : "CREATETABLE",
  "queryDescs" : [ ],
  "uriDescs" : [ ]
}, {
  "classname" : "org.apache.spark.sql.catalyst.plans.logical.ReplaceTableAsSelect",
  "tableDescs" : [ {
    "fieldName" : "name",
    "fieldExtractor" : "ResolvedIdentifierTableExtractor",
    "columnDesc" : null,
    "actionTypeDesc" : null,
    "tableTypeDesc" : null,
    "catalogDesc" : null,
    "isInput" : false,
    "setCurrentDatabaseIfMissing" : false
  }, {
    "fieldName" : "tableName",
    "fieldExtractor" : "IdentifierTableExtractor",
    "columnDesc" : null,
    "actionTypeDesc" : null,
    "tableTypeDesc" : null,
    "catalogDesc" : {
      "fieldName" : "catalog",
      "fieldExtractor" : "CatalogPluginCatalogExtractor"
    },
    "isInput" : false,
    "setCurrentDatabaseIfMissing" : false
  }, {
    "fieldName" : "name",
    "fieldExtractor" : "ResolvedDbObjectNameTableExtractor",
    "columnDesc" : null,
    "actionTypeDesc" : null,
    "tableTypeDesc" : null,
    "catalogDesc" : null,
    "isInput" : false,
    "setCurrentDatabaseIfMissing" : false
  } ],
  "opType" : "CREATETABLE_AS_SELECT",
  "queryDescs" : [ {
    "fieldName" : "query",
    "fieldExtractor" : "LogicalPlanQueryExtractor"
  } ],
  "uriDescs" : [ ]
}, {
  "classname" : "org.apache.spark.sql.catalyst.plans.logical.ShowCreateTable",
  "tableDescs" : [ {
    "fieldName" : "child",
    "fieldExtractor" : "ResolvedTableTableExtractor",
    "columnDesc" : null,
    "actionTypeDesc" : null,
    "tableTypeDesc" : null,
    "catalogDesc" : null,
    "isInput" : true,
    "setCurrentDatabaseIfMissing" : false
  } ],
  "opType" : "SHOW_CREATETABLE",
  "queryDescs" : [ ],
  "uriDescs" : [ ]
}, {
  "classname" : "org.apache.spark.sql.catalyst.plans.logical.ShowTableProperties",
  "tableDescs" : [ {
    "fieldName" : "table",
    "fieldExtractor" : "ResolvedTableTableExtractor",
    "columnDesc" : null,
    "actionTypeDesc" : null,
    "tableTypeDesc" : null,
    "catalogDesc" : null,
    "isInput" : true,
    "setCurrentDatabaseIfMissing" : false
  } ],
  "opType" : "SHOW_TBLPROPERTIES",
  "queryDescs" : [ ],
  "uriDescs" : [ ]
}, {
  "classname" : "org.apache.spark.sql.catalyst.plans.logical.TruncatePartition",
  "tableDescs" : [ {
    "fieldName" : "table",
    "fieldExtractor" : "DataSourceV2RelationTableExtractor",
    "columnDesc" : null,
    "actionTypeDesc" : null,
    "tableTypeDesc" : null,
    "catalogDesc" : null,
    "isInput" : false,
    "setCurrentDatabaseIfMissing" : false
  } ],
  "opType" : "ALTERTABLE_DROPPARTS",
  "queryDescs" : [ ],
  "uriDescs" : [ ]
}, {
  "classname" : "org.apache.spark.sql.catalyst.plans.logical.TruncateTable",
  "tableDescs" : [ {
    "fieldName" : "child",
    "fieldExtractor" : "ResolvedTableTableExtractor",
    "columnDesc" : null,
    "actionTypeDesc" : null,
    "tableTypeDesc" : null,
    "catalogDesc" : null,
    "isInput" : false,
    "setCurrentDatabaseIfMissing" : false
  } ],
  "opType" : "TRUNCATETABLE",
  "queryDescs" : [ ],
  "uriDescs" : [ ]
}, {
  "classname" : "org.apache.spark.sql.catalyst.plans.logical.UpdateTable",
  "tableDescs" : [ {
    "fieldName" : "table",
    "fieldExtractor" : "DataSourceV2RelationTableExtractor",
    "columnDesc" : null,
    "actionTypeDesc" : {
      "fieldName" : null,
      "fieldExtractor" : null,
      "actionType" : "UPDATE"
    },
    "tableTypeDesc" : null,
    "catalogDesc" : null,
    "isInput" : false,
    "setCurrentDatabaseIfMissing" : false
  } ],
  "opType" : "QUERY",
  "queryDescs" : [ ],
  "uriDescs" : [ ]
}, {
  "classname" : "org.apache.spark.sql.execution.command.AlterTableAddColumnsCommand",
  "tableDescs" : [ {
    "fieldName" : "table",
    "fieldExtractor" : "TableIdentifierTableExtractor",
    "columnDesc" : {
      "fieldName" : "colsToAdd",
      "fieldExtractor" : "StructFieldSeqColumnExtractor"
    },
    "actionTypeDesc" : null,
    "tableTypeDesc" : null,
    "catalogDesc" : null,
    "isInput" : false,
    "setCurrentDatabaseIfMissing" : false
  } ],
  "opType" : "ALTERTABLE_ADDCOLS",
  "queryDescs" : [ ],
  "uriDescs" : [ ]
}, {
  "classname" : "org.apache.spark.sql.execution.command.AlterTableAddPartitionCommand",
  "tableDescs" : [ {
    "fieldName" : "tableName",
    "fieldExtractor" : "TableIdentifierTableExtractor",
    "columnDesc" : {
      "fieldName" : "partitionSpecsAndLocs",
      "fieldExtractor" : "PartitionLocsSeqColumnExtractor"
    },
    "actionTypeDesc" : null,
    "tableTypeDesc" : null,
    "catalogDesc" : null,
    "isInput" : false,
    "setCurrentDatabaseIfMissing" : false
  } ],
  "opType" : "ALTERTABLE_ADDPARTS",
  "queryDescs" : [ ],
  "uriDescs" : [ ]
}, {
  "classname" : "org.apache.spark.sql.execution.command.AlterTableChangeColumnCommand",
  "tableDescs" : [ {
    "fieldName" : "tableName",
    "fieldExtractor" : "TableIdentifierTableExtractor",
    "columnDesc" : {
      "fieldName" : "columnName",
      "fieldExtractor" : "StringColumnExtractor"
    },
    "actionTypeDesc" : null,
    "tableTypeDesc" : null,
    "catalogDesc" : null,
    "isInput" : false,
    "setCurrentDatabaseIfMissing" : false
  } ],
  "opType" : "ALTERTABLE_REPLACECOLS",
  "queryDescs" : [ ],
  "uriDescs" : [ ]
}, {
  "classname" : "org.apache.spark.sql.execution.command.AlterTableDropPartitionCommand",
  "tableDescs" : [ {
    "fieldName" : "tableName",
    "fieldExtractor" : "TableIdentifierTableExtractor",
    "columnDesc" : {
      "fieldName" : "specs",
      "fieldExtractor" : "PartitionSeqColumnExtractor"
    },
    "actionTypeDesc" : null,
    "tableTypeDesc" : null,
    "catalogDesc" : null,
    "isInput" : false,
    "setCurrentDatabaseIfMissing" : false
  } ],
  "opType" : "ALTERTABLE_DROPPARTS",
  "queryDescs" : [ ],
  "uriDescs" : [ ]
}, {
  "classname" : "org.apache.spark.sql.execution.command.AlterTableRecoverPartitionsCommand",
  "tableDescs" : [ {
    "fieldName" : "tableName",
    "fieldExtractor" : "TableIdentifierTableExtractor",
    "columnDesc" : null,
    "actionTypeDesc" : null,
    "tableTypeDesc" : null,
    "catalogDesc" : null,
    "isInput" : false,
    "setCurrentDatabaseIfMissing" : false
  } ],
  "opType" : "MSCK",
  "queryDescs" : [ ],
  "uriDescs" : [ ]
}, {
  "classname" : "org.apache.spark.sql.execution.command.AlterTableRenameCommand",
  "tableDescs" : [ {
    "fieldName" : "oldName",
    "fieldExtractor" : "TableIdentifierTableExtractor",
    "columnDesc" : null,
    "actionTypeDesc" : null,
    "tableTypeDesc" : {
      "fieldName" : "oldName",
      "fieldExtractor" : "TableIdentifierTableTypeExtractor",
      "skipTypes" : [ "TEMP_VIEW" ]
    },
    "catalogDesc" : null,
    "isInput" : false,
    "setCurrentDatabaseIfMissing" : false
  } ],
  "opType" : "ALTERTABLE_RENAME",
  "queryDescs" : [ ],
  "uriDescs" : [ ]
}, {
  "classname" : "org.apache.spark.sql.execution.command.AlterTableRenamePartitionCommand",
  "tableDescs" : [ {
    "fieldName" : "tableName",
    "fieldExtractor" : "TableIdentifierTableExtractor",
    "columnDesc" : {
      "fieldName" : "oldPartition",
      "fieldExtractor" : "PartitionColumnExtractor"
    },
    "actionTypeDesc" : null,
    "tableTypeDesc" : null,
    "catalogDesc" : null,
    "isInput" : false,
    "setCurrentDatabaseIfMissing" : false
  } ],
  "opType" : "ALTERTABLE_RENAMEPART",
  "queryDescs" : [ ],
  "uriDescs" : [ ]
}, {
  "classname" : "org.apache.spark.sql.execution.command.AlterTableSerDePropertiesCommand",
  "tableDescs" : [ {
    "fieldName" : "tableName",
    "fieldExtractor" : "TableIdentifierTableExtractor",
    "columnDesc" : {
      "fieldName" : "partSpec",
      "fieldExtractor" : "PartitionOptionColumnExtractor"
    },
    "actionTypeDesc" : null,
    "tableTypeDesc" : null,
    "catalogDesc" : null,
    "isInput" : false,
    "setCurrentDatabaseIfMissing" : false
  } ],
  "opType" : "ALTERTABLE_SERDEPROPERTIES",
  "queryDescs" : [ ],
  "uriDescs" : [ ]
}, {
  "classname" : "org.apache.spark.sql.execution.command.AlterTableSetLocationCommand",
  "tableDescs" : [ {
    "fieldName" : "tableName",
    "fieldExtractor" : "TableIdentifierTableExtractor",
    "columnDesc" : {
      "fieldName" : "partitionSpec",
      "fieldExtractor" : "PartitionOptionColumnExtractor"
    },
    "actionTypeDesc" : null,
    "tableTypeDesc" : null,
    "catalogDesc" : null,
    "isInput" : false,
    "setCurrentDatabaseIfMissing" : false
  } ],
  "opType" : "ALTERTABLE_LOCATION",
  "queryDescs" : [ ],
  "uriDescs" : [ ]
}, {
  "classname" : "org.apache.spark.sql.execution.command.AlterTableSetPropertiesCommand",
  "tableDescs" : [ {
    "fieldName" : "tableName",
    "fieldExtractor" : "TableIdentifierTableExtractor",
    "columnDesc" : null,
    "actionTypeDesc" : null,
    "tableTypeDesc" : null,
    "catalogDesc" : null,
    "isInput" : false,
    "setCurrentDatabaseIfMissing" : false
  } ],
  "opType" : "ALTERTABLE_PROPERTIES",
  "queryDescs" : [ ],
  "uriDescs" : [ ]
}, {
  "classname" : "org.apache.spark.sql.execution.command.AlterTableUnsetPropertiesCommand",
  "tableDescs" : [ {
    "fieldName" : "tableName",
    "fieldExtractor" : "TableIdentifierTableExtractor",
    "columnDesc" : null,
    "actionTypeDesc" : null,
    "tableTypeDesc" : null,
    "catalogDesc" : null,
    "isInput" : false,
    "setCurrentDatabaseIfMissing" : false
  } ],
  "opType" : "ALTERTABLE_PROPERTIES",
  "queryDescs" : [ ],
  "uriDescs" : [ ]
}, {
  "classname" : "org.apache.spark.sql.execution.command.AlterViewAsCommand",
  "tableDescs" : [ {
    "fieldName" : "name",
    "fieldExtractor" : "TableIdentifierTableExtractor",
    "columnDesc" : null,
    "actionTypeDesc" : null,
    "tableTypeDesc" : {
      "fieldName" : "name",
      "fieldExtractor" : "TableIdentifierTableTypeExtractor",
      "skipTypes" : [ "TEMP_VIEW" ]
    },
    "catalogDesc" : null,
    "isInput" : false,
    "setCurrentDatabaseIfMissing" : false
  } ],
  "opType" : "ALTERVIEW_AS",
  "queryDescs" : [ {
    "fieldName" : "query",
    "fieldExtractor" : "LogicalPlanQueryExtractor"
  } ],
  "uriDescs" : [ ]
}, {
  "classname" : "org.apache.spark.sql.execution.command.AnalyzeColumnCommand",
  "tableDescs" : [ {
    "fieldName" : "tableIdent",
    "fieldExtractor" : "TableIdentifierTableExtractor",
    "columnDesc" : null,
    "actionTypeDesc" : null,
    "tableTypeDesc" : null,
    "catalogDesc" : null,
    "isInput" : false,
    "setCurrentDatabaseIfMissing" : false
  }, {
    "fieldName" : "tableIdent",
    "fieldExtractor" : "TableIdentifierTableExtractor",
    "columnDesc" : {
      "fieldName" : "columnNames",
      "fieldExtractor" : "StringSeqColumnExtractor"
    },
    "actionTypeDesc" : null,
    "tableTypeDesc" : null,
    "catalogDesc" : null,
    "isInput" : true,
    "setCurrentDatabaseIfMissing" : false
  }, {
    "fieldName" : "tableIdent",
    "fieldExtractor" : "TableIdentifierTableExtractor",
    "columnDesc" : {
      "fieldName" : "columnNames",
      "fieldExtractor" : "StringSeqOptionColumnExtractor"
    },
    "actionTypeDesc" : null,
    "tableTypeDesc" : null,
    "catalogDesc" : null,
    "isInput" : true,
    "setCurrentDatabaseIfMissing" : false
  } ],
  "opType" : "ALTERTABLE_PROPERTIES",
  "queryDescs" : [ ],
  "uriDescs" : [ ]
}, {
  "classname" : "org.apache.spark.sql.execution.command.AnalyzePartitionCommand",
  "tableDescs" : [ {
    "fieldName" : "tableIdent",
    "fieldExtractor" : "TableIdentifierTableExtractor",
    "columnDesc" : null,
    "actionTypeDesc" : null,
    "tableTypeDesc" : null,
    "catalogDesc" : null,
    "isInput" : false,
    "setCurrentDatabaseIfMissing" : false
  }, {
    "fieldName" : "tableIdent",
    "fieldExtractor" : "TableIdentifierTableExtractor",
    "columnDesc" : {
      "fieldName" : "partitionSpec",
      "fieldExtractor" : "PartitionColumnExtractor"
    },
    "actionTypeDesc" : null,
    "tableTypeDesc" : null,
    "catalogDesc" : null,
    "isInput" : true,
    "setCurrentDatabaseIfMissing" : false
  } ],
  "opType" : "ALTERTABLE_PROPERTIES",
  "queryDescs" : [ ],
  "uriDescs" : [ ]
}, {
  "classname" : "org.apache.spark.sql.execution.command.AnalyzeTableCommand",
  "tableDescs" : [ {
    "fieldName" : "tableIdent",
    "fieldExtractor" : "TableIdentifierTableExtractor",
    "columnDesc" : null,
    "actionTypeDesc" : null,
    "tableTypeDesc" : null,
    "catalogDesc" : null,
    "isInput" : false,
    "setCurrentDatabaseIfMissing" : false
  }, {
    "fieldName" : "tableIdent",
    "fieldExtractor" : "TableIdentifierTableExtractor",
    "columnDesc" : null,
    "actionTypeDesc" : null,
    "tableTypeDesc" : null,
    "catalogDesc" : null,
    "isInput" : true,
    "setCurrentDatabaseIfMissing" : false
  } ],
  "opType" : "ALTERTABLE_PROPERTIES",
  "queryDescs" : [ ],
  "uriDescs" : [ ]
}, {
  "classname" : "org.apache.spark.sql.execution.command.CacheTableCommand",
  "tableDescs" : [ ],
  "opType" : "CREATEVIEW",
  "queryDescs" : [ {
    "fieldName" : "plan",
    "fieldExtractor" : "LogicalPlanOptionQueryExtractor"
  } ],
  "uriDescs" : [ ]
}, {
  "classname" : "org.apache.spark.sql.execution.command.CreateDataSourceTableAsSelectCommand",
  "tableDescs" : [ {
    "fieldName" : "table",
    "fieldExtractor" : "CatalogTableTableExtractor",
    "columnDesc" : null,
    "actionTypeDesc" : null,
    "tableTypeDesc" : null,
    "catalogDesc" : null,
    "isInput" : false,
    "setCurrentDatabaseIfMissing" : true
  } ],
  "opType" : "CREATETABLE_AS_SELECT",
  "queryDescs" : [ {
    "fieldName" : "query",
    "fieldExtractor" : "LogicalPlanQueryExtractor"
  } ],
  "uriDescs" : [ ]
}, {
  "classname" : "org.apache.spark.sql.execution.command.CreateDataSourceTableCommand",
  "tableDescs" : [ {
    "fieldName" : "table",
    "fieldExtractor" : "CatalogTableTableExtractor",
    "columnDesc" : null,
    "actionTypeDesc" : null,
    "tableTypeDesc" : null,
    "catalogDesc" : null,
    "isInput" : false,
    "setCurrentDatabaseIfMissing" : true
  } ],
  "opType" : "CREATETABLE",
  "queryDescs" : [ ],
  "uriDescs" : [ ]
}, {
  "classname" : "org.apache.spark.sql.execution.command.CreateTableCommand",
  "tableDescs" : [ {
    "fieldName" : "table",
    "fieldExtractor" : "CatalogTableTableExtractor",
    "columnDesc" : null,
    "actionTypeDesc" : null,
    "tableTypeDesc" : null,
    "catalogDesc" : null,
    "isInput" : false,
    "setCurrentDatabaseIfMissing" : true
  } ],
  "opType" : "CREATETABLE",
  "queryDescs" : [ ],
  "uriDescs" : [ ]
}, {
  "classname" : "org.apache.spark.sql.execution.command.CreateTableLikeCommand",
  "tableDescs" : [ {
    "fieldName" : "targetTable",
    "fieldExtractor" : "TableIdentifierTableExtractor",
    "columnDesc" : null,
    "actionTypeDesc" : null,
    "tableTypeDesc" : null,
    "catalogDesc" : null,
    "isInput" : false,
    "setCurrentDatabaseIfMissing" : true
  }, {
    "fieldName" : "sourceTable",
    "fieldExtractor" : "TableIdentifierTableExtractor",
    "columnDesc" : null,
    "actionTypeDesc" : null,
    "tableTypeDesc" : null,
    "catalogDesc" : null,
    "isInput" : true,
    "setCurrentDatabaseIfMissing" : true
  } ],
  "opType" : "CREATETABLE",
  "queryDescs" : [ ],
  "uriDescs" : [ ]
}, {
  "classname" : "org.apache.spark.sql.execution.command.CreateViewCommand",
  "tableDescs" : [ {
    "fieldName" : "name",
    "fieldExtractor" : "TableIdentifierTableExtractor",
    "columnDesc" : null,
    "actionTypeDesc" : null,
    "tableTypeDesc" : {
      "fieldName" : "viewType",
      "fieldExtractor" : "ViewTypeTableTypeExtractor",
      "skipTypes" : [ "TEMP_VIEW", "GLOBAL_TEMP_VIEW" ]
    },
    "catalogDesc" : null,
    "isInput" : false,
    "setCurrentDatabaseIfMissing" : false
  } ],
  "opType" : "CREATEVIEW",
  "queryDescs" : [ {
    "fieldName" : "plan",
    "fieldExtractor" : "LogicalPlanQueryExtractor"
  }, {
    "fieldName" : "child",
    "fieldExtractor" : "LogicalPlanQueryExtractor"
  } ],
  "uriDescs" : [ ]
}, {
  "classname" : "org.apache.spark.sql.execution.command.DescribeColumnCommand",
  "tableDescs" : [ {
    "fieldName" : "table",
    "fieldExtractor" : "TableIdentifierTableExtractor",
    "columnDesc" : {
      "fieldName" : "colNameParts",
      "fieldExtractor" : "StringSeqLastColumnExtractor"
    },
    "actionTypeDesc" : null,
    "tableTypeDesc" : null,
    "catalogDesc" : null,
    "isInput" : true,
    "setCurrentDatabaseIfMissing" : false
  } ],
  "opType" : "DESCTABLE",
  "queryDescs" : [ ],
  "uriDescs" : [ ]
}, {
  "classname" : "org.apache.spark.sql.execution.command.DescribeTableCommand",
  "tableDescs" : [ {
    "fieldName" : "table",
    "fieldExtractor" : "TableIdentifierTableExtractor",
    "columnDesc" : {
      "fieldName" : "partitionSpec",
      "fieldExtractor" : "PartitionColumnExtractor"
    },
    "actionTypeDesc" : null,
    "tableTypeDesc" : null,
    "catalogDesc" : null,
    "isInput" : true,
    "setCurrentDatabaseIfMissing" : true
  } ],
  "opType" : "DESCTABLE",
  "queryDescs" : [ ],
  "uriDescs" : [ ]
}, {
  "classname" : "org.apache.spark.sql.execution.command.DropTableCommand",
  "tableDescs" : [ {
    "fieldName" : "tableName",
    "fieldExtractor" : "TableIdentifierTableExtractor",
    "columnDesc" : null,
    "actionTypeDesc" : null,
    "tableTypeDesc" : {
      "fieldName" : "tableName",
      "fieldExtractor" : "TableIdentifierTableTypeExtractor",
      "skipTypes" : [ "TEMP_VIEW" ]
    },
    "catalogDesc" : null,
    "isInput" : false,
    "setCurrentDatabaseIfMissing" : false
  } ],
  "opType" : "DROPTABLE",
  "queryDescs" : [ ],
  "uriDescs" : [ ]
}, {
  "classname" : "org.apache.spark.sql.execution.command.InsertIntoDataSourceDirCommand",
  "tableDescs" : [ ],
  "opType" : "QUERY",
  "queryDescs" : [ {
    "fieldName" : "query",
    "fieldExtractor" : "LogicalPlanQueryExtractor"
  } ],
  "uriDescs" : [ ]
}, {
  "classname" : "org.apache.spark.sql.execution.command.LoadDataCommand",
  "tableDescs" : [ {
    "fieldName" : "table",
    "fieldExtractor" : "TableIdentifierTableExtractor",
    "columnDesc" : {
      "fieldName" : "partition",
      "fieldExtractor" : "PartitionOptionColumnExtractor"
    },
    "actionTypeDesc" : {
      "fieldName" : "isOverwrite",
      "fieldExtractor" : "OverwriteOrInsertActionTypeExtractor",
      "actionType" : null
    },
    "tableTypeDesc" : null,
    "catalogDesc" : null,
    "isInput" : false,
    "setCurrentDatabaseIfMissing" : false
  } ],
  "opType" : "LOAD",
  "queryDescs" : [ ],
  "uriDescs" : [ ]
}, {
  "classname" : "org.apache.spark.sql.execution.command.RefreshTableCommand",
  "tableDescs" : [ {
    "fieldName" : "tableIdent",
    "fieldExtractor" : "TableIdentifierTableExtractor",
    "columnDesc" : null,
    "actionTypeDesc" : null,
    "tableTypeDesc" : null,
    "catalogDesc" : null,
    "isInput" : true,
    "setCurrentDatabaseIfMissing" : false
  } ],
  "opType" : "QUERY",
  "queryDescs" : [ ],
  "uriDescs" : [ ]
}, {
  "classname" : "org.apache.spark.sql.execution.command.RepairTableCommand",
  "tableDescs" : [ {
    "fieldName" : "tableName",
    "fieldExtractor" : "TableIdentifierTableExtractor",
    "columnDesc" : null,
    "actionTypeDesc" : null,
    "tableTypeDesc" : null,
    "catalogDesc" : null,
    "isInput" : false,
    "setCurrentDatabaseIfMissing" : false
  } ],
  "opType" : "MSCK",
  "queryDescs" : [ ],
  "uriDescs" : [ ]
}, {
  "classname" : "org.apache.spark.sql.execution.command.ShowColumnsCommand",
  "tableDescs" : [ {
    "fieldName" : "tableName",
    "fieldExtractor" : "TableIdentifierTableExtractor",
    "columnDesc" : null,
    "actionTypeDesc" : null,
    "tableTypeDesc" : null,
    "catalogDesc" : null,
    "isInput" : true,
    "setCurrentDatabaseIfMissing" : false
  } ],
  "opType" : "SHOWCOLUMNS",
  "queryDescs" : [ ],
  "uriDescs" : [ ]
}, {
  "classname" : "org.apache.spark.sql.execution.command.ShowCreateTableAsSerdeCommand",
  "tableDescs" : [ {
    "fieldName" : "table",
    "fieldExtractor" : "TableIdentifierTableExtractor",
    "columnDesc" : null,
    "actionTypeDesc" : null,
    "tableTypeDesc" : null,
    "catalogDesc" : null,
    "isInput" : true,
    "setCurrentDatabaseIfMissing" : false
  } ],
  "opType" : "SHOW_CREATETABLE",
  "queryDescs" : [ ],
  "uriDescs" : [ ]
}, {
  "classname" : "org.apache.spark.sql.execution.command.ShowCreateTableCommand",
  "tableDescs" : [ {
    "fieldName" : "table",
    "fieldExtractor" : "TableIdentifierTableExtractor",
    "columnDesc" : null,
    "actionTypeDesc" : null,
    "tableTypeDesc" : null,
    "catalogDesc" : null,
    "isInput" : true,
    "setCurrentDatabaseIfMissing" : false
  } ],
  "opType" : "SHOW_CREATETABLE",
  "queryDescs" : [ ],
  "uriDescs" : [ ]
}, {
  "classname" : "org.apache.spark.sql.execution.command.ShowPartitionsCommand",
  "tableDescs" : [ {
    "fieldName" : "tableName",
    "fieldExtractor" : "TableIdentifierTableExtractor",
    "columnDesc" : {
      "fieldName" : "spec",
      "fieldExtractor" : "PartitionOptionColumnExtractor"
    },
    "actionTypeDesc" : null,
    "tableTypeDesc" : null,
    "catalogDesc" : null,
    "isInput" : true,
    "setCurrentDatabaseIfMissing" : false
  } ],
  "opType" : "SHOWPARTITIONS",
  "queryDescs" : [ ],
  "uriDescs" : [ ]
}, {
  "classname" : "org.apache.spark.sql.execution.command.ShowTablePropertiesCommand",
  "tableDescs" : [ {
    "fieldName" : "table",
    "fieldExtractor" : "TableIdentifierTableExtractor",
    "columnDesc" : null,
    "actionTypeDesc" : null,
    "tableTypeDesc" : null,
    "catalogDesc" : null,
    "isInput" : true,
    "setCurrentDatabaseIfMissing" : false
  } ],
  "opType" : "SHOW_TBLPROPERTIES",
  "queryDescs" : [ ],
  "uriDescs" : [ ]
}, {
  "classname" : "org.apache.spark.sql.execution.command.TruncateTableCommand",
  "tableDescs" : [ {
    "fieldName" : "tableName",
    "fieldExtractor" : "TableIdentifierTableExtractor",
    "columnDesc" : {
      "fieldName" : "partitionSpec",
      "fieldExtractor" : "PartitionOptionColumnExtractor"
    },
    "actionTypeDesc" : null,
    "tableTypeDesc" : null,
    "catalogDesc" : null,
    "isInput" : false,
    "setCurrentDatabaseIfMissing" : false
  } ],
  "opType" : "TRUNCATETABLE",
  "queryDescs" : [ ],
  "uriDescs" : [ ]
}, {
  "classname" : "org.apache.spark.sql.execution.datasources.CreateTable",
  "tableDescs" : [ {
    "fieldName" : "tableDesc",
    "fieldExtractor" : "CatalogTableTableExtractor",
    "columnDesc" : null,
    "actionTypeDesc" : null,
    "tableTypeDesc" : null,
    "catalogDesc" : null,
    "isInput" : false,
    "setCurrentDatabaseIfMissing" : false
  } ],
  "opType" : "CREATETABLE",
  "queryDescs" : [ {
    "fieldName" : "query",
    "fieldExtractor" : "LogicalPlanOptionQueryExtractor"
  } ],
  "uriDescs" : [ ]
}, {
  "classname" : "org.apache.spark.sql.execution.datasources.CreateTempViewUsing",
  "tableDescs" : [ ],
  "opType" : "CREATEVIEW",
  "queryDescs" : [ ],
  "uriDescs" : [ ]
}, {
  "classname" : "org.apache.spark.sql.execution.datasources.InsertIntoDataSourceCommand",
  "tableDescs" : [ {
    "fieldName" : "logicalRelation",
    "fieldExtractor" : "LogicalRelationTableExtractor",
    "columnDesc" : null,
    "actionTypeDesc" : {
      "fieldName" : "overwrite",
      "fieldExtractor" : "OverwriteOrInsertActionTypeExtractor",
      "actionType" : null
    },
    "tableTypeDesc" : null,
    "catalogDesc" : null,
    "isInput" : false,
    "setCurrentDatabaseIfMissing" : false
  } ],
  "opType" : "QUERY",
  "queryDescs" : [ {
    "fieldName" : "query",
    "fieldExtractor" : "LogicalPlanQueryExtractor"
  } ],
  "uriDescs" : [ ]
}, {
  "classname" : "org.apache.spark.sql.execution.datasources.InsertIntoHadoopFsRelationCommand",
  "tableDescs" : [ {
    "fieldName" : "catalogTable",
    "fieldExtractor" : "CatalogTableOptionTableExtractor",
    "columnDesc" : {
      "fieldName" : "outputColumnNames",
      "fieldExtractor" : "StringSeqColumnExtractor"
    },
    "actionTypeDesc" : {
      "fieldName" : "mode",
      "fieldExtractor" : "SaveModeActionTypeExtractor",
      "actionType" : null
    },
    "tableTypeDesc" : null,
    "catalogDesc" : null,
    "isInput" : false,
    "setCurrentDatabaseIfMissing" : false
  } ],
  "opType" : "QUERY",
  "queryDescs" : [ {
    "fieldName" : "query",
    "fieldExtractor" : "LogicalPlanQueryExtractor"
  } ],
  "uriDescs" : [ ]
}, {
  "classname" : "org.apache.spark.sql.execution.datasources.RefreshTable",
  "tableDescs" : [ {
    "fieldName" : "tableIdent",
    "fieldExtractor" : "TableIdentifierTableExtractor",
    "columnDesc" : null,
    "actionTypeDesc" : null,
    "tableTypeDesc" : null,
    "catalogDesc" : null,
    "isInput" : true,
    "setCurrentDatabaseIfMissing" : false
  } ],
  "opType" : "QUERY",
  "queryDescs" : [ ],
  "uriDescs" : [ ]
}, {
  "classname" : "org.apache.spark.sql.execution.datasources.SaveIntoDataSourceCommand",
  "tableDescs" : [ ],
  "opType" : "QUERY",
  "queryDescs" : [ {
    "fieldName" : "query",
    "fieldExtractor" : "LogicalPlanQueryExtractor"
  } ],
  "uriDescs" : [ ]
}, {
  "classname" : "org.apache.spark.sql.hive.execution.CreateHiveTableAsSelectCommand",
  "tableDescs" : [ {
    "fieldName" : "tableDesc",
    "fieldExtractor" : "CatalogTableTableExtractor",
    "columnDesc" : {
      "fieldName" : "outputColumnNames",
      "fieldExtractor" : "StringSeqColumnExtractor"
    },
    "actionTypeDesc" : null,
    "tableTypeDesc" : null,
    "catalogDesc" : null,
    "isInput" : false,
    "setCurrentDatabaseIfMissing" : false
  } ],
  "opType" : "CREATETABLE_AS_SELECT",
  "queryDescs" : [ {
    "fieldName" : "query",
    "fieldExtractor" : "LogicalPlanQueryExtractor"
  } ],
  "uriDescs" : [ ]
}, {
  "classname" : "org.apache.spark.sql.hive.execution.InsertIntoHiveDirCommand",
  "tableDescs" : [ ],
  "opType" : "QUERY",
  "queryDescs" : [ {
    "fieldName" : "query",
    "fieldExtractor" : "LogicalPlanQueryExtractor"
  } ],
  "uriDescs" : [ ]
}, {
  "classname" : "org.apache.spark.sql.hive.execution.InsertIntoHiveTable",
  "tableDescs" : [ {
    "fieldName" : "table",
    "fieldExtractor" : "CatalogTableTableExtractor",
    "columnDesc" : {
      "fieldName" : "outputColumnNames",
      "fieldExtractor" : "StringSeqColumnExtractor"
    },
    "actionTypeDesc" : {
      "fieldName" : "overwrite",
      "fieldExtractor" : "OverwriteOrInsertActionTypeExtractor",
      "actionType" : null
    },
    "tableTypeDesc" : null,
    "catalogDesc" : null,
    "isInput" : false,
    "setCurrentDatabaseIfMissing" : false
  } ],
  "opType" : "QUERY",
  "queryDescs" : [ {
    "fieldName" : "query",
    "fieldExtractor" : "LogicalPlanQueryExtractor"
  } ],
  "uriDescs" : [ ]
}, {
  "classname" : "org.apache.spark.sql.hive.execution.OptimizedCreateHiveTableAsSelectCommand",
  "tableDescs" : [ {
    "fieldName" : "tableDesc",
    "fieldExtractor" : "CatalogTableTableExtractor",
    "columnDesc" : {
      "fieldName" : "outputColumnNames",
      "fieldExtractor" : "StringSeqColumnExtractor"
    },
    "actionTypeDesc" : null,
    "tableTypeDesc" : null,
    "catalogDesc" : null,
    "isInput" : false,
    "setCurrentDatabaseIfMissing" : false
  } ],
  "opType" : "CREATETABLE_AS_SELECT",
  "queryDescs" : [ {
    "fieldName" : "query",
    "fieldExtractor" : "LogicalPlanQueryExtractor"
  } ],
  "uriDescs" : [ ]
}, {
  "classname" : "org.apache.spark.sql.catalyst.plans.logical.Call",
  "tableDescs" : [ {
    "fieldName" : "args",
    "fieldExtractor" : "ExpressionSeqTableExtractor",
    "columnDesc" : null,
    "actionTypeDesc" : null,
    "tableTypeDesc" : null,
    "catalogDesc" : null,
    "isInput" : false,
    "setCurrentDatabaseIfMissing" : false
  } ],
  "opType" : "ALTERTABLE_PROPERTIES",
  "queryDescs" : [ ],
  "uriDescs" : [ ]
}, {
  "classname" : "org.apache.spark.sql.catalyst.plans.logical.DeleteFromIcebergTable",
  "tableDescs" : [ {
    "fieldName" : "table",
    "fieldExtractor" : "DataSourceV2RelationTableExtractor",
    "columnDesc" : null,
    "actionTypeDesc" : {
      "fieldName" : null,
      "fieldExtractor" : null,
      "actionType" : "UPDATE"
    },
    "tableTypeDesc" : null,
    "catalogDesc" : null,
    "isInput" : false,
    "setCurrentDatabaseIfMissing" : false
  } ],
  "opType" : "QUERY",
  "queryDescs" : [ ],
  "uriDescs" : [ ]
}, {
  "classname" : "org.apache.spark.sql.catalyst.plans.logical.MergeIntoIcebergTable",
  "tableDescs" : [ {
    "fieldName" : "targetTable",
    "fieldExtractor" : "DataSourceV2RelationTableExtractor",
    "columnDesc" : null,
    "actionTypeDesc" : {
      "fieldName" : null,
      "fieldExtractor" : null,
      "actionType" : "UPDATE"
    },
    "tableTypeDesc" : null,
    "catalogDesc" : null,
    "isInput" : false,
    "setCurrentDatabaseIfMissing" : false
  } ],
  "opType" : "QUERY",
  "queryDescs" : [ {
    "fieldName" : "sourceTable",
    "fieldExtractor" : "LogicalPlanQueryExtractor"
  } ],
  "uriDescs" : [ ]
}, {
  "classname" : "org.apache.spark.sql.catalyst.plans.logical.UnresolvedMergeIntoIcebergTable",
  "tableDescs" : [ {
    "fieldName" : "targetTable",
    "fieldExtractor" : "DataSourceV2RelationTableExtractor",
    "columnDesc" : null,
    "actionTypeDesc" : {
      "fieldName" : null,
      "fieldExtractor" : null,
      "actionType" : "UPDATE"
    },
    "tableTypeDesc" : null,
    "catalogDesc" : null,
    "isInput" : false,
    "setCurrentDatabaseIfMissing" : false
  } ],
  "opType" : "QUERY",
  "queryDescs" : [ {
    "fieldName" : "sourceTable",
    "fieldExtractor" : "LogicalPlanQueryExtractor"
  } ],
  "uriDescs" : [ ]
}, {
  "classname" : "org.apache.spark.sql.catalyst.plans.logical.UpdateIcebergTable",
  "tableDescs" : [ {
    "fieldName" : "table",
    "fieldExtractor" : "DataSourceV2RelationTableExtractor",
    "columnDesc" : null,
    "actionTypeDesc" : {
      "fieldName" : null,
      "fieldExtractor" : null,
      "actionType" : "UPDATE"
    },
    "tableTypeDesc" : null,
    "catalogDesc" : null,
    "isInput" : false,
    "setCurrentDatabaseIfMissing" : false
  } ],
  "opType" : "QUERY",
  "queryDescs" : [ ],
  "uriDescs" : [ ]
}, {
  "classname" : "org.apache.spark.sql.hudi.command.AlterHoodieTableAddColumnsCommand",
  "tableDescs" : [ {
    "fieldName" : "tableId",
    "fieldExtractor" : "TableIdentifierTableExtractor",
    "columnDesc" : {
      "fieldName" : "colsToAdd",
      "fieldExtractor" : "StructFieldSeqColumnExtractor"
    },
    "actionTypeDesc" : null,
    "tableTypeDesc" : null,
    "catalogDesc" : null,
    "isInput" : false,
    "setCurrentDatabaseIfMissing" : false
  } ],
  "opType" : "ALTERTABLE_ADDCOLS",
  "queryDescs" : [ ],
  "uriDescs" : [ ]
}, {
  "classname" : "org.apache.spark.sql.hudi.command.AlterHoodieTableChangeColumnCommand",
  "tableDescs" : [ {
    "fieldName" : "tableIdentifier",
    "fieldExtractor" : "TableIdentifierTableExtractor",
    "columnDesc" : {
      "fieldName" : "columnName",
      "fieldExtractor" : "StringColumnExtractor"
    },
    "actionTypeDesc" : null,
    "tableTypeDesc" : null,
    "catalogDesc" : null,
    "isInput" : false,
    "setCurrentDatabaseIfMissing" : false
  } ],
  "opType" : "ALTERTABLE_REPLACECOLS",
  "queryDescs" : [ ],
  "uriDescs" : [ ]
}, {
  "classname" : "org.apache.spark.sql.hudi.command.AlterHoodieTableDropPartitionCommand",
  "tableDescs" : [ {
    "fieldName" : "tableIdentifier",
    "fieldExtractor" : "TableIdentifierTableExtractor",
    "columnDesc" : {
      "fieldName" : "partitionSpecs",
      "fieldExtractor" : "PartitionSeqColumnExtractor"
    },
    "actionTypeDesc" : null,
    "tableTypeDesc" : null,
    "catalogDesc" : null,
    "isInput" : false,
    "setCurrentDatabaseIfMissing" : false
  } ],
  "opType" : "ALTERTABLE_DROPPARTS",
  "queryDescs" : [ ],
  "uriDescs" : [ ]
}, {
  "classname" : "org.apache.spark.sql.hudi.command.AlterHoodieTableRenameCommand",
  "tableDescs" : [ {
    "fieldName" : "oldName",
    "fieldExtractor" : "TableIdentifierTableExtractor",
    "columnDesc" : null,
    "actionTypeDesc" : null,
    "tableTypeDesc" : {
      "fieldName" : "oldName",
      "fieldExtractor" : "TableIdentifierTableTypeExtractor",
      "skipTypes" : [ "TEMP_VIEW" ]
    },
    "catalogDesc" : null,
    "isInput" : false,
    "setCurrentDatabaseIfMissing" : false
  } ],
  "opType" : "ALTERTABLE_RENAME",
  "queryDescs" : [ ],
  "uriDescs" : [ ]
}, {
  "classname" : "org.apache.spark.sql.hudi.command.AlterTableCommand",
  "tableDescs" : [ {
    "fieldName" : "table",
    "fieldExtractor" : "CatalogTableTableExtractor",
    "columnDesc" : null,
    "actionTypeDesc" : null,
    "tableTypeDesc" : null,
    "catalogDesc" : null,
    "isInput" : false,
    "setCurrentDatabaseIfMissing" : false
  } ],
  "opType" : "ALTERTABLE_PROPERTIES",
  "queryDescs" : [ ],
  "uriDescs" : [ ]
}, {
  "classname" : "org.apache.spark.sql.hudi.command.CallProcedureHoodieCommand",
  "tableDescs" : [ {
    "fieldName" : "clone",
    "fieldExtractor" : "HudiCallProcedureInputTableExtractor",
    "columnDesc" : null,
    "actionTypeDesc" : {
      "fieldName" : null,
      "fieldExtractor" : null,
      "actionType" : "OTHER"
    },
    "tableTypeDesc" : null,
    "catalogDesc" : null,
    "isInput" : true,
    "setCurrentDatabaseIfMissing" : true
  }, {
    "fieldName" : "clone",
    "fieldExtractor" : "HudiCallProcedureOutputTableExtractor",
    "columnDesc" : null,
    "actionTypeDesc" : {
      "fieldName" : null,
      "fieldExtractor" : null,
      "actionType" : "UPDATE"
    },
    "tableTypeDesc" : null,
    "catalogDesc" : null,
    "isInput" : false,
    "setCurrentDatabaseIfMissing" : true
  } ],
  "opType" : "QUERY",
  "queryDescs" : [ ],
  "uriDescs" : [ ]
}, {
  "classname" : "org.apache.spark.sql.hudi.command.CompactionHoodiePathCommand",
  "tableDescs" : [ ],
  "opType" : "CREATETABLE",
  "queryDescs" : [ ],
  "uriDescs" : [ {
    "fieldName" : "path",
    "fieldExtractor" : "StringURIExtractor",
    "isInput" : false
  } ]
}, {
  "classname" : "org.apache.spark.sql.hudi.command.CompactionHoodieTableCommand",
  "tableDescs" : [ {
    "fieldName" : "table",
    "fieldExtractor" : "CatalogTableTableExtractor",
    "columnDesc" : null,
    "actionTypeDesc" : null,
    "tableTypeDesc" : null,
    "catalogDesc" : null,
    "isInput" : false,
    "setCurrentDatabaseIfMissing" : false
  } ],
  "opType" : "CREATETABLE",
  "queryDescs" : [ ],
  "uriDescs" : [ ]
}, {
  "classname" : "org.apache.spark.sql.hudi.command.CompactionShowHoodiePathCommand",
  "tableDescs" : [ ],
  "opType" : "SHOW_TBLPROPERTIES",
  "queryDescs" : [ ],
  "uriDescs" : [ {
    "fieldName" : "path",
    "fieldExtractor" : "StringURIExtractor",
    "isInput" : true
  } ]
}, {
  "classname" : "org.apache.spark.sql.hudi.command.CompactionShowHoodieTableCommand",
  "tableDescs" : [ {
    "fieldName" : "table",
    "fieldExtractor" : "CatalogTableTableExtractor",
    "columnDesc" : null,
    "actionTypeDesc" : null,
    "tableTypeDesc" : null,
    "catalogDesc" : null,
    "isInput" : true,
    "setCurrentDatabaseIfMissing" : false
  } ],
  "opType" : "SHOW_TBLPROPERTIES",
  "queryDescs" : [ ],
  "uriDescs" : [ ]
}, {
  "classname" : "org.apache.spark.sql.hudi.command.CreateHoodieTableAsSelectCommand",
  "tableDescs" : [ {
    "fieldName" : "table",
    "fieldExtractor" : "CatalogTableTableExtractor",
    "columnDesc" : null,
    "actionTypeDesc" : null,
    "tableTypeDesc" : null,
    "catalogDesc" : null,
    "isInput" : false,
    "setCurrentDatabaseIfMissing" : false
  } ],
  "opType" : "CREATETABLE_AS_SELECT",
  "queryDescs" : [ {
    "fieldName" : "query",
    "fieldExtractor" : "LogicalPlanQueryExtractor"
  } ],
  "uriDescs" : [ ]
}, {
  "classname" : "org.apache.spark.sql.hudi.command.CreateHoodieTableCommand",
  "tableDescs" : [ {
    "fieldName" : "table",
    "fieldExtractor" : "CatalogTableTableExtractor",
    "columnDesc" : null,
    "actionTypeDesc" : null,
    "tableTypeDesc" : null,
    "catalogDesc" : null,
    "isInput" : false,
    "setCurrentDatabaseIfMissing" : false
  } ],
  "opType" : "CREATETABLE",
  "queryDescs" : [ ],
  "uriDescs" : [ ]
}, {
  "classname" : "org.apache.spark.sql.hudi.command.CreateHoodieTableLikeCommand",
  "tableDescs" : [ {
    "fieldName" : "targetTable",
    "fieldExtractor" : "TableIdentifierTableExtractor",
    "columnDesc" : null,
    "actionTypeDesc" : null,
    "tableTypeDesc" : null,
    "catalogDesc" : null,
    "isInput" : false,
    "setCurrentDatabaseIfMissing" : true
  }, {
    "fieldName" : "sourceTable",
    "fieldExtractor" : "TableIdentifierTableExtractor",
    "columnDesc" : null,
    "actionTypeDesc" : null,
    "tableTypeDesc" : null,
    "catalogDesc" : null,
    "isInput" : true,
    "setCurrentDatabaseIfMissing" : true
  } ],
  "opType" : "CREATETABLE",
  "queryDescs" : [ ],
  "uriDescs" : [ ]
}, {
  "classname" : "org.apache.spark.sql.hudi.command.CreateIndexCommand",
  "tableDescs" : [ {
    "fieldName" : "table",
    "fieldExtractor" : "CatalogTableTableExtractor",
    "columnDesc" : null,
    "actionTypeDesc" : null,
    "tableTypeDesc" : null,
    "catalogDesc" : null,
    "isInput" : false,
    "setCurrentDatabaseIfMissing" : false
  } ],
  "opType" : "CREATEINDEX",
  "queryDescs" : [ ],
  "uriDescs" : [ ]
}, {
  "classname" : "org.apache.spark.sql.hudi.command.DeleteHoodieTableCommand",
  "tableDescs" : [ {
    "fieldName" : "dft",
    "fieldExtractor" : "HudiDataSourceV2RelationTableExtractor",
    "columnDesc" : null,
    "actionTypeDesc" : {
      "fieldName" : null,
      "fieldExtractor" : null,
      "actionType" : "UPDATE"
    },
    "tableTypeDesc" : null,
    "catalogDesc" : null,
    "isInput" : false,
    "setCurrentDatabaseIfMissing" : false
  } ],
  "opType" : "QUERY",
  "queryDescs" : [ ],
  "uriDescs" : [ ]
}, {
  "classname" : "org.apache.spark.sql.hudi.command.DropHoodieTableCommand",
  "tableDescs" : [ {
    "fieldName" : "tableIdentifier",
    "fieldExtractor" : "TableIdentifierTableExtractor",
    "columnDesc" : null,
    "actionTypeDesc" : null,
    "tableTypeDesc" : {
      "fieldName" : "tableIdentifier",
      "fieldExtractor" : "TableIdentifierTableTypeExtractor",
      "skipTypes" : [ "TEMP_VIEW" ]
    },
    "catalogDesc" : null,
    "isInput" : false,
    "setCurrentDatabaseIfMissing" : false
  } ],
  "opType" : "DROPTABLE",
  "queryDescs" : [ ],
  "uriDescs" : [ ]
}, {
  "classname" : "org.apache.spark.sql.hudi.command.DropIndexCommand",
  "tableDescs" : [ {
    "fieldName" : "table",
    "fieldExtractor" : "CatalogTableTableExtractor",
    "columnDesc" : null,
    "actionTypeDesc" : null,
    "tableTypeDesc" : null,
    "catalogDesc" : null,
    "isInput" : false,
    "setCurrentDatabaseIfMissing" : false
  } ],
  "opType" : "DROPINDEX",
  "queryDescs" : [ ],
  "uriDescs" : [ ]
}, {
  "classname" : "org.apache.spark.sql.hudi.command.InsertIntoHoodieTableCommand",
  "tableDescs" : [ {
    "fieldName" : "logicalRelation",
    "fieldExtractor" : "LogicalRelationTableExtractor",
    "columnDesc" : null,
    "actionTypeDesc" : {
      "fieldName" : "overwrite",
      "fieldExtractor" : "OverwriteOrInsertActionTypeExtractor",
      "actionType" : null
    },
    "tableTypeDesc" : null,
    "catalogDesc" : null,
    "isInput" : false,
    "setCurrentDatabaseIfMissing" : false
  } ],
  "opType" : "QUERY",
  "queryDescs" : [ {
    "fieldName" : "query",
    "fieldExtractor" : "LogicalPlanQueryExtractor"
  } ],
  "uriDescs" : [ ]
}, {
  "classname" : "org.apache.spark.sql.hudi.command.MergeIntoHoodieTableCommand",
  "tableDescs" : [ {
    "fieldName" : "mergeInto",
    "fieldExtractor" : "HudiMergeIntoTargetTableExtractor",
    "columnDesc" : null,
    "actionTypeDesc" : {
      "fieldName" : null,
      "fieldExtractor" : null,
      "actionType" : "UPDATE"
    },
    "tableTypeDesc" : null,
    "catalogDesc" : null,
    "isInput" : false,
    "setCurrentDatabaseIfMissing" : false
  } ],
  "opType" : "QUERY",
  "queryDescs" : [ {
    "fieldName" : "mergeInto",
    "fieldExtractor" : "HudiMergeIntoSourceTableExtractor"
  } ],
  "uriDescs" : [ ]
}, {
  "classname" : "org.apache.spark.sql.hudi.command.RefreshIndexCommand",
  "tableDescs" : [ {
    "fieldName" : "table",
    "fieldExtractor" : "CatalogTableTableExtractor",
    "columnDesc" : null,
    "actionTypeDesc" : null,
    "tableTypeDesc" : null,
    "catalogDesc" : null,
    "isInput" : false,
    "setCurrentDatabaseIfMissing" : false
  } ],
  "opType" : "ALTERINDEX_REBUILD",
  "queryDescs" : [ ],
  "uriDescs" : [ ]
}, {
  "classname" : "org.apache.spark.sql.hudi.command.RepairHoodieTableCommand",
  "tableDescs" : [ {
    "fieldName" : "tableName",
    "fieldExtractor" : "TableIdentifierTableExtractor",
    "columnDesc" : null,
    "actionTypeDesc" : null,
    "tableTypeDesc" : null,
    "catalogDesc" : null,
    "isInput" : false,
    "setCurrentDatabaseIfMissing" : false
  } ],
  "opType" : "MSCK",
  "queryDescs" : [ ],
  "uriDescs" : [ ]
}, {
  "classname" : "org.apache.spark.sql.hudi.command.ShowHoodieTablePartitionsCommand",
  "tableDescs" : [ {
    "fieldName" : "tableIdentifier",
    "fieldExtractor" : "TableIdentifierTableExtractor",
    "columnDesc" : {
      "fieldName" : "specOpt",
      "fieldExtractor" : "PartitionOptionColumnExtractor"
    },
    "actionTypeDesc" : null,
    "tableTypeDesc" : null,
    "catalogDesc" : null,
    "isInput" : true,
    "setCurrentDatabaseIfMissing" : false
  } ],
  "opType" : "SHOWPARTITIONS",
  "queryDescs" : [ ],
  "uriDescs" : [ ]
}, {
  "classname" : "org.apache.spark.sql.hudi.command.ShowIndexesCommand",
  "tableDescs" : [ {
    "fieldName" : "table",
    "fieldExtractor" : "CatalogTableTableExtractor",
    "columnDesc" : null,
    "actionTypeDesc" : null,
    "tableTypeDesc" : null,
    "catalogDesc" : null,
    "isInput" : true,
    "setCurrentDatabaseIfMissing" : false
  } ],
  "opType" : "SHOWINDEXES",
  "queryDescs" : [ ],
  "uriDescs" : [ ]
}, {
  "classname" : "org.apache.spark.sql.hudi.command.Spark31AlterTableCommand",
  "tableDescs" : [ {
    "fieldName" : "table",
    "fieldExtractor" : "CatalogTableTableExtractor",
    "columnDesc" : null,
    "actionTypeDesc" : null,
    "tableTypeDesc" : null,
    "catalogDesc" : null,
    "isInput" : false,
    "setCurrentDatabaseIfMissing" : false
  } ],
  "opType" : "ALTERTABLE_PROPERTIES",
  "queryDescs" : [ ],
  "uriDescs" : [ ]
}, {
  "classname" : "org.apache.spark.sql.hudi.command.TruncateHoodieTableCommand",
  "tableDescs" : [ {
    "fieldName" : "tableIdentifier",
    "fieldExtractor" : "TableIdentifierTableExtractor",
    "columnDesc" : {
      "fieldName" : "partitionSpec",
      "fieldExtractor" : "PartitionOptionColumnExtractor"
    },
    "actionTypeDesc" : null,
    "tableTypeDesc" : null,
    "catalogDesc" : null,
    "isInput" : false,
    "setCurrentDatabaseIfMissing" : false
  } ],
  "opType" : "TRUNCATETABLE",
  "queryDescs" : [ ],
  "uriDescs" : [ ]
}, {
  "classname" : "org.apache.spark.sql.hudi.command.UpdateHoodieTableCommand",
  "tableDescs" : [ {
    "fieldName" : "ut",
    "fieldExtractor" : "HudiDataSourceV2RelationTableExtractor",
    "columnDesc" : null,
    "actionTypeDesc" : {
      "fieldName" : null,
      "fieldExtractor" : null,
      "actionType" : "UPDATE"
    },
    "tableTypeDesc" : null,
    "catalogDesc" : null,
    "isInput" : false,
    "setCurrentDatabaseIfMissing" : false
  } ],
  "opType" : "QUERY",
<<<<<<< HEAD
  "queryDescs" : [ ]
}, {
  "classname" : "org.apache.spark.sql.delta.commands.CreateDeltaTableCommand",
  "tableDescs" : [ {
    "fieldName" : "table",
    "fieldExtractor" : "CatalogTableTableExtractor",
    "columnDesc" : null,
    "actionTypeDesc" : null,
    "tableTypeDesc" : null,
    "catalogDesc" : null,
    "isInput" : false,
    "setCurrentDatabaseIfMissing" : false
  } ],
  "opType" : "CREATETABLE",
  "queryDescs" : [ ]
=======
  "queryDescs" : [ ],
  "uriDescs" : [ ]
>>>>>>> b99a2165
} ]<|MERGE_RESOLUTION|>--- conflicted
+++ resolved
@@ -1951,8 +1951,8 @@
     "setCurrentDatabaseIfMissing" : false
   } ],
   "opType" : "QUERY",
-<<<<<<< HEAD
-  "queryDescs" : [ ]
+  "queryDescs" : [ ],
+  "uriDescs" : [ ]
 }, {
   "classname" : "org.apache.spark.sql.delta.commands.CreateDeltaTableCommand",
   "tableDescs" : [ {
@@ -1966,9 +1966,6 @@
     "setCurrentDatabaseIfMissing" : false
   } ],
   "opType" : "CREATETABLE",
-  "queryDescs" : [ ]
-=======
-  "queryDescs" : [ ],
-  "uriDescs" : [ ]
->>>>>>> b99a2165
+  "queryDescs" : [ ],
+  "uriDescs" : [ ]
 } ]