--- conflicted
+++ resolved
@@ -1637,57 +1637,18 @@
   "opType" : "DROPTABLE",
   "queryDescs" : [ ]
 }, {
-<<<<<<< HEAD
-  "classname" : "org.apache.spark.sql.hudi.command.DropIndexCommand",
-  "tableDescs" : [ {
-    "fieldName" : "table",
-    "fieldExtractor" : "CatalogTableTableExtractor",
-=======
   "classname" : "org.apache.spark.sql.hudi.command.RepairHoodieTableCommand",
   "tableDescs" : [ {
     "fieldName" : "tableName",
     "fieldExtractor" : "TableIdentifierTableExtractor",
->>>>>>> 6126379d
-    "columnDesc" : null,
-    "actionTypeDesc" : null,
-    "tableTypeDesc" : null,
-    "catalogDesc" : null,
-    "isInput" : false,
-    "setCurrentDatabaseIfMissing" : false
-  } ],
-<<<<<<< HEAD
-  "opType" : "ALTERTABLE_PROPERTIES",
-  "queryDescs" : [ ]
-}, {
-  "classname" : "org.apache.spark.sql.hudi.command.RefreshIndexCommand",
-  "tableDescs" : [ {
-    "fieldName" : "table",
-    "fieldExtractor" : "CatalogTableTableExtractor",
-    "columnDesc" : null,
-    "actionTypeDesc" : null,
-    "tableTypeDesc" : null,
-    "catalogDesc" : null,
-    "isInput" : true,
-    "setCurrentDatabaseIfMissing" : false
-  } ],
-  "opType" : "QUERY",
-  "queryDescs" : [ ]
-}, {
-  "classname" : "org.apache.spark.sql.hudi.command.ShowIndexesCommand",
-  "tableDescs" : [ {
-    "fieldName" : "table",
-    "fieldExtractor" : "CatalogTableTableExtractor",
-    "columnDesc" : null,
-    "actionTypeDesc" : null,
-    "tableTypeDesc" : null,
-    "catalogDesc" : null,
-    "isInput" : true,
-    "setCurrentDatabaseIfMissing" : false
-  } ],
-  "opType" : "QUERY",
-=======
+    "columnDesc" : null,
+    "actionTypeDesc" : null,
+    "tableTypeDesc" : null,
+    "catalogDesc" : null,
+    "isInput" : false,
+    "setCurrentDatabaseIfMissing" : false
+  } ],
   "opType" : "MSCK",
->>>>>>> 6126379d
   "queryDescs" : [ ]
 }, {
   "classname" : "org.apache.spark.sql.hudi.command.Spark31AlterTableCommand",
