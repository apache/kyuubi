[ {
  "classname" : "org.apache.spark.sql.catalyst.plans.logical.AddColumns",
  "tableDescs" : [ {
    "fieldName" : "child",
    "fieldExtractor" : "ResolvedTableTableExtractor",
    "columnDesc" : null,
    "actionTypeDesc" : null,
    "tableTypeDesc" : null,
    "catalogDesc" : null,
    "isInput" : false,
    "setCurrentDatabaseIfMissing" : false
  } ],
  "opType" : "ALTERTABLE_ADDCOLS",
  "queryDescs" : [ ]
}, {
  "classname" : "org.apache.spark.sql.catalyst.plans.logical.AddPartitions",
  "tableDescs" : [ {
    "fieldName" : "table",
    "fieldExtractor" : "DataSourceV2RelationTableExtractor",
    "columnDesc" : null,
    "actionTypeDesc" : null,
    "tableTypeDesc" : null,
    "catalogDesc" : null,
    "isInput" : false,
    "setCurrentDatabaseIfMissing" : false
  } ],
  "opType" : "ALTERTABLE_ADDPARTS",
  "queryDescs" : [ ]
}, {
  "classname" : "org.apache.spark.sql.catalyst.plans.logical.AlterColumn",
  "tableDescs" : [ {
    "fieldName" : "child",
    "fieldExtractor" : "ResolvedTableTableExtractor",
    "columnDesc" : null,
    "actionTypeDesc" : null,
    "tableTypeDesc" : null,
    "catalogDesc" : null,
    "isInput" : false,
    "setCurrentDatabaseIfMissing" : false
  } ],
  "opType" : "ALTERTABLE_ADDCOLS",
  "queryDescs" : [ ]
}, {
  "classname" : "org.apache.spark.sql.catalyst.plans.logical.AlterTable",
  "tableDescs" : [ {
    "fieldName" : "ident",
    "fieldExtractor" : "IdentifierTableExtractor",
    "columnDesc" : null,
    "actionTypeDesc" : null,
    "tableTypeDesc" : null,
    "catalogDesc" : null,
    "isInput" : false,
    "setCurrentDatabaseIfMissing" : false
  } ],
  "opType" : "ALTERTABLE_PROPERTIES",
  "queryDescs" : [ ]
}, {
  "classname" : "org.apache.spark.sql.catalyst.plans.logical.AppendData",
  "tableDescs" : [ {
    "fieldName" : "table",
    "fieldExtractor" : "DataSourceV2RelationTableExtractor",
    "columnDesc" : null,
    "actionTypeDesc" : {
      "fieldName" : null,
      "fieldExtractor" : null,
      "actionType" : "INSERT"
    },
    "tableTypeDesc" : null,
    "catalogDesc" : null,
    "isInput" : false,
    "setCurrentDatabaseIfMissing" : false
  } ],
  "opType" : "QUERY",
  "queryDescs" : [ {
    "fieldName" : "query",
    "fieldExtractor" : "LogicalPlanQueryExtractor"
  } ]
}, {
  "classname" : "org.apache.spark.sql.catalyst.plans.logical.CacheTable",
  "tableDescs" : [ ],
  "opType" : "CREATEVIEW",
  "queryDescs" : [ {
    "fieldName" : "table",
    "fieldExtractor" : "LogicalPlanQueryExtractor"
  } ]
}, {
  "classname" : "org.apache.spark.sql.catalyst.plans.logical.CacheTableAsSelect",
  "tableDescs" : [ ],
  "opType" : "CREATEVIEW",
  "queryDescs" : [ {
    "fieldName" : "plan",
    "fieldExtractor" : "LogicalPlanQueryExtractor"
  } ]
}, {
  "classname" : "org.apache.spark.sql.catalyst.plans.logical.Call",
  "tableDescs" : [ {
    "fieldName" : "args",
    "fieldExtractor" : "ExpressionSeqTableExtractor",
    "columnDesc" : null,
    "actionTypeDesc" : null,
    "tableTypeDesc" : null,
    "catalogDesc" : null,
    "isInput" : false,
    "setCurrentDatabaseIfMissing" : false
  } ],
  "opType" : "ALTERTABLE_PROPERTIES",
  "queryDescs" : [ ]
}, {
  "classname" : "org.apache.spark.sql.catalyst.plans.logical.CommentOnTable",
  "tableDescs" : [ {
    "fieldName" : "child",
    "fieldExtractor" : "ResolvedTableTableExtractor",
    "columnDesc" : null,
    "actionTypeDesc" : null,
    "tableTypeDesc" : null,
    "catalogDesc" : null,
    "isInput" : false,
    "setCurrentDatabaseIfMissing" : false
  } ],
  "opType" : "ALTERTABLE_PROPERTIES",
  "queryDescs" : [ ]
}, {
  "classname" : "org.apache.spark.sql.catalyst.plans.logical.CreateTable",
  "tableDescs" : [ {
    "fieldName" : "child",
    "fieldExtractor" : "ResolvedIdentifierTableExtractor",
    "columnDesc" : null,
    "actionTypeDesc" : null,
    "tableTypeDesc" : null,
    "catalogDesc" : null,
    "isInput" : false,
    "setCurrentDatabaseIfMissing" : false
  }, {
    "fieldName" : "tableName",
    "fieldExtractor" : "IdentifierTableExtractor",
    "columnDesc" : null,
    "actionTypeDesc" : null,
    "tableTypeDesc" : null,
    "catalogDesc" : {
      "fieldName" : "catalog",
      "fieldExtractor" : "CatalogPluginCatalogExtractor"
    },
    "isInput" : false,
    "setCurrentDatabaseIfMissing" : false
  }, {
    "fieldName" : "child",
    "fieldExtractor" : "ResolvedDbObjectNameTableExtractor",
    "columnDesc" : null,
    "actionTypeDesc" : null,
    "tableTypeDesc" : null,
    "catalogDesc" : null,
    "isInput" : false,
    "setCurrentDatabaseIfMissing" : false
  } ],
  "opType" : "CREATETABLE",
  "queryDescs" : [ ]
}, {
  "classname" : "org.apache.spark.sql.catalyst.plans.logical.CreateTableAsSelect",
  "tableDescs" : [ {
    "fieldName" : "name",
    "fieldExtractor" : "ResolvedIdentifierTableExtractor",
    "columnDesc" : null,
    "actionTypeDesc" : null,
    "tableTypeDesc" : null,
    "catalogDesc" : null,
    "isInput" : false,
    "setCurrentDatabaseIfMissing" : false
  }, {
    "fieldName" : "tableName",
    "fieldExtractor" : "IdentifierTableExtractor",
    "columnDesc" : null,
    "actionTypeDesc" : null,
    "tableTypeDesc" : null,
    "catalogDesc" : {
      "fieldName" : "catalog",
      "fieldExtractor" : "CatalogPluginCatalogExtractor"
    },
    "isInput" : false,
    "setCurrentDatabaseIfMissing" : false
  }, {
    "fieldName" : "name",
    "fieldExtractor" : "ResolvedDbObjectNameTableExtractor",
    "columnDesc" : null,
    "actionTypeDesc" : null,
    "tableTypeDesc" : null,
    "catalogDesc" : null,
    "isInput" : false,
    "setCurrentDatabaseIfMissing" : false
  } ],
  "opType" : "CREATETABLE_AS_SELECT",
  "queryDescs" : [ {
    "fieldName" : "query",
    "fieldExtractor" : "LogicalPlanQueryExtractor"
  } ]
}, {
  "classname" : "org.apache.spark.sql.catalyst.plans.logical.CreateV2Table",
  "tableDescs" : [ {
    "fieldName" : "tableName",
    "fieldExtractor" : "IdentifierTableExtractor",
    "columnDesc" : null,
    "actionTypeDesc" : null,
    "tableTypeDesc" : null,
    "catalogDesc" : {
      "fieldName" : "catalog",
      "fieldExtractor" : "CatalogPluginCatalogExtractor"
    },
    "isInput" : false,
    "setCurrentDatabaseIfMissing" : false
  } ],
  "opType" : "CREATETABLE",
  "queryDescs" : [ ]
}, {
  "classname" : "org.apache.spark.sql.catalyst.plans.logical.DeleteFromIcebergTable",
  "tableDescs" : [ {
    "fieldName" : "table",
    "fieldExtractor" : "DataSourceV2RelationTableExtractor",
    "columnDesc" : null,
    "actionTypeDesc" : {
      "fieldName" : null,
      "fieldExtractor" : null,
      "actionType" : "UPDATE"
    },
    "tableTypeDesc" : null,
    "catalogDesc" : null,
    "isInput" : false,
    "setCurrentDatabaseIfMissing" : false
  } ],
  "opType" : "QUERY",
  "queryDescs" : [ {
    "fieldName" : "query",
    "fieldExtractor" : "LogicalPlanQueryExtractor"
  } ]
}, {
  "classname" : "org.apache.spark.sql.catalyst.plans.logical.DeleteFromTable",
  "tableDescs" : [ {
    "fieldName" : "table",
    "fieldExtractor" : "DataSourceV2RelationTableExtractor",
    "columnDesc" : null,
    "actionTypeDesc" : {
      "fieldName" : null,
      "fieldExtractor" : null,
      "actionType" : "UPDATE"
    },
    "tableTypeDesc" : null,
    "catalogDesc" : null,
    "isInput" : false,
    "setCurrentDatabaseIfMissing" : false
  } ],
  "opType" : "QUERY",
  "queryDescs" : [ {
    "fieldName" : "query",
    "fieldExtractor" : "LogicalPlanQueryExtractor"
  } ]
}, {
  "classname" : "org.apache.spark.sql.catalyst.plans.logical.DescribeRelation",
  "tableDescs" : [ {
    "fieldName" : "relation",
    "fieldExtractor" : "ResolvedTableTableExtractor",
    "columnDesc" : null,
    "actionTypeDesc" : null,
    "tableTypeDesc" : null,
    "catalogDesc" : null,
    "isInput" : true,
    "setCurrentDatabaseIfMissing" : true
  } ],
  "opType" : "DESCTABLE",
  "queryDescs" : [ ]
}, {
  "classname" : "org.apache.spark.sql.catalyst.plans.logical.DropColumns",
  "tableDescs" : [ {
    "fieldName" : "child",
    "fieldExtractor" : "ResolvedTableTableExtractor",
    "columnDesc" : null,
    "actionTypeDesc" : null,
    "tableTypeDesc" : null,
    "catalogDesc" : null,
    "isInput" : false,
    "setCurrentDatabaseIfMissing" : false
  } ],
  "opType" : "ALTERTABLE_ADDCOLS",
  "queryDescs" : [ ]
}, {
  "classname" : "org.apache.spark.sql.catalyst.plans.logical.DropPartitions",
  "tableDescs" : [ {
    "fieldName" : "table",
    "fieldExtractor" : "DataSourceV2RelationTableExtractor",
    "columnDesc" : null,
    "actionTypeDesc" : null,
    "tableTypeDesc" : null,
    "catalogDesc" : null,
    "isInput" : false,
    "setCurrentDatabaseIfMissing" : false
  } ],
  "opType" : "ALTERTABLE_DROPPARTS",
  "queryDescs" : [ ]
}, {
  "classname" : "org.apache.spark.sql.catalyst.plans.logical.DropTable",
  "tableDescs" : [ {
    "fieldName" : "child",
    "fieldExtractor" : "ResolvedIdentifierTableExtractor",
    "columnDesc" : null,
    "actionTypeDesc" : null,
    "tableTypeDesc" : null,
    "catalogDesc" : null,
    "isInput" : false,
    "setCurrentDatabaseIfMissing" : false
  }, {
    "fieldName" : "child",
    "fieldExtractor" : "ResolvedTableTableExtractor",
    "columnDesc" : null,
    "actionTypeDesc" : null,
    "tableTypeDesc" : null,
    "catalogDesc" : null,
    "isInput" : false,
    "setCurrentDatabaseIfMissing" : false
  } ],
  "opType" : "DROPTABLE",
  "queryDescs" : [ ]
}, {
  "classname" : "org.apache.spark.sql.catalyst.plans.logical.MergeIntoIcebergTable",
  "tableDescs" : [ {
    "fieldName" : "targetTable",
    "fieldExtractor" : "DataSourceV2RelationTableExtractor",
    "columnDesc" : null,
    "actionTypeDesc" : {
      "fieldName" : null,
      "fieldExtractor" : null,
      "actionType" : "UPDATE"
    },
    "tableTypeDesc" : null,
    "catalogDesc" : null,
    "isInput" : false,
    "setCurrentDatabaseIfMissing" : false
  } ],
  "opType" : "QUERY",
  "queryDescs" : [ {
    "fieldName" : "sourceTable",
    "fieldExtractor" : "LogicalPlanQueryExtractor"
  } ]
}, {
  "classname" : "org.apache.spark.sql.catalyst.plans.logical.MergeIntoTable",
  "tableDescs" : [ {
    "fieldName" : "targetTable",
    "fieldExtractor" : "DataSourceV2RelationTableExtractor",
    "columnDesc" : null,
    "actionTypeDesc" : {
      "fieldName" : null,
      "fieldExtractor" : null,
      "actionType" : "UPDATE"
    },
    "tableTypeDesc" : null,
    "catalogDesc" : null,
    "isInput" : false,
    "setCurrentDatabaseIfMissing" : false
  } ],
  "opType" : "QUERY",
  "queryDescs" : [ {
    "fieldName" : "sourceTable",
    "fieldExtractor" : "LogicalPlanQueryExtractor"
  } ]
}, {
  "classname" : "org.apache.spark.sql.catalyst.plans.logical.OverwriteByExpression",
  "tableDescs" : [ {
    "fieldName" : "table",
    "fieldExtractor" : "DataSourceV2RelationTableExtractor",
    "columnDesc" : null,
    "actionTypeDesc" : {
      "fieldName" : null,
      "fieldExtractor" : null,
      "actionType" : "INSERT_OVERWRITE"
    },
    "tableTypeDesc" : null,
    "catalogDesc" : null,
    "isInput" : false,
    "setCurrentDatabaseIfMissing" : false
  } ],
  "opType" : "QUERY",
  "queryDescs" : [ {
    "fieldName" : "query",
    "fieldExtractor" : "LogicalPlanQueryExtractor"
  } ]
}, {
  "classname" : "org.apache.spark.sql.catalyst.plans.logical.OverwritePartitionsDynamic",
  "tableDescs" : [ {
    "fieldName" : "table",
    "fieldExtractor" : "DataSourceV2RelationTableExtractor",
    "columnDesc" : null,
    "actionTypeDesc" : {
      "fieldName" : null,
      "fieldExtractor" : null,
      "actionType" : "INSERT_OVERWRITE"
    },
    "tableTypeDesc" : null,
    "catalogDesc" : null,
    "isInput" : false,
    "setCurrentDatabaseIfMissing" : false
  } ],
  "opType" : "QUERY",
  "queryDescs" : [ {
    "fieldName" : "query",
    "fieldExtractor" : "LogicalPlanQueryExtractor"
  } ]
}, {
  "classname" : "org.apache.spark.sql.catalyst.plans.logical.RefreshTable",
  "tableDescs" : [ {
    "fieldName" : "child",
    "fieldExtractor" : "ResolvedTableTableExtractor",
    "columnDesc" : null,
    "actionTypeDesc" : null,
    "tableTypeDesc" : null,
    "catalogDesc" : null,
    "isInput" : true,
    "setCurrentDatabaseIfMissing" : false
  } ],
  "opType" : "QUERY",
  "queryDescs" : [ ]
}, {
  "classname" : "org.apache.spark.sql.catalyst.plans.logical.RenameColumn",
  "tableDescs" : [ {
    "fieldName" : "child",
    "fieldExtractor" : "ResolvedTableTableExtractor",
    "columnDesc" : null,
    "actionTypeDesc" : null,
    "tableTypeDesc" : null,
    "catalogDesc" : null,
    "isInput" : false,
    "setCurrentDatabaseIfMissing" : false
  } ],
  "opType" : "ALTERTABLE_RENAMECOL",
  "queryDescs" : [ ]
}, {
  "classname" : "org.apache.spark.sql.catalyst.plans.logical.RenamePartitions",
  "tableDescs" : [ {
    "fieldName" : "table",
    "fieldExtractor" : "DataSourceV2RelationTableExtractor",
    "columnDesc" : null,
    "actionTypeDesc" : null,
    "tableTypeDesc" : null,
    "catalogDesc" : null,
    "isInput" : false,
    "setCurrentDatabaseIfMissing" : false
  } ],
  "opType" : "ALTERTABLE_RENAMEPART",
  "queryDescs" : [ ]
}, {
  "classname" : "org.apache.spark.sql.catalyst.plans.logical.RepairTable",
  "tableDescs" : [ {
    "fieldName" : "child",
    "fieldExtractor" : "ResolvedTableTableExtractor",
    "columnDesc" : null,
    "actionTypeDesc" : null,
    "tableTypeDesc" : null,
    "catalogDesc" : null,
    "isInput" : false,
    "setCurrentDatabaseIfMissing" : false
  } ],
  "opType" : "MSCK",
  "queryDescs" : [ ]
}, {
  "classname" : "org.apache.spark.sql.catalyst.plans.logical.ReplaceColumns",
  "tableDescs" : [ {
    "fieldName" : "child",
    "fieldExtractor" : "ResolvedTableTableExtractor",
    "columnDesc" : null,
    "actionTypeDesc" : null,
    "tableTypeDesc" : null,
    "catalogDesc" : null,
    "isInput" : false,
    "setCurrentDatabaseIfMissing" : false
  } ],
  "opType" : "ALTERTABLE_REPLACECOLS",
  "queryDescs" : [ ]
}, {
  "classname" : "org.apache.spark.sql.catalyst.plans.logical.ReplaceData",
  "tableDescs" : [ {
    "fieldName" : "originalTable",
    "fieldExtractor" : "DataSourceV2RelationTableExtractor",
    "columnDesc" : null,
    "actionTypeDesc" : {
      "fieldName" : null,
      "fieldExtractor" : null,
      "actionType" : "UPDATE"
    },
    "tableTypeDesc" : null,
    "catalogDesc" : null,
    "isInput" : false,
    "setCurrentDatabaseIfMissing" : false
  } ],
  "opType" : "QUERY",
  "queryDescs" : [ {
    "fieldName" : "query",
    "fieldExtractor" : "LogicalPlanQueryExtractor"
  } ]
}, {
  "classname" : "org.apache.spark.sql.catalyst.plans.logical.ReplaceTable",
  "tableDescs" : [ {
    "fieldName" : "child",
    "fieldExtractor" : "ResolvedIdentifierTableExtractor",
    "columnDesc" : null,
    "actionTypeDesc" : null,
    "tableTypeDesc" : null,
    "catalogDesc" : null,
    "isInput" : false,
    "setCurrentDatabaseIfMissing" : false
  }, {
    "fieldName" : "tableName",
    "fieldExtractor" : "IdentifierTableExtractor",
    "columnDesc" : null,
    "actionTypeDesc" : null,
    "tableTypeDesc" : null,
    "catalogDesc" : {
      "fieldName" : "catalog",
      "fieldExtractor" : "CatalogPluginCatalogExtractor"
    },
    "isInput" : false,
    "setCurrentDatabaseIfMissing" : false
  }, {
    "fieldName" : "child",
    "fieldExtractor" : "ResolvedDbObjectNameTableExtractor",
    "columnDesc" : null,
    "actionTypeDesc" : null,
    "tableTypeDesc" : null,
    "catalogDesc" : null,
    "isInput" : false,
    "setCurrentDatabaseIfMissing" : false
  } ],
  "opType" : "CREATETABLE",
  "queryDescs" : [ ]
}, {
  "classname" : "org.apache.spark.sql.catalyst.plans.logical.ReplaceTableAsSelect",
  "tableDescs" : [ {
    "fieldName" : "name",
    "fieldExtractor" : "ResolvedIdentifierTableExtractor",
    "columnDesc" : null,
    "actionTypeDesc" : null,
    "tableTypeDesc" : null,
    "catalogDesc" : null,
    "isInput" : false,
    "setCurrentDatabaseIfMissing" : false
  }, {
    "fieldName" : "tableName",
    "fieldExtractor" : "IdentifierTableExtractor",
    "columnDesc" : null,
    "actionTypeDesc" : null,
    "tableTypeDesc" : null,
    "catalogDesc" : {
      "fieldName" : "catalog",
      "fieldExtractor" : "CatalogPluginCatalogExtractor"
    },
    "isInput" : false,
    "setCurrentDatabaseIfMissing" : false
  }, {
    "fieldName" : "name",
    "fieldExtractor" : "ResolvedDbObjectNameTableExtractor",
    "columnDesc" : null,
    "actionTypeDesc" : null,
    "tableTypeDesc" : null,
    "catalogDesc" : null,
    "isInput" : false,
    "setCurrentDatabaseIfMissing" : false
  } ],
  "opType" : "CREATETABLE_AS_SELECT",
  "queryDescs" : [ {
    "fieldName" : "query",
    "fieldExtractor" : "LogicalPlanQueryExtractor"
  } ]
}, {
  "classname" : "org.apache.spark.sql.catalyst.plans.logical.ShowCreateTable",
  "tableDescs" : [ {
    "fieldName" : "child",
    "fieldExtractor" : "ResolvedTableTableExtractor",
    "columnDesc" : null,
    "actionTypeDesc" : null,
    "tableTypeDesc" : null,
    "catalogDesc" : null,
    "isInput" : true,
    "setCurrentDatabaseIfMissing" : false
  } ],
  "opType" : "SHOW_CREATETABLE",
  "queryDescs" : [ ]
}, {
  "classname" : "org.apache.spark.sql.catalyst.plans.logical.ShowTableProperties",
  "tableDescs" : [ {
    "fieldName" : "table",
    "fieldExtractor" : "ResolvedTableTableExtractor",
    "columnDesc" : null,
    "actionTypeDesc" : null,
    "tableTypeDesc" : null,
    "catalogDesc" : null,
    "isInput" : true,
    "setCurrentDatabaseIfMissing" : false
  } ],
  "opType" : "SHOW_TBLPROPERTIES",
  "queryDescs" : [ ]
}, {
  "classname" : "org.apache.spark.sql.catalyst.plans.logical.TruncatePartition",
  "tableDescs" : [ {
    "fieldName" : "table",
    "fieldExtractor" : "DataSourceV2RelationTableExtractor",
    "columnDesc" : null,
    "actionTypeDesc" : null,
    "tableTypeDesc" : null,
    "catalogDesc" : null,
    "isInput" : false,
    "setCurrentDatabaseIfMissing" : false
  } ],
  "opType" : "ALTERTABLE_DROPPARTS",
  "queryDescs" : [ ]
}, {
  "classname" : "org.apache.spark.sql.catalyst.plans.logical.TruncateTable",
  "tableDescs" : [ {
    "fieldName" : "child",
    "fieldExtractor" : "ResolvedTableTableExtractor",
    "columnDesc" : null,
    "actionTypeDesc" : null,
    "tableTypeDesc" : null,
    "catalogDesc" : null,
    "isInput" : false,
    "setCurrentDatabaseIfMissing" : false
  } ],
  "opType" : "TRUNCATETABLE",
  "queryDescs" : [ ]
}, {
  "classname" : "org.apache.spark.sql.catalyst.plans.logical.UnresolvedMergeIntoIcebergTable",
  "tableDescs" : [ {
    "fieldName" : "targetTable",
    "fieldExtractor" : "DataSourceV2RelationTableExtractor",
    "columnDesc" : null,
    "actionTypeDesc" : {
      "fieldName" : null,
      "fieldExtractor" : null,
      "actionType" : "UPDATE"
    },
    "tableTypeDesc" : null,
    "catalogDesc" : null,
    "isInput" : false,
    "setCurrentDatabaseIfMissing" : false
  } ],
  "opType" : "QUERY",
  "queryDescs" : [ {
    "fieldName" : "sourceTable",
    "fieldExtractor" : "LogicalPlanQueryExtractor"
  } ]
}, {
  "classname" : "org.apache.spark.sql.catalyst.plans.logical.UpdateIcebergTable",
  "tableDescs" : [ {
    "fieldName" : "table",
    "fieldExtractor" : "DataSourceV2RelationTableExtractor",
    "columnDesc" : null,
    "actionTypeDesc" : {
      "fieldName" : null,
      "fieldExtractor" : null,
      "actionType" : "UPDATE"
    },
    "tableTypeDesc" : null,
    "catalogDesc" : null,
    "isInput" : false,
    "setCurrentDatabaseIfMissing" : false
  } ],
  "opType" : "QUERY",
  "queryDescs" : [ {
    "fieldName" : "query",
    "fieldExtractor" : "LogicalPlanQueryExtractor"
  } ]
}, {
  "classname" : "org.apache.spark.sql.catalyst.plans.logical.UpdateTable",
  "tableDescs" : [ {
    "fieldName" : "table",
    "fieldExtractor" : "DataSourceV2RelationTableExtractor",
    "columnDesc" : null,
    "actionTypeDesc" : {
      "fieldName" : null,
      "fieldExtractor" : null,
      "actionType" : "UPDATE"
    },
    "tableTypeDesc" : null,
    "catalogDesc" : null,
    "isInput" : false,
    "setCurrentDatabaseIfMissing" : false
  } ],
  "opType" : "QUERY",
  "queryDescs" : [ {
    "fieldName" : "query",
    "fieldExtractor" : "LogicalPlanQueryExtractor"
  } ]
}, {
  "classname" : "org.apache.spark.sql.execution.command.AlterTableAddColumnsCommand",
  "tableDescs" : [ {
    "fieldName" : "table",
    "fieldExtractor" : "TableIdentifierTableExtractor",
    "columnDesc" : {
      "fieldName" : "colsToAdd",
      "fieldExtractor" : "StructFieldSeqColumnExtractor"
    },
    "actionTypeDesc" : null,
    "tableTypeDesc" : null,
    "catalogDesc" : null,
    "isInput" : false,
    "setCurrentDatabaseIfMissing" : false
  } ],
  "opType" : "ALTERTABLE_ADDCOLS",
  "queryDescs" : [ ]
}, {
  "classname" : "org.apache.spark.sql.execution.command.AlterTableAddPartitionCommand",
  "tableDescs" : [ {
    "fieldName" : "tableName",
    "fieldExtractor" : "TableIdentifierTableExtractor",
    "columnDesc" : {
      "fieldName" : "partitionSpecsAndLocs",
      "fieldExtractor" : "PartitionLocsSeqColumnExtractor"
    },
    "actionTypeDesc" : null,
    "tableTypeDesc" : null,
    "catalogDesc" : null,
    "isInput" : false,
    "setCurrentDatabaseIfMissing" : false
  } ],
  "opType" : "ALTERTABLE_ADDPARTS",
  "queryDescs" : [ ]
}, {
  "classname" : "org.apache.spark.sql.execution.command.AlterTableChangeColumnCommand",
  "tableDescs" : [ {
    "fieldName" : "tableName",
    "fieldExtractor" : "TableIdentifierTableExtractor",
    "columnDesc" : {
      "fieldName" : "columnName",
      "fieldExtractor" : "StringColumnExtractor"
    },
    "actionTypeDesc" : null,
    "tableTypeDesc" : null,
    "catalogDesc" : null,
    "isInput" : false,
    "setCurrentDatabaseIfMissing" : false
  } ],
  "opType" : "ALTERTABLE_REPLACECOLS",
  "queryDescs" : [ ]
}, {
  "classname" : "org.apache.spark.sql.execution.command.AlterTableDropPartitionCommand",
  "tableDescs" : [ {
    "fieldName" : "tableName",
    "fieldExtractor" : "TableIdentifierTableExtractor",
    "columnDesc" : {
      "fieldName" : "specs",
      "fieldExtractor" : "PartitionSeqColumnExtractor"
    },
    "actionTypeDesc" : null,
    "tableTypeDesc" : null,
    "catalogDesc" : null,
    "isInput" : false,
    "setCurrentDatabaseIfMissing" : false
  } ],
  "opType" : "ALTERTABLE_DROPPARTS",
  "queryDescs" : [ ]
}, {
  "classname" : "org.apache.spark.sql.execution.command.AlterTableRecoverPartitionsCommand",
  "tableDescs" : [ {
    "fieldName" : "tableName",
    "fieldExtractor" : "TableIdentifierTableExtractor",
    "columnDesc" : null,
    "actionTypeDesc" : null,
    "tableTypeDesc" : null,
    "catalogDesc" : null,
    "isInput" : false,
    "setCurrentDatabaseIfMissing" : false
  } ],
  "opType" : "MSCK",
  "queryDescs" : [ ]
}, {
  "classname" : "org.apache.spark.sql.execution.command.AlterTableRenameCommand",
  "tableDescs" : [ {
    "fieldName" : "oldName",
    "fieldExtractor" : "TableIdentifierTableExtractor",
    "columnDesc" : null,
    "actionTypeDesc" : null,
    "tableTypeDesc" : {
      "fieldName" : "oldName",
      "fieldExtractor" : "TableIdentifierTableTypeExtractor",
      "skipTypes" : [ "TEMP_VIEW" ]
    },
    "catalogDesc" : null,
    "isInput" : false,
    "setCurrentDatabaseIfMissing" : false
  } ],
  "opType" : "ALTERTABLE_RENAME",
  "queryDescs" : [ ]
}, {
  "classname" : "org.apache.spark.sql.execution.command.AlterTableRenamePartitionCommand",
  "tableDescs" : [ {
    "fieldName" : "tableName",
    "fieldExtractor" : "TableIdentifierTableExtractor",
    "columnDesc" : {
      "fieldName" : "oldPartition",
      "fieldExtractor" : "PartitionColumnExtractor"
    },
    "actionTypeDesc" : null,
    "tableTypeDesc" : null,
    "catalogDesc" : null,
    "isInput" : false,
    "setCurrentDatabaseIfMissing" : false
  } ],
  "opType" : "ALTERTABLE_RENAMEPART",
  "queryDescs" : [ ]
}, {
  "classname" : "org.apache.spark.sql.execution.command.AlterTableSerDePropertiesCommand",
  "tableDescs" : [ {
    "fieldName" : "tableName",
    "fieldExtractor" : "TableIdentifierTableExtractor",
    "columnDesc" : {
      "fieldName" : "partSpec",
      "fieldExtractor" : "PartitionOptionColumnExtractor"
    },
    "actionTypeDesc" : null,
    "tableTypeDesc" : null,
    "catalogDesc" : null,
    "isInput" : false,
    "setCurrentDatabaseIfMissing" : false
  } ],
  "opType" : "ALTERTABLE_SERDEPROPERTIES",
  "queryDescs" : [ ]
}, {
  "classname" : "org.apache.spark.sql.execution.command.AlterTableSetLocationCommand",
  "tableDescs" : [ {
    "fieldName" : "tableName",
    "fieldExtractor" : "TableIdentifierTableExtractor",
    "columnDesc" : {
      "fieldName" : "partitionSpec",
      "fieldExtractor" : "PartitionOptionColumnExtractor"
    },
    "actionTypeDesc" : null,
    "tableTypeDesc" : null,
    "catalogDesc" : null,
    "isInput" : false,
    "setCurrentDatabaseIfMissing" : false
  } ],
  "opType" : "ALTERTABLE_LOCATION",
  "queryDescs" : [ ]
}, {
  "classname" : "org.apache.spark.sql.execution.command.AlterTableSetPropertiesCommand",
  "tableDescs" : [ {
    "fieldName" : "tableName",
    "fieldExtractor" : "TableIdentifierTableExtractor",
    "columnDesc" : null,
    "actionTypeDesc" : null,
    "tableTypeDesc" : null,
    "catalogDesc" : null,
    "isInput" : false,
    "setCurrentDatabaseIfMissing" : false
  } ],
  "opType" : "ALTERTABLE_PROPERTIES",
  "queryDescs" : [ ]
}, {
  "classname" : "org.apache.spark.sql.execution.command.AlterTableUnsetPropertiesCommand",
  "tableDescs" : [ {
    "fieldName" : "tableName",
    "fieldExtractor" : "TableIdentifierTableExtractor",
    "columnDesc" : null,
    "actionTypeDesc" : null,
    "tableTypeDesc" : null,
    "catalogDesc" : null,
    "isInput" : false,
    "setCurrentDatabaseIfMissing" : false
  } ],
  "opType" : "ALTERTABLE_PROPERTIES",
  "queryDescs" : [ ]
}, {
  "classname" : "org.apache.spark.sql.execution.command.AlterViewAsCommand",
  "tableDescs" : [ {
    "fieldName" : "name",
    "fieldExtractor" : "TableIdentifierTableExtractor",
    "columnDesc" : null,
    "actionTypeDesc" : null,
    "tableTypeDesc" : {
      "fieldName" : "name",
      "fieldExtractor" : "TableIdentifierTableTypeExtractor",
      "skipTypes" : [ "TEMP_VIEW" ]
    },
    "catalogDesc" : null,
    "isInput" : false,
    "setCurrentDatabaseIfMissing" : false
  } ],
  "opType" : "ALTERVIEW_AS",
  "queryDescs" : [ {
    "fieldName" : "query",
    "fieldExtractor" : "LogicalPlanQueryExtractor"
  } ]
}, {
  "classname" : "org.apache.spark.sql.execution.command.AnalyzeColumnCommand",
  "tableDescs" : [ {
    "fieldName" : "tableIdent",
    "fieldExtractor" : "TableIdentifierTableExtractor",
    "columnDesc" : null,
    "actionTypeDesc" : null,
    "tableTypeDesc" : null,
    "catalogDesc" : null,
    "isInput" : false,
    "setCurrentDatabaseIfMissing" : false
  }, {
    "fieldName" : "tableIdent",
    "fieldExtractor" : "TableIdentifierTableExtractor",
    "columnDesc" : {
      "fieldName" : "columnNames",
      "fieldExtractor" : "StringSeqColumnExtractor"
    },
    "actionTypeDesc" : null,
    "tableTypeDesc" : null,
    "catalogDesc" : null,
    "isInput" : true,
    "setCurrentDatabaseIfMissing" : false
  }, {
    "fieldName" : "tableIdent",
    "fieldExtractor" : "TableIdentifierTableExtractor",
    "columnDesc" : {
      "fieldName" : "columnNames",
      "fieldExtractor" : "StringSeqOptionColumnExtractor"
    },
    "actionTypeDesc" : null,
    "tableTypeDesc" : null,
    "catalogDesc" : null,
    "isInput" : true,
    "setCurrentDatabaseIfMissing" : false
  } ],
  "opType" : "ALTERTABLE_PROPERTIES",
  "queryDescs" : [ ]
}, {
  "classname" : "org.apache.spark.sql.execution.command.AnalyzePartitionCommand",
  "tableDescs" : [ {
    "fieldName" : "tableIdent",
    "fieldExtractor" : "TableIdentifierTableExtractor",
    "columnDesc" : null,
    "actionTypeDesc" : null,
    "tableTypeDesc" : null,
    "catalogDesc" : null,
    "isInput" : false,
    "setCurrentDatabaseIfMissing" : false
  }, {
    "fieldName" : "tableIdent",
    "fieldExtractor" : "TableIdentifierTableExtractor",
    "columnDesc" : {
      "fieldName" : "partitionSpec",
      "fieldExtractor" : "PartitionColumnExtractor"
    },
    "actionTypeDesc" : null,
    "tableTypeDesc" : null,
    "catalogDesc" : null,
    "isInput" : true,
    "setCurrentDatabaseIfMissing" : false
  } ],
  "opType" : "ALTERTABLE_PROPERTIES",
  "queryDescs" : [ ]
}, {
  "classname" : "org.apache.spark.sql.execution.command.AnalyzeTableCommand",
  "tableDescs" : [ {
    "fieldName" : "tableIdent",
    "fieldExtractor" : "TableIdentifierTableExtractor",
    "columnDesc" : null,
    "actionTypeDesc" : null,
    "tableTypeDesc" : null,
    "catalogDesc" : null,
    "isInput" : false,
    "setCurrentDatabaseIfMissing" : false
  }, {
    "fieldName" : "tableIdent",
    "fieldExtractor" : "TableIdentifierTableExtractor",
    "columnDesc" : null,
    "actionTypeDesc" : null,
    "tableTypeDesc" : null,
    "catalogDesc" : null,
    "isInput" : true,
    "setCurrentDatabaseIfMissing" : false
  } ],
  "opType" : "ALTERTABLE_PROPERTIES",
  "queryDescs" : [ ]
}, {
  "classname" : "org.apache.spark.sql.execution.command.CacheTableCommand",
  "tableDescs" : [ ],
  "opType" : "CREATEVIEW",
  "queryDescs" : [ {
    "fieldName" : "plan",
    "fieldExtractor" : "LogicalPlanOptionQueryExtractor"
  } ]
}, {
  "classname" : "org.apache.spark.sql.execution.command.CreateDataSourceTableAsSelectCommand",
  "tableDescs" : [ {
    "fieldName" : "table",
    "fieldExtractor" : "CatalogTableTableExtractor",
    "columnDesc" : null,
    "actionTypeDesc" : null,
    "tableTypeDesc" : null,
    "catalogDesc" : null,
    "isInput" : false,
    "setCurrentDatabaseIfMissing" : false
  } ],
  "opType" : "CREATETABLE_AS_SELECT",
  "queryDescs" : [ {
    "fieldName" : "query",
    "fieldExtractor" : "LogicalPlanQueryExtractor"
  } ]
}, {
  "classname" : "org.apache.spark.sql.execution.command.CreateDataSourceTableCommand",
  "tableDescs" : [ {
    "fieldName" : "table",
    "fieldExtractor" : "CatalogTableTableExtractor",
    "columnDesc" : null,
    "actionTypeDesc" : null,
    "tableTypeDesc" : null,
    "catalogDesc" : null,
    "isInput" : false,
    "setCurrentDatabaseIfMissing" : false
  } ],
  "opType" : "CREATETABLE",
  "queryDescs" : [ ]
}, {
  "classname" : "org.apache.spark.sql.execution.command.CreateTableCommand",
  "tableDescs" : [ {
    "fieldName" : "table",
    "fieldExtractor" : "CatalogTableTableExtractor",
    "columnDesc" : null,
    "actionTypeDesc" : null,
    "tableTypeDesc" : null,
    "catalogDesc" : null,
    "isInput" : false,
    "setCurrentDatabaseIfMissing" : false
  } ],
  "opType" : "CREATETABLE",
  "queryDescs" : [ ]
}, {
  "classname" : "org.apache.spark.sql.execution.command.CreateTableLikeCommand",
  "tableDescs" : [ {
    "fieldName" : "targetTable",
    "fieldExtractor" : "TableIdentifierTableExtractor",
    "columnDesc" : null,
    "actionTypeDesc" : null,
    "tableTypeDesc" : null,
    "catalogDesc" : null,
    "isInput" : false,
    "setCurrentDatabaseIfMissing" : true
  }, {
    "fieldName" : "sourceTable",
    "fieldExtractor" : "TableIdentifierTableExtractor",
    "columnDesc" : null,
    "actionTypeDesc" : null,
    "tableTypeDesc" : null,
    "catalogDesc" : null,
    "isInput" : true,
    "setCurrentDatabaseIfMissing" : true
  } ],
  "opType" : "CREATETABLE",
  "queryDescs" : [ ]
}, {
  "classname" : "org.apache.spark.sql.execution.command.CreateViewCommand",
  "tableDescs" : [ {
    "fieldName" : "name",
    "fieldExtractor" : "TableIdentifierTableExtractor",
    "columnDesc" : null,
    "actionTypeDesc" : null,
    "tableTypeDesc" : {
      "fieldName" : "viewType",
      "fieldExtractor" : "ViewTypeTableTypeExtractor",
      "skipTypes" : [ "TEMP_VIEW", "GLOBAL_TEMP_VIEW" ]
    },
    "catalogDesc" : null,
    "isInput" : false,
    "setCurrentDatabaseIfMissing" : false
  } ],
  "opType" : "CREATEVIEW",
  "queryDescs" : [ {
    "fieldName" : "plan",
    "fieldExtractor" : "LogicalPlanQueryExtractor"
  }, {
    "fieldName" : "child",
    "fieldExtractor" : "LogicalPlanQueryExtractor"
  } ]
}, {
  "classname" : "org.apache.spark.sql.execution.command.DescribeColumnCommand",
  "tableDescs" : [ {
    "fieldName" : "table",
    "fieldExtractor" : "TableIdentifierTableExtractor",
    "columnDesc" : {
      "fieldName" : "colNameParts",
      "fieldExtractor" : "StringSeqLastColumnExtractor"
    },
    "actionTypeDesc" : null,
    "tableTypeDesc" : null,
    "catalogDesc" : null,
    "isInput" : true,
    "setCurrentDatabaseIfMissing" : false
  } ],
  "opType" : "DESCTABLE",
  "queryDescs" : [ ]
}, {
  "classname" : "org.apache.spark.sql.execution.command.DescribeTableCommand",
  "tableDescs" : [ {
    "fieldName" : "table",
    "fieldExtractor" : "TableIdentifierTableExtractor",
    "columnDesc" : {
      "fieldName" : "partitionSpec",
      "fieldExtractor" : "PartitionColumnExtractor"
    },
    "actionTypeDesc" : null,
    "tableTypeDesc" : null,
    "catalogDesc" : null,
    "isInput" : true,
    "setCurrentDatabaseIfMissing" : true
  } ],
  "opType" : "DESCTABLE",
  "queryDescs" : [ ]
}, {
  "classname" : "org.apache.spark.sql.execution.command.DropTableCommand",
  "tableDescs" : [ {
    "fieldName" : "tableName",
    "fieldExtractor" : "TableIdentifierTableExtractor",
    "columnDesc" : null,
    "actionTypeDesc" : null,
    "tableTypeDesc" : {
      "fieldName" : "tableName",
      "fieldExtractor" : "TableIdentifierTableTypeExtractor",
      "skipTypes" : [ "TEMP_VIEW" ]
    },
    "catalogDesc" : null,
    "isInput" : false,
    "setCurrentDatabaseIfMissing" : false
  } ],
  "opType" : "DROPTABLE",
  "queryDescs" : [ ]
}, {
  "classname" : "org.apache.spark.sql.execution.command.InsertIntoDataSourceDirCommand",
  "tableDescs" : [ ],
  "opType" : "QUERY",
  "queryDescs" : [ {
    "fieldName" : "query",
    "fieldExtractor" : "LogicalPlanQueryExtractor"
  } ]
}, {
  "classname" : "org.apache.spark.sql.execution.command.LoadDataCommand",
  "tableDescs" : [ {
    "fieldName" : "table",
    "fieldExtractor" : "TableIdentifierTableExtractor",
    "columnDesc" : {
      "fieldName" : "partition",
      "fieldExtractor" : "PartitionOptionColumnExtractor"
    },
    "actionTypeDesc" : {
      "fieldName" : "isOverwrite",
      "fieldExtractor" : "OverwriteOrInsertActionTypeExtractor",
      "actionType" : null
    },
    "tableTypeDesc" : null,
    "catalogDesc" : null,
    "isInput" : false,
    "setCurrentDatabaseIfMissing" : false
  } ],
  "opType" : "LOAD",
  "queryDescs" : [ ]
}, {
  "classname" : "org.apache.spark.sql.execution.command.RefreshTableCommand",
  "tableDescs" : [ {
    "fieldName" : "tableIdent",
    "fieldExtractor" : "TableIdentifierTableExtractor",
    "columnDesc" : null,
    "actionTypeDesc" : null,
    "tableTypeDesc" : null,
    "catalogDesc" : null,
    "isInput" : true,
    "setCurrentDatabaseIfMissing" : false
  } ],
  "opType" : "QUERY",
  "queryDescs" : [ ]
}, {
  "classname" : "org.apache.spark.sql.execution.command.RepairTableCommand",
  "tableDescs" : [ {
    "fieldName" : "tableName",
    "fieldExtractor" : "TableIdentifierTableExtractor",
    "columnDesc" : null,
    "actionTypeDesc" : null,
    "tableTypeDesc" : null,
    "catalogDesc" : null,
    "isInput" : false,
    "setCurrentDatabaseIfMissing" : false
  } ],
  "opType" : "MSCK",
  "queryDescs" : [ ]
}, {
  "classname" : "org.apache.spark.sql.execution.command.ShowColumnsCommand",
  "tableDescs" : [ {
    "fieldName" : "tableName",
    "fieldExtractor" : "TableIdentifierTableExtractor",
    "columnDesc" : null,
    "actionTypeDesc" : null,
    "tableTypeDesc" : null,
    "catalogDesc" : null,
    "isInput" : true,
    "setCurrentDatabaseIfMissing" : false
  } ],
  "opType" : "SHOWCOLUMNS",
  "queryDescs" : [ ]
}, {
  "classname" : "org.apache.spark.sql.execution.command.ShowCreateTableAsSerdeCommand",
  "tableDescs" : [ {
    "fieldName" : "table",
    "fieldExtractor" : "TableIdentifierTableExtractor",
    "columnDesc" : null,
    "actionTypeDesc" : null,
    "tableTypeDesc" : null,
    "catalogDesc" : null,
    "isInput" : true,
    "setCurrentDatabaseIfMissing" : false
  } ],
  "opType" : "SHOW_CREATETABLE",
  "queryDescs" : [ ]
}, {
  "classname" : "org.apache.spark.sql.execution.command.ShowCreateTableCommand",
  "tableDescs" : [ {
    "fieldName" : "table",
    "fieldExtractor" : "TableIdentifierTableExtractor",
    "columnDesc" : null,
    "actionTypeDesc" : null,
    "tableTypeDesc" : null,
    "catalogDesc" : null,
    "isInput" : true,
    "setCurrentDatabaseIfMissing" : false
  } ],
  "opType" : "SHOW_CREATETABLE",
  "queryDescs" : [ ]
}, {
  "classname" : "org.apache.spark.sql.execution.command.ShowPartitionsCommand",
  "tableDescs" : [ {
    "fieldName" : "tableName",
    "fieldExtractor" : "TableIdentifierTableExtractor",
    "columnDesc" : {
      "fieldName" : "spec",
      "fieldExtractor" : "PartitionOptionColumnExtractor"
    },
    "actionTypeDesc" : null,
    "tableTypeDesc" : null,
    "catalogDesc" : null,
    "isInput" : true,
    "setCurrentDatabaseIfMissing" : false
  } ],
  "opType" : "SHOWPARTITIONS",
  "queryDescs" : [ ]
}, {
  "classname" : "org.apache.spark.sql.execution.command.ShowTablePropertiesCommand",
  "tableDescs" : [ {
    "fieldName" : "table",
    "fieldExtractor" : "TableIdentifierTableExtractor",
    "columnDesc" : null,
    "actionTypeDesc" : null,
    "tableTypeDesc" : null,
    "catalogDesc" : null,
    "isInput" : true,
    "setCurrentDatabaseIfMissing" : false
  } ],
  "opType" : "SHOW_TBLPROPERTIES",
  "queryDescs" : [ ]
}, {
  "classname" : "org.apache.spark.sql.execution.command.TruncateTableCommand",
  "tableDescs" : [ {
    "fieldName" : "tableName",
    "fieldExtractor" : "TableIdentifierTableExtractor",
    "columnDesc" : {
      "fieldName" : "partitionSpec",
      "fieldExtractor" : "PartitionOptionColumnExtractor"
    },
    "actionTypeDesc" : null,
    "tableTypeDesc" : null,
    "catalogDesc" : null,
    "isInput" : false,
    "setCurrentDatabaseIfMissing" : false
  } ],
  "opType" : "TRUNCATETABLE",
  "queryDescs" : [ ]
}, {
  "classname" : "org.apache.spark.sql.execution.datasources.CreateTable",
  "tableDescs" : [ {
    "fieldName" : "tableDesc",
    "fieldExtractor" : "CatalogTableTableExtractor",
    "columnDesc" : null,
    "actionTypeDesc" : null,
    "tableTypeDesc" : null,
    "catalogDesc" : null,
    "isInput" : false,
    "setCurrentDatabaseIfMissing" : false
  } ],
  "opType" : "CREATETABLE",
  "queryDescs" : [ {
    "fieldName" : "query",
    "fieldExtractor" : "LogicalPlanOptionQueryExtractor"
  } ]
}, {
  "classname" : "org.apache.spark.sql.execution.datasources.CreateTempViewUsing",
  "tableDescs" : [ ],
  "opType" : "CREATEVIEW",
  "queryDescs" : [ ]
}, {
  "classname" : "org.apache.spark.sql.execution.datasources.InsertIntoDataSourceCommand",
  "tableDescs" : [ {
    "fieldName" : "logicalRelation",
    "fieldExtractor" : "LogicalRelationTableExtractor",
    "columnDesc" : null,
    "actionTypeDesc" : {
      "fieldName" : "overwrite",
      "fieldExtractor" : "OverwriteOrInsertActionTypeExtractor",
      "actionType" : null
    },
    "tableTypeDesc" : null,
    "catalogDesc" : null,
    "isInput" : false,
    "setCurrentDatabaseIfMissing" : false
  } ],
  "opType" : "QUERY",
  "queryDescs" : [ {
    "fieldName" : "query",
    "fieldExtractor" : "LogicalPlanQueryExtractor"
  } ]
}, {
  "classname" : "org.apache.spark.sql.execution.datasources.InsertIntoHadoopFsRelationCommand",
  "tableDescs" : [ {
    "fieldName" : "catalogTable",
    "fieldExtractor" : "CatalogTableOptionTableExtractor",
    "columnDesc" : {
      "fieldName" : "outputColumnNames",
      "fieldExtractor" : "StringSeqColumnExtractor"
    },
    "actionTypeDesc" : {
      "fieldName" : "mode",
      "fieldExtractor" : "SaveModeActionTypeExtractor",
      "actionType" : null
    },
    "tableTypeDesc" : null,
    "catalogDesc" : null,
    "isInput" : false,
    "setCurrentDatabaseIfMissing" : false
  } ],
  "opType" : "QUERY",
  "queryDescs" : [ {
    "fieldName" : "query",
    "fieldExtractor" : "LogicalPlanQueryExtractor"
  } ]
}, {
  "classname" : "org.apache.spark.sql.execution.datasources.RefreshTable",
  "tableDescs" : [ {
    "fieldName" : "tableIdent",
    "fieldExtractor" : "TableIdentifierTableExtractor",
    "columnDesc" : null,
    "actionTypeDesc" : null,
    "tableTypeDesc" : null,
    "catalogDesc" : null,
    "isInput" : true,
    "setCurrentDatabaseIfMissing" : false
  } ],
  "opType" : "QUERY",
  "queryDescs" : [ ]
}, {
  "classname" : "org.apache.spark.sql.execution.datasources.SaveIntoDataSourceCommand",
  "tableDescs" : [ ],
  "opType" : "QUERY",
  "queryDescs" : [ {
    "fieldName" : "query",
    "fieldExtractor" : "LogicalPlanQueryExtractor"
  } ]
}, {
  "classname" : "org.apache.spark.sql.hive.execution.CreateHiveTableAsSelectCommand",
  "tableDescs" : [ {
    "fieldName" : "tableDesc",
    "fieldExtractor" : "CatalogTableTableExtractor",
    "columnDesc" : {
      "fieldName" : "outputColumnNames",
      "fieldExtractor" : "StringSeqColumnExtractor"
    },
    "actionTypeDesc" : null,
    "tableTypeDesc" : null,
    "catalogDesc" : null,
    "isInput" : false,
    "setCurrentDatabaseIfMissing" : false
  } ],
  "opType" : "CREATETABLE_AS_SELECT",
  "queryDescs" : [ {
    "fieldName" : "query",
    "fieldExtractor" : "LogicalPlanQueryExtractor"
  } ]
}, {
  "classname" : "org.apache.spark.sql.hive.execution.InsertIntoHiveDirCommand",
  "tableDescs" : [ ],
  "opType" : "QUERY",
  "queryDescs" : [ {
    "fieldName" : "query",
    "fieldExtractor" : "LogicalPlanQueryExtractor"
  } ]
}, {
  "classname" : "org.apache.spark.sql.hive.execution.InsertIntoHiveTable",
  "tableDescs" : [ {
    "fieldName" : "table",
    "fieldExtractor" : "CatalogTableTableExtractor",
    "columnDesc" : {
      "fieldName" : "outputColumnNames",
      "fieldExtractor" : "StringSeqColumnExtractor"
    },
    "actionTypeDesc" : {
      "fieldName" : "overwrite",
      "fieldExtractor" : "OverwriteOrInsertActionTypeExtractor",
      "actionType" : null
    },
    "tableTypeDesc" : null,
    "catalogDesc" : null,
    "isInput" : false,
    "setCurrentDatabaseIfMissing" : false
  } ],
  "opType" : "QUERY",
  "queryDescs" : [ {
    "fieldName" : "query",
    "fieldExtractor" : "LogicalPlanQueryExtractor"
  } ]
}, {
  "classname" : "org.apache.spark.sql.hive.execution.OptimizedCreateHiveTableAsSelectCommand",
  "tableDescs" : [ {
    "fieldName" : "tableDesc",
    "fieldExtractor" : "CatalogTableTableExtractor",
    "columnDesc" : {
      "fieldName" : "outputColumnNames",
      "fieldExtractor" : "StringSeqColumnExtractor"
    },
    "actionTypeDesc" : null,
    "tableTypeDesc" : null,
    "catalogDesc" : null,
    "isInput" : false,
    "setCurrentDatabaseIfMissing" : false
  } ],
  "opType" : "CREATETABLE_AS_SELECT",
  "queryDescs" : [ {
    "fieldName" : "query",
    "fieldExtractor" : "LogicalPlanQueryExtractor"
  } ]
}, {
  "classname" : "org.apache.spark.sql.hudi.command.AlterHoodieTableAddColumnsCommand",
  "tableDescs" : [ {
    "fieldName" : "tableId",
    "fieldExtractor" : "TableIdentifierTableExtractor",
    "columnDesc" : {
      "fieldName" : "colsToAdd",
      "fieldExtractor" : "StructFieldSeqColumnExtractor"
    },
    "actionTypeDesc" : null,
    "tableTypeDesc" : null,
    "catalogDesc" : null,
    "isInput" : false,
    "setCurrentDatabaseIfMissing" : false
  } ],
  "opType" : "ALTERTABLE_ADDCOLS",
  "queryDescs" : [ ]
}, {
  "classname" : "org.apache.spark.sql.hudi.command.AlterHoodieTableChangeColumnCommand",
  "tableDescs" : [ {
    "fieldName" : "tableIdentifier",
    "fieldExtractor" : "TableIdentifierTableExtractor",
    "columnDesc" : {
      "fieldName" : "columnName",
      "fieldExtractor" : "StringColumnExtractor"
    },
    "actionTypeDesc" : null,
    "tableTypeDesc" : null,
    "catalogDesc" : null,
    "isInput" : false,
    "setCurrentDatabaseIfMissing" : false
  } ],
  "opType" : "ALTERTABLE_REPLACECOLS",
  "queryDescs" : [ ]
}, {
  "classname" : "org.apache.spark.sql.hudi.command.AlterHoodieTableDropPartitionCommand",
  "tableDescs" : [ {
    "fieldName" : "tableIdentifier",
    "fieldExtractor" : "TableIdentifierTableExtractor",
    "columnDesc" : {
      "fieldName" : "partitionSpecs",
      "fieldExtractor" : "PartitionSeqColumnExtractor"
    },
    "actionTypeDesc" : null,
    "tableTypeDesc" : null,
    "catalogDesc" : null,
    "isInput" : false,
    "setCurrentDatabaseIfMissing" : false
  } ],
  "opType" : "ALTERTABLE_DROPPARTS",
  "queryDescs" : [ ]
}, {
  "classname" : "org.apache.spark.sql.hudi.command.AlterHoodieTableRenameCommand",
  "tableDescs" : [ {
    "fieldName" : "oldName",
    "fieldExtractor" : "TableIdentifierTableExtractor",
    "columnDesc" : null,
    "actionTypeDesc" : null,
    "tableTypeDesc" : {
      "fieldName" : "oldName",
      "fieldExtractor" : "TableIdentifierTableTypeExtractor",
      "skipTypes" : [ "TEMP_VIEW" ]
    },
    "catalogDesc" : null,
    "isInput" : false,
    "setCurrentDatabaseIfMissing" : false
  } ],
  "opType" : "ALTERTABLE_RENAME",
  "queryDescs" : [ ]
}, {
  "classname" : "org.apache.spark.sql.hudi.command.AlterTableCommand",
  "tableDescs" : [ {
    "fieldName" : "table",
    "fieldExtractor" : "CatalogTableTableExtractor",
    "columnDesc" : null,
    "actionTypeDesc" : null,
    "tableTypeDesc" : null,
    "catalogDesc" : null,
    "isInput" : false,
    "setCurrentDatabaseIfMissing" : false
  } ],
  "opType" : "ALTERTABLE_PROPERTIES",
  "queryDescs" : [ ]
}, {
  "classname" : "org.apache.spark.sql.hudi.command.CreateHoodieTableAsSelectCommand",
  "tableDescs" : [ {
    "fieldName" : "table",
    "fieldExtractor" : "CatalogTableTableExtractor",
    "columnDesc" : null,
    "actionTypeDesc" : null,
    "tableTypeDesc" : null,
    "catalogDesc" : null,
    "isInput" : false,
    "setCurrentDatabaseIfMissing" : false
  } ],
  "opType" : "CREATETABLE_AS_SELECT",
  "queryDescs" : [ {
    "fieldName" : "query",
    "fieldExtractor" : "LogicalPlanQueryExtractor"
  } ]
}, {
  "classname" : "org.apache.spark.sql.hudi.command.CreateHoodieTableCommand",
  "tableDescs" : [ {
    "fieldName" : "table",
    "fieldExtractor" : "CatalogTableTableExtractor",
    "columnDesc" : null,
    "actionTypeDesc" : null,
    "tableTypeDesc" : null,
    "catalogDesc" : null,
    "isInput" : false,
    "setCurrentDatabaseIfMissing" : false
  } ],
  "opType" : "CREATETABLE",
  "queryDescs" : [ ]
}, {
  "classname" : "org.apache.spark.sql.hudi.command.CreateHoodieTableLikeCommand",
  "tableDescs" : [ {
    "fieldName" : "targetTable",
    "fieldExtractor" : "TableIdentifierTableExtractor",
    "columnDesc" : null,
    "actionTypeDesc" : null,
    "tableTypeDesc" : null,
    "catalogDesc" : null,
    "isInput" : false,
    "setCurrentDatabaseIfMissing" : true
  }, {
    "fieldName" : "sourceTable",
    "fieldExtractor" : "TableIdentifierTableExtractor",
    "columnDesc" : null,
    "actionTypeDesc" : null,
    "tableTypeDesc" : null,
    "catalogDesc" : null,
    "isInput" : true,
    "setCurrentDatabaseIfMissing" : true
  } ],
  "opType" : "CREATETABLE",
  "queryDescs" : [ ]
}, {
<<<<<<< HEAD
  "classname" : "org.apache.spark.sql.hudi.command.CreateIndexCommand",
  "tableDescs" : [ {
    "fieldName" : "table",
    "fieldExtractor" : "CatalogTableTableExtractor",
    "columnDesc" : null,
    "actionTypeDesc" : null,
    "tableTypeDesc" : null,
=======
  "classname" : "org.apache.spark.sql.hudi.command.DropHoodieTableCommand",
  "tableDescs" : [ {
    "fieldName" : "tableIdentifier",
    "fieldExtractor" : "TableIdentifierTableExtractor",
    "columnDesc" : null,
    "actionTypeDesc" : null,
    "tableTypeDesc" : {
      "fieldName" : "tableIdentifier",
      "fieldExtractor" : "TableIdentifierTableTypeExtractor",
      "skipTypes" : [ "TEMP_VIEW" ]
    },
>>>>>>> c5854f74
    "catalogDesc" : null,
    "isInput" : false,
    "setCurrentDatabaseIfMissing" : false
  } ],
<<<<<<< HEAD
  "opType" : "ALTERTABLE_PROPERTIES",
  "queryDescs" : [ ]
}, {
  "classname" : "org.apache.spark.sql.hudi.command.DropIndexCommand",
  "tableDescs" : [ {
    "fieldName" : "table",
    "fieldExtractor" : "CatalogTableTableExtractor",
    "columnDesc" : null,
    "actionTypeDesc" : null,
    "tableTypeDesc" : null,
    "catalogDesc" : null,
    "isInput" : false,
    "setCurrentDatabaseIfMissing" : false
  } ],
  "opType" : "ALTERTABLE_PROPERTIES",
  "queryDescs" : [ ]
}, {
  "classname" : "org.apache.spark.sql.hudi.command.RefreshIndexCommand",
  "tableDescs" : [ {
    "fieldName" : "table",
    "fieldExtractor" : "CatalogTableTableExtractor",
    "columnDesc" : null,
    "actionTypeDesc" : null,
    "tableTypeDesc" : null,
    "catalogDesc" : null,
    "isInput" : true,
    "setCurrentDatabaseIfMissing" : false
  } ],
  "opType" : "QUERY",
  "queryDescs" : [ ]
}, {
  "classname" : "org.apache.spark.sql.hudi.command.ShowIndexesCommand",
  "tableDescs" : [ {
    "fieldName" : "table",
    "fieldExtractor" : "CatalogTableTableExtractor",
    "columnDesc" : null,
    "actionTypeDesc" : null,
    "tableTypeDesc" : null,
    "catalogDesc" : null,
    "isInput" : true,
    "setCurrentDatabaseIfMissing" : false
  } ],
  "opType" : "QUERY",
=======
  "opType" : "DROPTABLE",
>>>>>>> c5854f74
  "queryDescs" : [ ]
}, {
  "classname" : "org.apache.spark.sql.hudi.command.Spark31AlterTableCommand",
  "tableDescs" : [ {
    "fieldName" : "table",
    "fieldExtractor" : "CatalogTableTableExtractor",
    "columnDesc" : null,
    "actionTypeDesc" : null,
    "tableTypeDesc" : null,
    "catalogDesc" : null,
    "isInput" : false,
    "setCurrentDatabaseIfMissing" : false
  } ],
  "opType" : "ALTERTABLE_PROPERTIES",
  "queryDescs" : [ ]
}, {
  "classname" : "org.apache.spark.sql.hudi.command.TruncateHoodieTableCommand",
  "tableDescs" : [ {
    "fieldName" : "tableIdentifier",
    "fieldExtractor" : "TableIdentifierTableExtractor",
    "columnDesc" : {
      "fieldName" : "partitionSpec",
      "fieldExtractor" : "PartitionOptionColumnExtractor"
    },
    "actionTypeDesc" : null,
    "tableTypeDesc" : null,
    "catalogDesc" : null,
    "isInput" : false,
    "setCurrentDatabaseIfMissing" : false
  } ],
  "opType" : "TRUNCATETABLE",
  "queryDescs" : [ ]
} ]<|MERGE_RESOLUTION|>--- conflicted
+++ resolved
@@ -1568,15 +1568,6 @@
   "opType" : "CREATETABLE",
   "queryDescs" : [ ]
 }, {
-<<<<<<< HEAD
-  "classname" : "org.apache.spark.sql.hudi.command.CreateIndexCommand",
-  "tableDescs" : [ {
-    "fieldName" : "table",
-    "fieldExtractor" : "CatalogTableTableExtractor",
-    "columnDesc" : null,
-    "actionTypeDesc" : null,
-    "tableTypeDesc" : null,
-=======
   "classname" : "org.apache.spark.sql.hudi.command.DropHoodieTableCommand",
   "tableDescs" : [ {
     "fieldName" : "tableIdentifier",
@@ -1588,58 +1579,11 @@
       "fieldExtractor" : "TableIdentifierTableTypeExtractor",
       "skipTypes" : [ "TEMP_VIEW" ]
     },
->>>>>>> c5854f74
-    "catalogDesc" : null,
-    "isInput" : false,
-    "setCurrentDatabaseIfMissing" : false
-  } ],
-<<<<<<< HEAD
-  "opType" : "ALTERTABLE_PROPERTIES",
-  "queryDescs" : [ ]
-}, {
-  "classname" : "org.apache.spark.sql.hudi.command.DropIndexCommand",
-  "tableDescs" : [ {
-    "fieldName" : "table",
-    "fieldExtractor" : "CatalogTableTableExtractor",
-    "columnDesc" : null,
-    "actionTypeDesc" : null,
-    "tableTypeDesc" : null,
-    "catalogDesc" : null,
-    "isInput" : false,
-    "setCurrentDatabaseIfMissing" : false
-  } ],
-  "opType" : "ALTERTABLE_PROPERTIES",
-  "queryDescs" : [ ]
-}, {
-  "classname" : "org.apache.spark.sql.hudi.command.RefreshIndexCommand",
-  "tableDescs" : [ {
-    "fieldName" : "table",
-    "fieldExtractor" : "CatalogTableTableExtractor",
-    "columnDesc" : null,
-    "actionTypeDesc" : null,
-    "tableTypeDesc" : null,
-    "catalogDesc" : null,
-    "isInput" : true,
-    "setCurrentDatabaseIfMissing" : false
-  } ],
-  "opType" : "QUERY",
-  "queryDescs" : [ ]
-}, {
-  "classname" : "org.apache.spark.sql.hudi.command.ShowIndexesCommand",
-  "tableDescs" : [ {
-    "fieldName" : "table",
-    "fieldExtractor" : "CatalogTableTableExtractor",
-    "columnDesc" : null,
-    "actionTypeDesc" : null,
-    "tableTypeDesc" : null,
-    "catalogDesc" : null,
-    "isInput" : true,
-    "setCurrentDatabaseIfMissing" : false
-  } ],
-  "opType" : "QUERY",
-=======
+    "catalogDesc" : null,
+    "isInput" : false,
+    "setCurrentDatabaseIfMissing" : false
+  } ],
   "opType" : "DROPTABLE",
->>>>>>> c5854f74
   "queryDescs" : [ ]
 }, {
   "classname" : "org.apache.spark.sql.hudi.command.Spark31AlterTableCommand",
