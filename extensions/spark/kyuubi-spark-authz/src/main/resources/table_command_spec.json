--- conflicted
+++ resolved
@@ -936,32 +936,6 @@
   "opType" : "ALTERTABLE_PROPERTIES",
   "queryDescs" : [ ]
 }, {
-<<<<<<< HEAD
-  "classname" : "org.apache.spark.sql.execution.command.AnalyzeTablesCommand",
-  "tableDescs" : [ {
-    "fieldName" : "tableIdent",
-    "fieldExtractor" : "TableIdentifierTableExtractor",
-    "columnDesc" : null,
-    "actionTypeDesc" : null,
-    "tableTypeDesc" : null,
-    "catalogDesc" : null,
-    "isInput" : false,
-    "setCurrentDatabaseIfMissing" : false
-  }, {
-    "fieldName" : "tableIdent",
-    "fieldExtractor" : "TableIdentifierTableExtractor",
-    "columnDesc" : null,
-    "actionTypeDesc" : null,
-    "tableTypeDesc" : null,
-    "catalogDesc" : null,
-    "isInput" : true,
-    "setCurrentDatabaseIfMissing" : false
-  } ],
-  "opType" : "ALTERTABLE_PROPERTIES",
-  "queryDescs" : [ ]
-}, {
-=======
->>>>>>> f967f2f8
   "classname" : "org.apache.spark.sql.execution.command.CacheTableCommand",
   "tableDescs" : [ ],
   "opType" : "CREATEVIEW",
