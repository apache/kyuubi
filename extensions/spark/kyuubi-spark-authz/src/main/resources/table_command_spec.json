--- conflicted
+++ resolved
@@ -1636,14 +1636,6 @@
   "opType" : "CREATETABLE",
   "queryDescs" : [ ]
 }, {
-<<<<<<< HEAD
-  "classname" : "org.apache.spark.sql.hudi.command.CreateIndexCommand",
-  "tableDescs" : [ {
-    "fieldName" : "table",
-    "fieldExtractor" : "CatalogTableTableExtractor",
-    "columnDesc" : null,
-    "actionTypeDesc" : null,
-=======
   "classname" : "org.apache.spark.sql.hudi.command.DeleteHoodieTableCommand",
   "tableDescs" : [ {
     "fieldName" : "dft",
@@ -1654,22 +1646,16 @@
       "fieldExtractor" : null,
       "actionType" : "UPDATE"
     },
->>>>>>> 64578d13
-    "tableTypeDesc" : null,
-    "catalogDesc" : null,
-    "isInput" : false,
-    "setCurrentDatabaseIfMissing" : false
-  } ],
-<<<<<<< HEAD
-  "opType" : "ALTERTABLE_PROPERTIES",
-  "queryDescs" : [ ]
-=======
-  "opType" : "QUERY",
-  "queryDescs" : [ {
-    "fieldName" : "query",
-    "fieldExtractor" : "LogicalPlanQueryExtractor"
-  } ]
->>>>>>> 64578d13
+    "tableTypeDesc" : null,
+    "catalogDesc" : null,
+    "isInput" : false,
+    "setCurrentDatabaseIfMissing" : false
+  } ],
+  "opType" : "QUERY",
+  "queryDescs" : [ {
+    "fieldName" : "query",
+    "fieldExtractor" : "LogicalPlanQueryExtractor"
+  } ]
 }, {
   "classname" : "org.apache.spark.sql.hudi.command.DropHoodieTableCommand",
   "tableDescs" : [ {
@@ -1724,21 +1710,6 @@
     "fieldExtractor" : "LogicalPlanQueryExtractor"
   } ]
 }, {
-<<<<<<< HEAD
-  "classname" : "org.apache.spark.sql.hudi.command.RefreshIndexCommand",
-  "tableDescs" : [ {
-    "fieldName" : "table",
-    "fieldExtractor" : "CatalogTableTableExtractor",
-    "columnDesc" : null,
-    "actionTypeDesc" : null,
-    "tableTypeDesc" : null,
-    "catalogDesc" : null,
-    "isInput" : true,
-    "setCurrentDatabaseIfMissing" : false
-  } ],
-  "opType" : "QUERY",
-  "queryDescs" : [ ]
-=======
   "classname" : "org.apache.spark.sql.hudi.command.MergeIntoHoodieTableCommand",
   "tableDescs" : [ {
     "fieldName" : "mergeInto",
@@ -1759,7 +1730,6 @@
     "fieldName" : "mergeInto",
     "fieldExtractor" : "HudiMergeIntoSourceTableExtractor"
   } ]
->>>>>>> 64578d13
 }, {
   "classname" : "org.apache.spark.sql.hudi.command.RepairHoodieTableCommand",
   "tableDescs" : [ {
@@ -1775,13 +1745,6 @@
   "opType" : "MSCK",
   "queryDescs" : [ ]
 }, {
-<<<<<<< HEAD
-  "classname" : "org.apache.spark.sql.hudi.command.ShowIndexesCommand",
-  "tableDescs" : [ {
-    "fieldName" : "table",
-    "fieldExtractor" : "CatalogTableTableExtractor",
-    "columnDesc" : null,
-=======
   "classname" : "org.apache.spark.sql.hudi.command.ShowHoodieTablePartitionsCommand",
   "tableDescs" : [ {
     "fieldName" : "tableIdentifier",
@@ -1790,18 +1753,13 @@
       "fieldName" : "specOpt",
       "fieldExtractor" : "PartitionOptionColumnExtractor"
     },
->>>>>>> 64578d13
-    "actionTypeDesc" : null,
-    "tableTypeDesc" : null,
-    "catalogDesc" : null,
-    "isInput" : true,
-    "setCurrentDatabaseIfMissing" : false
-  } ],
-<<<<<<< HEAD
-  "opType" : "QUERY",
-=======
+    "actionTypeDesc" : null,
+    "tableTypeDesc" : null,
+    "catalogDesc" : null,
+    "isInput" : true,
+    "setCurrentDatabaseIfMissing" : false
+  } ],
   "opType" : "SHOWPARTITIONS",
->>>>>>> 64578d13
   "queryDescs" : [ ]
 }, {
   "classname" : "org.apache.spark.sql.hudi.command.Spark31AlterTableCommand",
