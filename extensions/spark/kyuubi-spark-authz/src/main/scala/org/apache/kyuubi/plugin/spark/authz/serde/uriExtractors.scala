/*
 * Licensed to the Apache Software Foundation (ASF) under one or more
 * contributor license agreements.  See the NOTICE file distributed with
 * this work for additional information regarding copyright ownership.
 * The ASF licenses this file to You under the Apache License, Version 2.0
 * (the "License"); you may not use this file except in compliance with
 * the License.  You may obtain a copy of the License at
 *
 *    http://www.apache.org/licenses/LICENSE-2.0
 *
 * Unless required by applicable law or agreed to in writing, software
 * distributed under the License is distributed on an "AS IS" BASIS,
 * WITHOUT WARRANTIES OR CONDITIONS OF ANY KIND, either express or implied.
 * See the License for the specific language governing permissions and
 * limitations under the License.
 */

package org.apache.kyuubi.plugin.spark.authz.serde

import org.apache.spark.sql.catalyst.catalog.{CatalogStorageFormat, CatalogTable}
import org.apache.spark.sql.execution.datasources.HadoopFsRelation

import org.apache.kyuubi.util.reflect.ReflectUtils.invokeAs

trait URIExtractor extends (AnyRef => Seq[Uri]) with Extractor

object URIExtractor {
  val uriExtractors: Map[String, URIExtractor] = {
    loadExtractorsToMap[URIExtractor]
  }
}

/**
 * String
 */
class StringURIExtractor extends URIExtractor {
  override def apply(v1: AnyRef): Seq[Uri] = {
    v1 match {
      case uriPath: String => Seq(Uri(uriPath))
      case Some(uriPath: String) => Seq(Uri(uriPath))
      case _ => Nil
    }
  }
}

class StringSeqURIExtractor extends URIExtractor {
  override def apply(v1: AnyRef): Seq[Uri] = {
    v1.asInstanceOf[Seq[String]].map(Uri)
  }
}

class CatalogStorageFormatURIExtractor extends URIExtractor {
  override def apply(v1: AnyRef): Seq[Uri] = {
    v1.asInstanceOf[CatalogStorageFormat].locationUri.map(uri => Uri(uri.getPath)).toSeq
  }
}

class PropertiesPathUriExtractor extends URIExtractor {
  override def apply(v1: AnyRef): Seq[Uri] = {
    v1.asInstanceOf[Map[String, String]].get("path").map(Uri).toSeq
  }
}

class PropertiesLocationUriExtractor extends URIExtractor {
  override def apply(v1: AnyRef): Seq[Uri] = {
    v1.asInstanceOf[Map[String, String]].get("location").map(Uri).toSeq
  }
}

class BaseRelationFileIndexURIExtractor extends URIExtractor {
  override def apply(v1: AnyRef): Seq[Uri] = {
    v1 match {
      case h: HadoopFsRelation => h.location.rootPaths.map(_.toString).map(Uri)
      case _ => Nil
    }
  }
}

<<<<<<< HEAD
class TableSpecURIExtractor extends URIExtractor {
  override def apply(v1: AnyRef): Seq[Uri] = {
    new StringURIExtractor().apply(invokeAs[Option[String]](v1, "location"))
  }
}

class CatalogTableURIExtractor extends URIExtractor {
  override def apply(v1: AnyRef): Seq[Uri] = {
    v1.asInstanceOf[CatalogTable].storage.locationUri.map(_.toString).map(Uri).toSeq
=======
class PartitionLocsSeqURIExtractor extends URIExtractor {
  override def apply(v1: AnyRef): Seq[Uri] = {
    v1.asInstanceOf[Seq[(_, Option[String])]].flatMap(_._2).map(Uri)
>>>>>>> aa71e089
  }
}<|MERGE_RESOLUTION|>--- conflicted
+++ resolved
@@ -76,7 +76,6 @@
   }
 }
 
-<<<<<<< HEAD
 class TableSpecURIExtractor extends URIExtractor {
   override def apply(v1: AnyRef): Seq[Uri] = {
     new StringURIExtractor().apply(invokeAs[Option[String]](v1, "location"))
@@ -86,10 +85,11 @@
 class CatalogTableURIExtractor extends URIExtractor {
   override def apply(v1: AnyRef): Seq[Uri] = {
     v1.asInstanceOf[CatalogTable].storage.locationUri.map(_.toString).map(Uri).toSeq
-=======
+  }
+}
+
 class PartitionLocsSeqURIExtractor extends URIExtractor {
   override def apply(v1: AnyRef): Seq[Uri] = {
     v1.asInstanceOf[Seq[(_, Option[String])]].flatMap(_._2).map(Uri)
->>>>>>> aa71e089
   }
 }