/*
 * Licensed to the Apache Software Foundation (ASF) under one or more
 * contributor license agreements.  See the NOTICE file distributed with
 * this work for additional information regarding copyright ownership.
 * The ASF licenses this file to You under the Apache License, Version 2.0
 * (the "License"); you may not use this file except in compliance with
 * the License.  You may obtain a copy of the License at
 *
 *    http://www.apache.org/licenses/LICENSE-2.0
 *
 * Unless required by applicable law or agreed to in writing, software
 * distributed under the License is distributed on an "AS IS" BASIS,
 * WITHOUT WARRANTIES OR CONDITIONS OF ANY KIND, either express or implied.
 * See the License for the specific language governing permissions and
 * limitations under the License.
 */

package org.apache.kyuubi.plugin.spark.authz.ranger

import org.apache.spark.sql.SparkSession
import org.apache.spark.sql.catalyst.TableIdentifier
import org.apache.spark.sql.catalyst.expressions.Alias
import org.apache.spark.sql.catalyst.plans.logical.{Filter, LogicalPlan, Project}
import org.apache.spark.sql.catalyst.rules.Rule
import org.apache.spark.sql.connector.catalog.Identifier

<<<<<<< HEAD
import org.apache.kyuubi.plugin.spark.authz.{IcebergCommands, ObjectType, OperationType}
=======
import org.apache.kyuubi.plugin.spark.authz.{ObjectType, OperationType}
import org.apache.kyuubi.plugin.spark.authz.util.{PermanentViewMarker, RowFilterAndDataMaskingMarker}
>>>>>>> 2cb34c4d
import org.apache.kyuubi.plugin.spark.authz.util.AuthZUtils._

class RuleApplyRowFilterAndDataMasking(spark: SparkSession) extends Rule[LogicalPlan] {

  private def mapPlanChildren(plan: LogicalPlan)(f: LogicalPlan => LogicalPlan): LogicalPlan = {
    val planChildren = plan.children
    if (planChildren.isEmpty) {
      plan
    } else {
      val skippedMapChildren = plan match {
        case _ if IcebergCommands.accept(plan.nodeName) =>
          IcebergCommands.skipMappedChildren(plan)
        case _ =>
          Seq.empty
      }

      val mappedChildren = (planChildren diff skippedMapChildren).map(f)
      plan.withNewChildren(skippedMapChildren ++ mappedChildren)
    }
  }

  override def apply(plan: LogicalPlan): LogicalPlan = {
    // Apply FilterAndMasking and wrap HiveTableRelation/LogicalRelation/DataSourceV2Relation with
    // RowFilterAndDataMaskingMarker if it is not wrapped yet.
    mapPlanChildren(plan) {
      case p: RowFilterAndDataMaskingMarker => p
      case hiveTableRelation if hasResolvedHiveTable(hiveTableRelation) =>
        val table = getHiveTable(hiveTableRelation)
        applyFilterAndMasking(hiveTableRelation, table.identifier, spark)
      case logicalRelation if hasResolvedDatasourceTable(logicalRelation) =>
        val table = getDatasourceTable(logicalRelation)
        if (table.isEmpty) {
          logicalRelation
        } else {
          applyFilterAndMasking(logicalRelation, table.get.identifier, spark)
        }
      case datasourceV2Relation if hasResolvedDatasourceV2Table(datasourceV2Relation) =>
        val tableIdentifier = getDatasourceV2Identifier(datasourceV2Relation)
        if (tableIdentifier.isEmpty) {
          datasourceV2Relation
        } else {
          applyFilterAndMasking(datasourceV2Relation, tableIdentifier.get, spark)
        }
      case permanentView: PermanentViewMarker =>
        val viewIdent = permanentView.catalogTable.identifier
        applyFilterAndMasking(permanentView, viewIdent, spark)
      case other => apply(other)
    }
  }

  private def applyFilterAndMasking(
      plan: LogicalPlan,
      identifier: Identifier,
      spark: SparkSession): LogicalPlan = {
    applyFilterAndMasking(plan, getTableIdentifierFromV2Identifier(identifier), spark)
  }

  private def applyFilterAndMasking(
      plan: LogicalPlan,
      identifier: TableIdentifier,
      spark: SparkSession): LogicalPlan = {
    val ugi = getAuthzUgi(spark.sparkContext)
    val opType = OperationType(plan.nodeName)
    val parse = spark.sessionState.sqlParser.parseExpression _
    val are = AccessResource(ObjectType.TABLE, identifier.database.orNull, identifier.table, null)
    val art = AccessRequest(are, ugi, opType, AccessType.SELECT)
    val filterExprStr = SparkRangerAdminPlugin.getFilterExpr(art)
    val newOutput = plan.output.map { attr =>
      val are =
        AccessResource(ObjectType.COLUMN, identifier.database.orNull, identifier.table, attr.name)
      val art = AccessRequest(are, ugi, opType, AccessType.SELECT)
      val maskExprStr = SparkRangerAdminPlugin.getMaskingExpr(art)
      if (maskExprStr.isEmpty) {
        attr
      } else {
        val maskExpr = parse(maskExprStr.get)
        plan match {
          case _: PermanentViewMarker =>
            Alias(maskExpr, attr.name)(exprId = attr.exprId)
          case _ =>
            Alias(maskExpr, attr.name)()
        }
      }
    }

    if (filterExprStr.isEmpty) {
      Project(newOutput, RowFilterAndDataMaskingMarker(plan))
    } else {
      val filterExpr = parse(filterExprStr.get)
      Project(newOutput, Filter(filterExpr, RowFilterAndDataMaskingMarker(plan)))
    }
  }
}<|MERGE_RESOLUTION|>--- conflicted
+++ resolved
@@ -24,12 +24,8 @@
 import org.apache.spark.sql.catalyst.rules.Rule
 import org.apache.spark.sql.connector.catalog.Identifier
 
-<<<<<<< HEAD
 import org.apache.kyuubi.plugin.spark.authz.{IcebergCommands, ObjectType, OperationType}
-=======
-import org.apache.kyuubi.plugin.spark.authz.{ObjectType, OperationType}
 import org.apache.kyuubi.plugin.spark.authz.util.{PermanentViewMarker, RowFilterAndDataMaskingMarker}
->>>>>>> 2cb34c4d
 import org.apache.kyuubi.plugin.spark.authz.util.AuthZUtils._
 
 class RuleApplyRowFilterAndDataMasking(spark: SparkSession) extends Rule[LogicalPlan] {
@@ -54,7 +50,7 @@
   override def apply(plan: LogicalPlan): LogicalPlan = {
     // Apply FilterAndMasking and wrap HiveTableRelation/LogicalRelation/DataSourceV2Relation with
     // RowFilterAndDataMaskingMarker if it is not wrapped yet.
-    mapPlanChildren(plan) {
+    plan mapChildren {
       case p: RowFilterAndDataMaskingMarker => p
       case hiveTableRelation if hasResolvedHiveTable(hiveTableRelation) =>
         val table = getHiveTable(hiveTableRelation)
