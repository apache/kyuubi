--- conflicted
+++ resolved
@@ -21,19 +21,7 @@
 import org.apache.spark.sql.catalyst.expressions.Attribute
 import org.apache.spark.sql.catalyst.plans.logical.{LeafNode, LogicalPlan}
 
-<<<<<<< HEAD
-import org.apache.kyuubi.plugin.spark.authz.util.WithInternalChild
-
-case class PermanentViewMarker(child: LogicalPlan, catalogTable: CatalogTable) extends LeafNode
-  with WithInternalChild {
-
-  override def output: Seq[Attribute] = child.output
-
-  override def withNewChildInternal(newChild: LogicalPlan): LogicalPlan =
-    copy(child = newChild)
-=======
 case class PermanentViewMarker(child: LogicalPlan, catalogTable: CatalogTable) extends LeafNode {
 
   override def output: Seq[Attribute] = child.output
->>>>>>> c1685c6c
 }