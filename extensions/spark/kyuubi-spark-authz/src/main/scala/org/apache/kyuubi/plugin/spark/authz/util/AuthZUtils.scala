/*
 * Licensed to the Apache Software Foundation (ASF) under one or more
 * contributor license agreements.  See the NOTICE file distributed with
 * this work for additional information regarding copyright ownership.
 * The ASF licenses this file to You under the Apache License, Version 2.0
 * (the "License"); you may not use this file except in compliance with
 * the License.  You may obtain a copy of the License at
 *
 *    http://www.apache.org/licenses/LICENSE-2.0
 *
 * Unless required by applicable law or agreed to in writing, software
 * distributed under the License is distributed on an "AS IS" BASIS,
 * WITHOUT WARRANTIES OR CONDITIONS OF ANY KIND, either express or implied.
 * See the License for the specific language governing permissions and
 * limitations under the License.
 */

package org.apache.kyuubi.plugin.spark.authz.util

import scala.util.{Failure, Success, Try}

import org.apache.hadoop.security.UserGroupInformation
<<<<<<< HEAD
import org.apache.spark.SPARK_VERSION
import org.apache.spark.SparkContext
import org.apache.spark.sql.catalyst.TableIdentifier
=======
import org.apache.spark.{SPARK_VERSION, SparkContext}
>>>>>>> 3cdf84e9
import org.apache.spark.sql.catalyst.catalog.CatalogTable
import org.apache.spark.sql.catalyst.plans.logical.LogicalPlan

private[authz] object AuthZUtils {

  /**
   * fixme error handling need improve here
   */
  def getFieldVal[T](o: Any, name: String): T = {
    Try {
      val field = o.getClass.getDeclaredField(name)
      field.setAccessible(true)
      field.get(o)
    } match {
      case Success(value) => value.asInstanceOf[T]
      case Failure(e) =>
        val candidates = o.getClass.getDeclaredFields.map(_.getName).mkString("[", ",", "]")
        throw new RuntimeException(s"$name not in $candidates", e)
    }
  }

  def invoke(
      obj: AnyRef,
      methodName: String,
      args: (Class[_], AnyRef)*): AnyRef = {
    val (types, values) = args.unzip
    val method = obj.getClass.getDeclaredMethod(methodName, types: _*)
    method.setAccessible(true)
    method.invoke(obj, values: _*)
  }

  /**
   * Get the active session user
   * @param spark spark context instance
   * @return the user name
   */
  def getAuthzUgi(spark: SparkContext): UserGroupInformation = {
    // kyuubi.session.user is only used by kyuubi
    val user = spark.getLocalProperty("kyuubi.session.user")
    if (user != null && user != UserGroupInformation.getCurrentUser.getShortUserName) {
      UserGroupInformation.createRemoteUser(user)
    } else {
      UserGroupInformation.getCurrentUser
    }
  }

  def hasResolvedHiveTable(plan: LogicalPlan): Boolean = {
    plan.nodeName == "HiveTableRelation" && plan.resolved
  }

  def getHiveTable(plan: LogicalPlan): CatalogTable = {
    getFieldVal[CatalogTable](plan, "tableMeta")
  }

  def hasResolvedDatasourceTable(plan: LogicalPlan): Boolean = {
    plan.nodeName == "LogicalRelation" && plan.resolved
  }

  def getDatasourceTable(plan: LogicalPlan): Option[CatalogTable] = {
    getFieldVal[Option[CatalogTable]](plan, "catalogTable")
  }

<<<<<<< HEAD
  def hasResolvedDatasourceV2Table(plan: LogicalPlan): Boolean = {
    plan.nodeName == "DataSourceV2Relation" && plan.resolved
  }

  def getDatasourceV2Identifier(plan: LogicalPlan): Option[TableIdentifier] = {
    // avoid importing DataSourceV2Relation for Spark version compatibility
    val identifier = getFieldVal[Option[AnyRef]](plan, "identifier")
    identifier.map { id =>
      val namespaces = invoke(id, "namespace").asInstanceOf[Array[String]]
      val table = invoke(id, "name").asInstanceOf[String]
      TableIdentifier(table, Some(quote(namespaces)))
    }
  }

  /**
   * Given a Kyuubi/Spark/Hive version string,
   * return the (major version number, minor version number).
   * E.g., for 2.0.1-SNAPSHOT, return (2, 0).
   */
  def majorMinorVersion(version: String): (Int, Int) = {
    """^(\d+)\.(\d+)(\..*)?$""".r.findFirstMatchIn(version) match {
      case Some(m) =>
        (m.group(1).toInt, m.group(2).toInt)
      case None =>
        throw new IllegalArgumentException(s"Tried to parse '$version' as a project" +
          s" version string, but it could not find the major and minor version numbers.")
    }
=======
  def isSparkVersionAtMost(targetVersionString: String): Boolean = {
    SemanticVersion(SPARK_VERSION).isVersionAtMost(targetVersionString)
>>>>>>> 3cdf84e9
  }

  def isSparkVersionAtLeast(targetVersionString: String): Boolean = {
    SemanticVersion(SPARK_VERSION).isVersionAtLeast(targetVersionString)
  }

  def isSparkVersionEqualTo(targetVersionString: String): Boolean = {
    SemanticVersion(SPARK_VERSION).isVersionEqualTo(targetVersionString)
  }

  def quoteIfNeeded(part: String): String = {
    if (part.matches("[a-zA-Z0-9_]+") && !part.matches("\\d+")) {
      part
    } else {
      s"`${part.replace("`", "``")}`"
    }
  }

  def quote(parts: Seq[String]): String = {
    parts.map(quoteIfNeeded).mkString(".")
  }
}<|MERGE_RESOLUTION|>--- conflicted
+++ resolved
@@ -20,13 +20,8 @@
 import scala.util.{Failure, Success, Try}
 
 import org.apache.hadoop.security.UserGroupInformation
-<<<<<<< HEAD
-import org.apache.spark.SPARK_VERSION
-import org.apache.spark.SparkContext
+import org.apache.spark.{SPARK_VERSION, SparkContext}
 import org.apache.spark.sql.catalyst.TableIdentifier
-=======
-import org.apache.spark.{SPARK_VERSION, SparkContext}
->>>>>>> 3cdf84e9
 import org.apache.spark.sql.catalyst.catalog.CatalogTable
 import org.apache.spark.sql.catalyst.plans.logical.LogicalPlan
 
@@ -89,7 +84,6 @@
     getFieldVal[Option[CatalogTable]](plan, "catalogTable")
   }
 
-<<<<<<< HEAD
   def hasResolvedDatasourceV2Table(plan: LogicalPlan): Boolean = {
     plan.nodeName == "DataSourceV2Relation" && plan.resolved
   }
@@ -104,23 +98,8 @@
     }
   }
 
-  /**
-   * Given a Kyuubi/Spark/Hive version string,
-   * return the (major version number, minor version number).
-   * E.g., for 2.0.1-SNAPSHOT, return (2, 0).
-   */
-  def majorMinorVersion(version: String): (Int, Int) = {
-    """^(\d+)\.(\d+)(\..*)?$""".r.findFirstMatchIn(version) match {
-      case Some(m) =>
-        (m.group(1).toInt, m.group(2).toInt)
-      case None =>
-        throw new IllegalArgumentException(s"Tried to parse '$version' as a project" +
-          s" version string, but it could not find the major and minor version numbers.")
-    }
-=======
   def isSparkVersionAtMost(targetVersionString: String): Boolean = {
     SemanticVersion(SPARK_VERSION).isVersionAtMost(targetVersionString)
->>>>>>> 3cdf84e9
   }
 
   def isSparkVersionAtLeast(targetVersionString: String): Boolean = {
