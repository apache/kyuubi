/*
 * Licensed to the Apache Software Foundation (ASF) under one or more
 * contributor license agreements.  See the NOTICE file distributed with
 * this work for additional information regarding copyright ownership.
 * The ASF licenses this file to You under the Apache License, Version 2.0
 * (the "License"); you may not use this file except in compliance with
 * the License.  You may obtain a copy of the License at
 *
 *    http://www.apache.org/licenses/LICENSE-2.0
 *
 * Unless required by applicable law or agreed to in writing, software
 * distributed under the License is distributed on an "AS IS" BASIS,
 * WITHOUT WARRANTIES OR CONDITIONS OF ANY KIND, either express or implied.
 * See the License for the specific language governing permissions and
 * limitations under the License.
 */

package org.apache.kyuubi.plugin.spark.authz.ranger

import java.util
import java.util.Date

import scala.collection.JavaConverters._
import scala.collection.mutable

import org.apache.hadoop.security.UserGroupInformation
import org.apache.ranger.plugin.policyengine.{RangerAccessRequestImpl, RangerPolicyEngine}

import org.apache.kyuubi.plugin.spark.authz.OperationType.OperationType
import org.apache.kyuubi.plugin.spark.authz.ranger.AccessType._
import org.apache.kyuubi.plugin.spark.authz.ranger.SparkRangerAdminPlugin.getOrCreate

case class AccessRequest private (accessType: AccessType) extends RangerAccessRequestImpl

object AccessRequest {
  def apply(
      resource: AccessResource,
      user: UserGroupInformation,
      opType: OperationType,
      accessType: AccessType): AccessRequest = {
    val plugin = getOrCreate()
    val userName = user.getShortUserName
    val userGroups = getUserGroups(user)
    val req = new AccessRequest(accessType)
    req.setResource(resource)
    req.setUser(userName)
    req.setUserGroups(userGroups)
    req.setAction(opType.toString)
    try {
      val getRoles = plugin.getClass.getMethod(
        "getRolesFromUserAndGroups",
        classOf[String],
        classOf[java.util.Set[String]])
      getRoles.setAccessible(true)
<<<<<<< HEAD
      val roles = getRoles.invoke(plugin, userName, groups)
=======
      val roles = getRoles.invoke(SparkRangerAdminPlugin, userName, userGroups)
>>>>>>> 46ffc7b6
      val setRoles = req.getClass.getMethod("setUserRoles", classOf[java.util.Set[String]])
      setRoles.setAccessible(true)
      setRoles.invoke(req, roles)
    } catch {
      case _: NoSuchMethodException =>
    }
    req.setAccessTime(new Date())
    accessType match {
      case USE => req.setAccessType(RangerPolicyEngine.ANY_ACCESS)
      case _ => req.setAccessType(accessType.toString.toLowerCase)
    }
    try {
      val getClusterName = plugin.getClass.getMethod("getClusterName")
      getClusterName.setAccessible(true)
      val clusterName = getClusterName.invoke(plugin)
      val setClusterName = req.getClass.getMethod("setClusterName", classOf[String])
      setClusterName.setAccessible(true)
      setClusterName.invoke(req, clusterName)
    } catch {
      case _: NoSuchMethodException =>
    }
    req
  }

  private def getUserGroupsFromUgi(user: UserGroupInformation): util.Set[String] = {
    user.getGroupNames.toSet.asJava
  }

  private def getUserGroupsFromUserStore(user: UserGroupInformation): Option[util.Set[String]] = {
    try {
      val getUserStoreEnricher = SparkRangerAdminPlugin.getClass.getMethod(
        "getUserStoreEnricher")
      getUserStoreEnricher.setAccessible(true)
      val storeEnricher = getUserStoreEnricher.invoke(SparkRangerAdminPlugin)

      val getRangerUserStore = storeEnricher.getClass.getMethod("getRangerUserStore")
      getRangerUserStore.setAccessible(true)
      val userStore = getRangerUserStore.invoke(storeEnricher)

      val getUserGroupMapping = userStore.getClass.getMethod("getUserGroupMapping")
      getUserGroupMapping.setAccessible(true)

      val userGroupMappingMap: mutable.Map[String, util.Set[String]] =
        mapAsScalaMap(getUserGroupMapping.invoke(userStore)
          .asInstanceOf[util.HashMap[String, util.Set[String]]])

      userGroupMappingMap.get(user.getShortUserName)
    } catch {
      case _: NoSuchMethodException =>
        None
    }
  }

  private def getUserGroups(user: UserGroupInformation): util.Set[String] = {
    if (SparkRangerAdminPlugin.useUserGroupsFromUserStoreEnabled) {
      getUserGroupsFromUserStore(user)
        .getOrElse(getUserGroupsFromUgi(user))
    } else {
      getUserGroupsFromUgi(user)
    }
  }

}<|MERGE_RESOLUTION|>--- conflicted
+++ resolved
@@ -52,11 +52,7 @@
         classOf[String],
         classOf[java.util.Set[String]])
       getRoles.setAccessible(true)
-<<<<<<< HEAD
-      val roles = getRoles.invoke(plugin, userName, groups)
-=======
       val roles = getRoles.invoke(SparkRangerAdminPlugin, userName, userGroups)
->>>>>>> 46ffc7b6
       val setRoles = req.getClass.getMethod("setUserRoles", classOf[java.util.Set[String]])
       setRoles.setAccessible(true)
       setRoles.invoke(req, roles)
