--- conflicted
+++ resolved
@@ -27,11 +27,8 @@
 
 import org.apache.kyuubi.plugin.spark.authz.OperationType.OperationType
 import org.apache.kyuubi.plugin.spark.authz.ranger.AccessType._
-<<<<<<< HEAD
 import org.apache.kyuubi.plugin.spark.authz.ranger.SparkRangerAdminPlugin.getOrCreate
-=======
 import org.apache.kyuubi.plugin.spark.authz.util.AuthZUtils.{invoke, invokeAs}
->>>>>>> 8b8c7d01
 
 case class AccessRequest private (accessType: AccessType) extends RangerAccessRequestImpl
 
@@ -50,24 +47,12 @@
     req.setUserGroups(userGroups)
     req.setAction(opType.toString)
     try {
-<<<<<<< HEAD
-      val getRoles = plugin.getClass.getMethod(
-        "getRolesFromUserAndGroups",
-        classOf[String],
-        classOf[java.util.Set[String]])
-      getRoles.setAccessible(true)
-      val roles = getRoles.invoke(plugin, userName, userGroups)
-      val setRoles = req.getClass.getMethod("setUserRoles", classOf[java.util.Set[String]])
-      setRoles.setAccessible(true)
-      setRoles.invoke(req, roles)
-=======
       val roles = invokeAs[JSet[String]](
         SparkRangerAdminPlugin,
         "getRolesFromUserAndGroups",
         (classOf[String], userName),
         (classOf[JSet[String]], userGroups))
       invoke(req, "setUserRoles", (classOf[JSet[String]], roles))
->>>>>>> 8b8c7d01
     } catch {
       case _: Exception =>
     }
@@ -77,17 +62,8 @@
       case _ => req.setAccessType(accessType.toString.toLowerCase)
     }
     try {
-<<<<<<< HEAD
-      val getClusterName = plugin.getClass.getMethod("getClusterName")
-      getClusterName.setAccessible(true)
-      val clusterName = getClusterName.invoke(plugin)
-      val setClusterName = req.getClass.getMethod("setClusterName", classOf[String])
-      setClusterName.setAccessible(true)
-      setClusterName.invoke(req, clusterName)
-=======
       val clusterName = invokeAs[String](SparkRangerAdminPlugin, "getClusterName")
       invoke(req, "setClusterName", (classOf[String], clusterName))
->>>>>>> 8b8c7d01
     } catch {
       case _: Exception =>
     }
