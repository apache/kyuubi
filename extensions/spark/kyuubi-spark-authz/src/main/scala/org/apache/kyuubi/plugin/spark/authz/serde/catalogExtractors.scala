--- conflicted
+++ resolved
@@ -45,7 +45,6 @@
 }
 
 /**
-<<<<<<< HEAD
  * Option[org.apache.spark.sql.connector.catalog.CatalogPlugin]
  */
 class CatalogPluginOptionCatalogExtractor extends CatalogExtractor {
@@ -55,12 +54,13 @@
         new CatalogPluginCatalogExtractor().apply(catalogPlugin)
       case _ => None
     }
-=======
+}
+
+/**
  * Option[String]
  */
 class StringOptionCatalogExtractor extends CatalogExtractor {
   override def apply(v1: AnyRef): Option[String] = {
     v1.asInstanceOf[Option[String]]
->>>>>>> 985330f0
   }
 }