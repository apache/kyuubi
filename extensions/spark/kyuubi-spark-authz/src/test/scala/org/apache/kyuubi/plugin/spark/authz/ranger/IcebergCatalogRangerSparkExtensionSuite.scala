--- conflicted
+++ resolved
@@ -490,18 +490,114 @@
     }
   }
 
-<<<<<<< HEAD
+  test("CREATE BRANCH for Iceberg") {
+    val table = s"$catalogV2.$namespace1.partitioned_table"
+    withCleanTmpResources(Seq((table, "table"))) {
+      doAs(
+        admin,
+        sql(
+          s"CREATE TABLE $table (id int NOT NULL, name string, city string) USING iceberg"))
+      doAs(admin, sql(s"INSERT INTO $table VALUES (1, 'test', 'city')"))
+      val createBranchSql = s"ALTER TABLE $table CREATE BRANCH test_branch"
+      interceptEndsWith[AccessControlException] {
+        doAs(someone, sql(createBranchSql))
+      }(s"does not have [alter] privilege on [$namespace1/partitioned_table]")
+      doAs(admin, sql(createBranchSql))
+    }
+  }
+
+  test("CREATE TAG for Iceberg") {
+    val table = s"$catalogV2.$namespace1.partitioned_table"
+    withCleanTmpResources(Seq((table, "table"))) {
+      doAs(
+        admin,
+        sql(
+          s"CREATE TABLE $table (id int NOT NULL, name string, city string) USING iceberg"))
+      doAs(admin, sql(s"INSERT INTO $table VALUES (1, 'test', 'city')"))
+      val createTagSql = s"ALTER TABLE $table CREATE TAG test_tag"
+      interceptEndsWith[AccessControlException] {
+        doAs(someone, sql(createTagSql))
+      }(s"does not have [alter] privilege on [$namespace1/partitioned_table]")
+      doAs(admin, sql(createTagSql))
+    }
+  }
+
+  test("REPLACE BRANCH for Iceberg") {
+    val table = s"$catalogV2.$namespace1.partitioned_table"
+    withCleanTmpResources(Seq((table, "table"))) {
+      doAs(
+        admin,
+        sql(
+          s"CREATE TABLE $table (id int NOT NULL, name string, city string) USING iceberg"))
+      doAs(admin, sql(s"INSERT INTO $table VALUES (1, 'test', 'city')"))
+      doAs(admin, sql(s"ALTER TABLE $table CREATE BRANCH test_branch"))
+      doAs(admin, sql(s"INSERT INTO $table VALUES (2, 'test2', 'city2')"))
+      val replaceBranchSql = s"ALTER TABLE $table REPLACE BRANCH test_branch"
+      interceptEndsWith[AccessControlException] {
+        doAs(someone, sql(replaceBranchSql))
+      }(s"does not have [alter] privilege on [$namespace1/partitioned_table]")
+      doAs(admin, sql(replaceBranchSql))
+    }
+  }
+
+  test("REPLACE TAG for Iceberg") {
+    val table = s"$catalogV2.$namespace1.partitioned_table"
+    withCleanTmpResources(Seq((table, "table"))) {
+      doAs(
+        admin,
+        sql(
+          s"CREATE TABLE $table (id int NOT NULL, name string, city string) USING iceberg"))
+      doAs(admin, sql(s"INSERT INTO $table VALUES (1, 'test', 'city')"))
+      doAs(admin, sql(s"ALTER TABLE $table CREATE TAG test_tag"))
+      doAs(admin, sql(s"INSERT INTO $table VALUES (2, 'test2', 'city2')"))
+      val replaceTagSql = s"ALTER TABLE $table REPLACE TAG test_tag"
+      interceptEndsWith[AccessControlException] {
+        doAs(someone, sql(replaceTagSql))
+      }(s"does not have [alter] privilege on [$namespace1/partitioned_table]")
+      doAs(admin, sql(replaceTagSql))
+    }
+  }
+
+  test("DROP BRANCH for Iceberg") {
+    val table = s"$catalogV2.$namespace1.partitioned_table"
+    withCleanTmpResources(Seq((table, "table"))) {
+      doAs(
+        admin,
+        sql(
+          s"CREATE TABLE $table (id int NOT NULL, name string, city string) USING iceberg"))
+      doAs(admin, sql(s"INSERT INTO $table VALUES (1, 'test', 'city')"))
+      doAs(admin, sql(s"ALTER TABLE $table CREATE BRANCH test_branch"))
+      val dropBranchSql = s"ALTER TABLE $table DROP BRANCH test_branch"
+      interceptEndsWith[AccessControlException] {
+        doAs(someone, sql(dropBranchSql))
+      }(s"does not have [alter] privilege on [$namespace1/partitioned_table]")
+      doAs(admin, sql(dropBranchSql))
+    }
+  }
+
+  test("DROP TAG for Iceberg") {
+    val table = s"$catalogV2.$namespace1.partitioned_table"
+    withCleanTmpResources(Seq((table, "table"))) {
+      doAs(
+        admin,
+        sql(
+          s"CREATE TABLE $table (id int NOT NULL, name string, city string) USING iceberg"))
+      doAs(admin, sql(s"INSERT INTO $table VALUES (1, 'test', 'city')"))
+      doAs(admin, sql(s"ALTER TABLE $table CREATE TAG test_tag"))
+      val dropTagSql = s"ALTER TABLE $table DROP TAG test_tag"
+      interceptEndsWith[AccessControlException] {
+        doAs(someone, sql(dropTagSql))
+      }(s"does not have [alter] privilege on [$namespace1/partitioned_table]")
+      doAs(admin, sql(dropTagSql))
+    }
+  }
+
   test("RENAME TABLE for Iceberg") {
     val table = "partitioned_table"
-=======
-  test("CREATE BRANCH for Iceberg") {
-    val table = s"$catalogV2.$namespace1.partitioned_table"
->>>>>>> cad5a392
-    withCleanTmpResources(Seq((table, "table"))) {
-      doAs(
-        admin,
-        sql(
-<<<<<<< HEAD
+    withCleanTmpResources(Seq((table, "table"))) {
+      doAs(
+        admin,
+        sql(
           s"CREATE TABLE $catalogV2.$namespace1.$table" +
             s"(id int NOT NULL, name string, city string) USING iceberg"))
       val renameSql = s"alter table $catalogV2.$namespace1.$table " +
@@ -513,101 +609,4 @@
     }
   }
 
-=======
-          s"CREATE TABLE $table (id int NOT NULL, name string, city string) USING iceberg"))
-      doAs(admin, sql(s"INSERT INTO $table VALUES (1, 'test', 'city')"))
-      val createBranchSql = s"ALTER TABLE $table CREATE BRANCH test_branch"
-      interceptEndsWith[AccessControlException] {
-        doAs(someone, sql(createBranchSql))
-      }(s"does not have [alter] privilege on [$namespace1/partitioned_table]")
-      doAs(admin, sql(createBranchSql))
-    }
-  }
-
-  test("CREATE TAG for Iceberg") {
-    val table = s"$catalogV2.$namespace1.partitioned_table"
-    withCleanTmpResources(Seq((table, "table"))) {
-      doAs(
-        admin,
-        sql(
-          s"CREATE TABLE $table (id int NOT NULL, name string, city string) USING iceberg"))
-      doAs(admin, sql(s"INSERT INTO $table VALUES (1, 'test', 'city')"))
-      val createTagSql = s"ALTER TABLE $table CREATE TAG test_tag"
-      interceptEndsWith[AccessControlException] {
-        doAs(someone, sql(createTagSql))
-      }(s"does not have [alter] privilege on [$namespace1/partitioned_table]")
-      doAs(admin, sql(createTagSql))
-    }
-  }
-
-  test("REPLACE BRANCH for Iceberg") {
-    val table = s"$catalogV2.$namespace1.partitioned_table"
-    withCleanTmpResources(Seq((table, "table"))) {
-      doAs(
-        admin,
-        sql(
-          s"CREATE TABLE $table (id int NOT NULL, name string, city string) USING iceberg"))
-      doAs(admin, sql(s"INSERT INTO $table VALUES (1, 'test', 'city')"))
-      doAs(admin, sql(s"ALTER TABLE $table CREATE BRANCH test_branch"))
-      doAs(admin, sql(s"INSERT INTO $table VALUES (2, 'test2', 'city2')"))
-      val replaceBranchSql = s"ALTER TABLE $table REPLACE BRANCH test_branch"
-      interceptEndsWith[AccessControlException] {
-        doAs(someone, sql(replaceBranchSql))
-      }(s"does not have [alter] privilege on [$namespace1/partitioned_table]")
-      doAs(admin, sql(replaceBranchSql))
-    }
-  }
-
-  test("REPLACE TAG for Iceberg") {
-    val table = s"$catalogV2.$namespace1.partitioned_table"
-    withCleanTmpResources(Seq((table, "table"))) {
-      doAs(
-        admin,
-        sql(
-          s"CREATE TABLE $table (id int NOT NULL, name string, city string) USING iceberg"))
-      doAs(admin, sql(s"INSERT INTO $table VALUES (1, 'test', 'city')"))
-      doAs(admin, sql(s"ALTER TABLE $table CREATE TAG test_tag"))
-      doAs(admin, sql(s"INSERT INTO $table VALUES (2, 'test2', 'city2')"))
-      val replaceTagSql = s"ALTER TABLE $table REPLACE TAG test_tag"
-      interceptEndsWith[AccessControlException] {
-        doAs(someone, sql(replaceTagSql))
-      }(s"does not have [alter] privilege on [$namespace1/partitioned_table]")
-      doAs(admin, sql(replaceTagSql))
-    }
-  }
-
-  test("DROP BRANCH for Iceberg") {
-    val table = s"$catalogV2.$namespace1.partitioned_table"
-    withCleanTmpResources(Seq((table, "table"))) {
-      doAs(
-        admin,
-        sql(
-          s"CREATE TABLE $table (id int NOT NULL, name string, city string) USING iceberg"))
-      doAs(admin, sql(s"INSERT INTO $table VALUES (1, 'test', 'city')"))
-      doAs(admin, sql(s"ALTER TABLE $table CREATE BRANCH test_branch"))
-      val dropBranchSql = s"ALTER TABLE $table DROP BRANCH test_branch"
-      interceptEndsWith[AccessControlException] {
-        doAs(someone, sql(dropBranchSql))
-      }(s"does not have [alter] privilege on [$namespace1/partitioned_table]")
-      doAs(admin, sql(dropBranchSql))
-    }
-  }
-
-  test("DROP TAG for Iceberg") {
-    val table = s"$catalogV2.$namespace1.partitioned_table"
-    withCleanTmpResources(Seq((table, "table"))) {
-      doAs(
-        admin,
-        sql(
-          s"CREATE TABLE $table (id int NOT NULL, name string, city string) USING iceberg"))
-      doAs(admin, sql(s"INSERT INTO $table VALUES (1, 'test', 'city')"))
-      doAs(admin, sql(s"ALTER TABLE $table CREATE TAG test_tag"))
-      val dropTagSql = s"ALTER TABLE $table DROP TAG test_tag"
-      interceptEndsWith[AccessControlException] {
-        doAs(someone, sql(dropTagSql))
-      }(s"does not have [alter] privilege on [$namespace1/partitioned_table]")
-      doAs(admin, sql(dropTagSql))
-    }
-  }
->>>>>>> cad5a392
 }