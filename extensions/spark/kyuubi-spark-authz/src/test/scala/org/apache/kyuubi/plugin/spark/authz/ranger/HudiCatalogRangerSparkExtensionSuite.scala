--- conflicted
+++ resolved
@@ -266,35 +266,57 @@
     }
   }
 
-<<<<<<< HEAD
+  test("CompactionHoodieTableCommand / CompactionShowHoodieTableCommand") {
+    withCleanTmpResources(Seq((s"$namespace1.$table1", "table"), (namespace1, "database"))) {
+      doAs(admin, sql(s"CREATE DATABASE IF NOT EXISTS $namespace1"))
+      doAs(
+        admin,
+        sql(
+          s"""
+             |CREATE TABLE IF NOT EXISTS $namespace1.$table1(id int, name string, city string)
+             |USING HUDI
+             |OPTIONS (
+             | type = 'mor',
+             | primaryKey = 'id',
+             | 'hoodie.datasource.hive_sync.enable' = 'false'
+             |)
+             |PARTITIONED BY(city)
+             |""".stripMargin))
+
+      val compactionTable = s"RUN COMPACTION ON $namespace1.$table1"
+      interceptContains[AccessControlException] {
+        doAs(someone, sql(compactionTable))
+      }(s"does not have [select] privilege on [$namespace1/$table1]")
+      doAs(admin, sql(compactionTable))
+
+      val showCompactionTable = s"SHOW COMPACTION ON  $namespace1.$table1"
+      interceptContains[AccessControlException] {
+        doAs(someone, sql(showCompactionTable))
+      }(s"does not have [select] privilege on [$namespace1/$table1]")
+      doAs(admin, sql(showCompactionTable))
+    }
+  }
+
   test("IndexBasedCommand") {
     assume(
       !isSparkV33OrGreater,
       "Hudi index creation not supported on Spark 3.3 or greater currently")
-=======
-  test("CompactionHoodieTableCommand / CompactionShowHoodieTableCommand") {
->>>>>>> facfe57a
-    withCleanTmpResources(Seq((s"$namespace1.$table1", "table"), (namespace1, "database"))) {
-      doAs(admin, sql(s"CREATE DATABASE IF NOT EXISTS $namespace1"))
-      doAs(
-        admin,
-        sql(
-          s"""
-             |CREATE TABLE IF NOT EXISTS $namespace1.$table1(id int, name string, city string)
-             |USING HUDI
-             |OPTIONS (
-<<<<<<< HEAD
-             | type = 'cow',
-=======
-             | type = 'mor',
->>>>>>> facfe57a
-             | primaryKey = 'id',
-             | 'hoodie.datasource.hive_sync.enable' = 'false'
-             |)
-             |PARTITIONED BY(city)
-             |""".stripMargin))
-
-<<<<<<< HEAD
+    withCleanTmpResources(Seq((s"$namespace1.$table1", "table"), (namespace1, "database"))) {
+      doAs(admin, sql(s"CREATE DATABASE IF NOT EXISTS $namespace1"))
+      doAs(
+        admin,
+        sql(
+          s"""
+             |CREATE TABLE IF NOT EXISTS $namespace1.$table1(id int, name string, city string)
+             |USING HUDI
+             |OPTIONS (
+             | type = 'cow',
+             | primaryKey = 'id',
+             | 'hoodie.datasource.hive_sync.enable' = 'false'
+             |)
+             |PARTITIONED BY(city)
+             |""".stripMargin))
+
       // CreateIndexCommand
       val createIndex = s"CREATE INDEX $index1 ON $namespace1.$table1 USING LUCENE (id)"
       interceptContains[AccessControlException](
@@ -326,19 +348,6 @@
           someone,
           sql(dropIndex)))(s"does not have [alter] privilege on [$namespace1/$table1]")
       doAs(admin, sql(dropIndex))
-=======
-      val compactionTable = s"RUN COMPACTION ON $namespace1.$table1"
-      interceptContains[AccessControlException] {
-        doAs(someone, sql(compactionTable))
-      }(s"does not have [select] privilege on [$namespace1/$table1]")
-      doAs(admin, sql(compactionTable))
-
-      val showCompactionTable = s"SHOW COMPACTION ON  $namespace1.$table1"
-      interceptContains[AccessControlException] {
-        doAs(someone, sql(showCompactionTable))
-      }(s"does not have [select] privilege on [$namespace1/$table1]")
-      doAs(admin, sql(showCompactionTable))
->>>>>>> facfe57a
     }
   }
 }