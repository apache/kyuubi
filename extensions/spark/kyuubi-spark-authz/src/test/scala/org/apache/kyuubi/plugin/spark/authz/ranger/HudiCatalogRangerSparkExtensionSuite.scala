--- conflicted
+++ resolved
@@ -265,8 +265,38 @@
     }
   }
 
-<<<<<<< HEAD
-  test("InsertIntoHoodieTableCommand") {
+  test("CompactionHoodieTableCommand / CompactionShowHoodieTableCommand") {
+    withCleanTmpResources(Seq((s"$namespace1.$table1", "table"), (namespace1, "database"))) {
+      doAs(admin, sql(s"CREATE DATABASE IF NOT EXISTS $namespace1"))
+      doAs(
+        admin,
+        sql(
+          s"""
+             |CREATE TABLE IF NOT EXISTS $namespace1.$table1(id int, name string, city string)
+             |USING HUDI
+             |OPTIONS (
+             | type = 'mor',
+             | primaryKey = 'id',
+             | 'hoodie.datasource.hive_sync.enable' = 'false'
+             |)
+             |PARTITIONED BY(city)
+             |""".stripMargin))
+
+      val compactionTable = s"RUN COMPACTION ON $namespace1.$table1"
+      interceptContains[AccessControlException] {
+        doAs(someone, sql(compactionTable))
+      }(s"does not have [select] privilege on [$namespace1/$table1]")
+      doAs(admin, sql(compactionTable))
+
+      val showCompactionTable = s"SHOW COMPACTION ON  $namespace1.$table1"
+      interceptContains[AccessControlException] {
+        doAs(someone, sql(showCompactionTable))
+      }(s"does not have [select] privilege on [$namespace1/$table1]")
+      doAs(admin, sql(showCompactionTable))
+    }
+  }
+
+   test("InsertIntoHoodieTableCommand") {
     withSingleCallEnabled {
       withCleanTmpResources(Seq(
         (s"$namespace1.$table1", "table"),
@@ -309,36 +339,6 @@
           s"[$namespace1/$table2/id,$namespace1/$table2/name,hudi_ns/$table2/city], " +
           s"[update] privilege on [$namespace1/$table1]")
       }
-=======
-  test("CompactionHoodieTableCommand / CompactionShowHoodieTableCommand") {
-    withCleanTmpResources(Seq((s"$namespace1.$table1", "table"), (namespace1, "database"))) {
-      doAs(admin, sql(s"CREATE DATABASE IF NOT EXISTS $namespace1"))
-      doAs(
-        admin,
-        sql(
-          s"""
-             |CREATE TABLE IF NOT EXISTS $namespace1.$table1(id int, name string, city string)
-             |USING HUDI
-             |OPTIONS (
-             | type = 'mor',
-             | primaryKey = 'id',
-             | 'hoodie.datasource.hive_sync.enable' = 'false'
-             |)
-             |PARTITIONED BY(city)
-             |""".stripMargin))
-
-      val compactionTable = s"RUN COMPACTION ON $namespace1.$table1"
-      interceptContains[AccessControlException] {
-        doAs(someone, sql(compactionTable))
-      }(s"does not have [select] privilege on [$namespace1/$table1]")
-      doAs(admin, sql(compactionTable))
-
-      val showCompactionTable = s"SHOW COMPACTION ON  $namespace1.$table1"
-      interceptContains[AccessControlException] {
-        doAs(someone, sql(showCompactionTable))
-      }(s"does not have [select] privilege on [$namespace1/$table1]")
-      doAs(admin, sql(showCompactionTable))
->>>>>>> facfe57a
     }
   }
 }