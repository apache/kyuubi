/*
 * Licensed to the Apache Software Foundation (ASF) under one or more
 * contributor license agreements.  See the NOTICE file distributed with
 * this work for additional information regarding copyright ownership.
 * The ASF licenses this file to You under the Apache License, Version 2.0
 * (the "License"); you may not use this file except in compliance with
 * the License.  You may obtain a copy of the License at
 *
 *    http://www.apache.org/licenses/LICENSE-2.0
 *
 * Unless required by applicable law or agreed to in writing, software
 * distributed under the License is distributed on an "AS IS" BASIS,
 * WITHOUT WARRANTIES OR CONDITIONS OF ANY KIND, either express or implied.
 * See the License for the specific language governing permissions and
 * limitations under the License.
 */

package org.apache.kyuubi.plugin.spark.authz.gen

import org.apache.kyuubi.plugin.spark.authz.OperationType._
import org.apache.kyuubi.plugin.spark.authz.serde._
import org.apache.kyuubi.plugin.spark.authz.serde.TableType._

object HudiCommands {
  val AlterHoodieTableAddColumnsCommand = {
    val cmd = "org.apache.spark.sql.hudi.command.AlterHoodieTableAddColumnsCommand"
    val columnDesc = ColumnDesc("colsToAdd", classOf[StructFieldSeqColumnExtractor])
    val tableDesc = TableDesc("tableId", classOf[TableIdentifierTableExtractor], Some(columnDesc))
    TableCommandSpec(cmd, Seq(tableDesc), ALTERTABLE_ADDCOLS)
  }

  val AlterHoodieTableChangeColumnCommand = {
    val cmd = "org.apache.spark.sql.hudi.command.AlterHoodieTableChangeColumnCommand"
    val columnDesc = ColumnDesc("columnName", classOf[StringColumnExtractor])
    val tableDesc =
      TableDesc("tableIdentifier", classOf[TableIdentifierTableExtractor], Some(columnDesc))
    TableCommandSpec(cmd, Seq(tableDesc), ALTERTABLE_REPLACECOLS)
  }

  val AlterHoodieTableDropPartitionCommand = {
    val cmd = "org.apache.spark.sql.hudi.command.AlterHoodieTableDropPartitionCommand"
    val columnDesc = ColumnDesc("partitionSpecs", classOf[PartitionSeqColumnExtractor])
    val tableDesc =
      TableDesc("tableIdentifier", classOf[TableIdentifierTableExtractor], Some(columnDesc))
    TableCommandSpec(cmd, Seq(tableDesc), ALTERTABLE_DROPPARTS)
  }

  val AlterHoodieTableRenameCommand = {
    val cmd = "org.apache.spark.sql.hudi.command.AlterHoodieTableRenameCommand"
    val oldTableTableTypeDesc =
      TableTypeDesc(
        "oldName",
        classOf[TableIdentifierTableTypeExtractor],
        Seq(TEMP_VIEW))
    val oldTableD = TableDesc(
      "oldName",
      classOf[TableIdentifierTableExtractor],
      tableTypeDesc = Some(oldTableTableTypeDesc))

    TableCommandSpec(cmd, Seq(oldTableD), ALTERTABLE_RENAME)
  }

  val AlterTableCommand = {
    val cmd = "org.apache.spark.sql.hudi.command.AlterTableCommand"
    val tableDesc = TableDesc("table", classOf[CatalogTableTableExtractor], None)
    TableCommandSpec(cmd, Seq(tableDesc), ALTERTABLE_PROPERTIES)
  }

  val Spark31AlterTableCommand = {
    val cmd = "org.apache.spark.sql.hudi.command.Spark31AlterTableCommand"
    val tableDesc = TableDesc("table", classOf[CatalogTableTableExtractor], None)
    TableCommandSpec(cmd, Seq(tableDesc), ALTERTABLE_PROPERTIES)
  }

  val CreateHoodieTableCommand = {
    val cmd = "org.apache.spark.sql.hudi.command.CreateHoodieTableCommand"
    val tableDesc = TableDesc("table", classOf[CatalogTableTableExtractor])
    TableCommandSpec(cmd, Seq(tableDesc), CREATETABLE)
  }

  val CreateHoodieTableAsSelectCommand = {
    val cmd = "org.apache.spark.sql.hudi.command.CreateHoodieTableAsSelectCommand"
    CreateHoodieTableCommand.copy(
      classname = cmd,
      opType = CREATETABLE_AS_SELECT,
      queryDescs = Seq(QueryDesc("query")))
  }

  val CreateHoodieTableLikeCommand = {
    val cmd = "org.apache.spark.sql.hudi.command.CreateHoodieTableLikeCommand"
    val tableDesc1 = TableDesc(
      "targetTable",
      classOf[TableIdentifierTableExtractor],
      setCurrentDatabaseIfMissing = true)
    val tableDesc2 = TableDesc(
      "sourceTable",
      classOf[TableIdentifierTableExtractor],
      isInput = true,
      setCurrentDatabaseIfMissing = true)
    TableCommandSpec(cmd, Seq(tableDesc1, tableDesc2), CREATETABLE)
  }

<<<<<<< HEAD
  val CreateIndexCommand = {
    val cmd = "org.apache.spark.sql.hudi.command.CreateIndexCommand"
    val tableDesc = TableDesc("table", classOf[CatalogTableTableExtractor])
    TableCommandSpec(cmd, Seq(tableDesc), ALTERTABLE_PROPERTIES)
  }

  val DropIndexCommand = {
    val cmd = "org.apache.spark.sql.hudi.command.DropIndexCommand"
    val tableDesc = TableDesc("table", classOf[CatalogTableTableExtractor])
    TableCommandSpec(cmd, Seq(tableDesc), ALTERTABLE_PROPERTIES)
  }

  val ShowIndexCommand = {
    val cmd = "org.apache.spark.sql.hudi.command.ShowIndexesCommand"
    val tableDesc = TableDesc("table", classOf[CatalogTableTableExtractor], isInput = true)
    TableCommandSpec(cmd, Seq(tableDesc))
  }

  val RefreshIndexCommand = {
    val cmd = "org.apache.spark.sql.hudi.command.RefreshIndexCommand"
    val tableDesc = TableDesc("table", classOf[CatalogTableTableExtractor], isInput = true)
    TableCommandSpec(cmd, Seq(tableDesc))
=======
  val DropHoodieTableCommand = {
    val cmd = "org.apache.spark.sql.hudi.command.DropHoodieTableCommand"
    val tableTypeDesc =
      TableTypeDesc(
        "tableIdentifier",
        classOf[TableIdentifierTableTypeExtractor],
        Seq(TEMP_VIEW))
    TableCommandSpec(
      cmd,
      Seq(TableDesc(
        "tableIdentifier",
        classOf[TableIdentifierTableExtractor],
        tableTypeDesc = Some(tableTypeDesc))),
      DROPTABLE)
  }

  val TruncateHoodieTableCommand = {
    val cmd = "org.apache.spark.sql.hudi.command.TruncateHoodieTableCommand"
    val columnDesc = ColumnDesc("partitionSpec", classOf[PartitionOptionColumnExtractor])
    val tableDesc =
      TableDesc(
        "tableIdentifier",
        classOf[TableIdentifierTableExtractor],
        columnDesc = Some(columnDesc))
    TableCommandSpec(cmd, Seq(tableDesc), TRUNCATETABLE)
>>>>>>> c5854f74
  }

  val data: Array[TableCommandSpec] = Array(
    AlterHoodieTableAddColumnsCommand,
    AlterHoodieTableChangeColumnCommand,
    AlterHoodieTableDropPartitionCommand,
    AlterHoodieTableRenameCommand,
    AlterTableCommand,
    Spark31AlterTableCommand,
    CreateHoodieTableCommand,
    CreateHoodieTableAsSelectCommand,
    CreateHoodieTableLikeCommand,
<<<<<<< HEAD
    CreateIndexCommand,
    DropIndexCommand,
    ShowIndexCommand,
    RefreshIndexCommand)
=======
    DropHoodieTableCommand,
    TruncateHoodieTableCommand)
>>>>>>> c5854f74
}<|MERGE_RESOLUTION|>--- conflicted
+++ resolved
@@ -100,30 +100,6 @@
     TableCommandSpec(cmd, Seq(tableDesc1, tableDesc2), CREATETABLE)
   }
 
-<<<<<<< HEAD
-  val CreateIndexCommand = {
-    val cmd = "org.apache.spark.sql.hudi.command.CreateIndexCommand"
-    val tableDesc = TableDesc("table", classOf[CatalogTableTableExtractor])
-    TableCommandSpec(cmd, Seq(tableDesc), ALTERTABLE_PROPERTIES)
-  }
-
-  val DropIndexCommand = {
-    val cmd = "org.apache.spark.sql.hudi.command.DropIndexCommand"
-    val tableDesc = TableDesc("table", classOf[CatalogTableTableExtractor])
-    TableCommandSpec(cmd, Seq(tableDesc), ALTERTABLE_PROPERTIES)
-  }
-
-  val ShowIndexCommand = {
-    val cmd = "org.apache.spark.sql.hudi.command.ShowIndexesCommand"
-    val tableDesc = TableDesc("table", classOf[CatalogTableTableExtractor], isInput = true)
-    TableCommandSpec(cmd, Seq(tableDesc))
-  }
-
-  val RefreshIndexCommand = {
-    val cmd = "org.apache.spark.sql.hudi.command.RefreshIndexCommand"
-    val tableDesc = TableDesc("table", classOf[CatalogTableTableExtractor], isInput = true)
-    TableCommandSpec(cmd, Seq(tableDesc))
-=======
   val DropHoodieTableCommand = {
     val cmd = "org.apache.spark.sql.hudi.command.DropHoodieTableCommand"
     val tableTypeDesc =
@@ -149,7 +125,30 @@
         classOf[TableIdentifierTableExtractor],
         columnDesc = Some(columnDesc))
     TableCommandSpec(cmd, Seq(tableDesc), TRUNCATETABLE)
->>>>>>> c5854f74
+  }
+
+  val CreateIndexCommand = {
+    val cmd = "org.apache.spark.sql.hudi.command.CreateIndexCommand"
+    val tableDesc = TableDesc("table", classOf[CatalogTableTableExtractor])
+    TableCommandSpec(cmd, Seq(tableDesc), ALTERTABLE_PROPERTIES)
+  }
+
+  val DropIndexCommand = {
+    val cmd = "org.apache.spark.sql.hudi.command.DropIndexCommand"
+    val tableDesc = TableDesc("table", classOf[CatalogTableTableExtractor])
+    TableCommandSpec(cmd, Seq(tableDesc), ALTERTABLE_PROPERTIES)
+  }
+
+  val ShowIndexCommand = {
+    val cmd = "org.apache.spark.sql.hudi.command.ShowIndexesCommand"
+    val tableDesc = TableDesc("table", classOf[CatalogTableTableExtractor], isInput = true)
+    TableCommandSpec(cmd, Seq(tableDesc))
+  }
+
+  val RefreshIndexCommand = {
+    val cmd = "org.apache.spark.sql.hudi.command.RefreshIndexCommand"
+    val tableDesc = TableDesc("table", classOf[CatalogTableTableExtractor], isInput = true)
+    TableCommandSpec(cmd, Seq(tableDesc))
   }
 
   val data: Array[TableCommandSpec] = Array(
@@ -162,13 +161,10 @@
     CreateHoodieTableCommand,
     CreateHoodieTableAsSelectCommand,
     CreateHoodieTableLikeCommand,
-<<<<<<< HEAD
+    DropHoodieTableCommand,
+    TruncateHoodieTableCommand,
     CreateIndexCommand,
     DropIndexCommand,
     ShowIndexCommand,
     RefreshIndexCommand)
-=======
-    DropHoodieTableCommand,
-    TruncateHoodieTableCommand)
->>>>>>> c5854f74
 }