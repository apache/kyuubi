--- conflicted
+++ resolved
@@ -259,11 +259,8 @@
     DropHoodieTableCommand,
     DropIndexCommand,
     InsertIntoHoodieTableCommand,
-<<<<<<< HEAD
+    MergeIntoHoodieTableCommand,
     RefreshIndexCommand,
-=======
-    MergeIntoHoodieTableCommand,
->>>>>>> 64578d13
     RepairHoodieTableCommand,
     ShowIndexCommand,
     TruncateHoodieTableCommand,
