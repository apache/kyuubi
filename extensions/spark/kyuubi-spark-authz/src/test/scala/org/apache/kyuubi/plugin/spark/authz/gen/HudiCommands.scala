--- conflicted
+++ resolved
@@ -72,7 +72,34 @@
     TableCommandSpec(cmd, Seq(tableDesc), ALTERTABLE_PROPERTIES)
   }
 
-<<<<<<< HEAD
+  val CreateHoodieTableCommand = {
+    val cmd = "org.apache.spark.sql.hudi.command.CreateHoodieTableCommand"
+    val tableDesc = TableDesc("table", classOf[CatalogTableTableExtractor])
+    TableCommandSpec(cmd, Seq(tableDesc), CREATETABLE)
+  }
+
+  val CreateHoodieTableAsSelectCommand = {
+    val cmd = "org.apache.spark.sql.hudi.command.CreateHoodieTableAsSelectCommand"
+    CreateHoodieTableCommand.copy(
+      classname = cmd,
+      opType = CREATETABLE_AS_SELECT,
+      queryDescs = Seq(QueryDesc("query")))
+  }
+
+  val CreateHoodieTableLikeCommand = {
+    val cmd = "org.apache.spark.sql.hudi.command.CreateHoodieTableLikeCommand"
+    val tableDesc1 = TableDesc(
+      "targetTable",
+      classOf[TableIdentifierTableExtractor],
+      setCurrentDatabaseIfMissing = true)
+    val tableDesc2 = TableDesc(
+      "sourceTable",
+      classOf[TableIdentifierTableExtractor],
+      isInput = true,
+      setCurrentDatabaseIfMissing = true)
+    TableCommandSpec(cmd, Seq(tableDesc1, tableDesc2), CREATETABLE)
+  }
+
   val DropHoodieTableCommand = {
     val cmd = "org.apache.spark.sql.hudi.command.DropHoodieTableCommand"
     val tableTypeDesc =
@@ -103,34 +130,6 @@
         classOf[TableIdentifierTableExtractor],
         columnDesc = Some(columnDesc))
     TableCommandSpec(cmd, Seq(tableDesc), TRUNCATETABLE)
-=======
-  val CreateHoodieTableCommand = {
-    val cmd = "org.apache.spark.sql.hudi.command.CreateHoodieTableCommand"
-    val tableDesc = TableDesc("table", classOf[CatalogTableTableExtractor])
-    TableCommandSpec(cmd, Seq(tableDesc), CREATETABLE)
-  }
-
-  val CreateHoodieTableAsSelectCommand = {
-    val cmd = "org.apache.spark.sql.hudi.command.CreateHoodieTableAsSelectCommand"
-    CreateHoodieTableCommand.copy(
-      classname = cmd,
-      opType = CREATETABLE_AS_SELECT,
-      queryDescs = Seq(QueryDesc("query")))
-  }
-
-  val CreateHoodieTableLikeCommand = {
-    val cmd = "org.apache.spark.sql.hudi.command.CreateHoodieTableLikeCommand"
-    val tableDesc1 = TableDesc(
-      "targetTable",
-      classOf[TableIdentifierTableExtractor],
-      setCurrentDatabaseIfMissing = true)
-    val tableDesc2 = TableDesc(
-      "sourceTable",
-      classOf[TableIdentifierTableExtractor],
-      isInput = true,
-      setCurrentDatabaseIfMissing = true)
-    TableCommandSpec(cmd, Seq(tableDesc1, tableDesc2), CREATETABLE)
->>>>>>> f6ccc4d8
   }
 
   val data: Array[TableCommandSpec] = Array(
@@ -140,13 +139,10 @@
     AlterHoodieTableRenameCommand,
     AlterTableCommand,
     Spark31AlterTableCommand,
-<<<<<<< HEAD
+    CreateHoodieTableCommand,
+    CreateHoodieTableAsSelectCommand,
+    CreateHoodieTableLikeCommand
     DropHoodieTableCommand,
     RepairHoodieTableCommand,
     TruncateHoodieTableCommand)
-=======
-    CreateHoodieTableCommand,
-    CreateHoodieTableAsSelectCommand,
-    CreateHoodieTableLikeCommand)
->>>>>>> f6ccc4d8
 }