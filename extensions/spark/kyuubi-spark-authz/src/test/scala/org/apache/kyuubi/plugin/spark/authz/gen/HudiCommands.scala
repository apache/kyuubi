/*
 * Licensed to the Apache Software Foundation (ASF) under one or more
 * contributor license agreements.  See the NOTICE file distributed with
 * this work for additional information regarding copyright ownership.
 * The ASF licenses this file to You under the Apache License, Version 2.0
 * (the "License"); you may not use this file except in compliance with
 * the License.  You may obtain a copy of the License at
 *
 *    http://www.apache.org/licenses/LICENSE-2.0
 *
 * Unless required by applicable law or agreed to in writing, software
 * distributed under the License is distributed on an "AS IS" BASIS,
 * WITHOUT WARRANTIES OR CONDITIONS OF ANY KIND, either express or implied.
 * See the License for the specific language governing permissions and
 * limitations under the License.
 */

package org.apache.kyuubi.plugin.spark.authz.gen

import org.apache.kyuubi.plugin.spark.authz.OperationType._
import org.apache.kyuubi.plugin.spark.authz.serde._
import org.apache.kyuubi.plugin.spark.authz.serde.TableType._

object HudiCommands {
  val AlterHoodieTableAddColumnsCommand = {
    val cmd = "org.apache.spark.sql.hudi.command.AlterHoodieTableAddColumnsCommand"
    val columnDesc = ColumnDesc("colsToAdd", classOf[StructFieldSeqColumnExtractor])
    val tableDesc = TableDesc("tableId", classOf[TableIdentifierTableExtractor], Some(columnDesc))
    TableCommandSpec(cmd, Seq(tableDesc), ALTERTABLE_ADDCOLS)
  }

  val AlterHoodieTableChangeColumnCommand = {
    val cmd = "org.apache.spark.sql.hudi.command.AlterHoodieTableChangeColumnCommand"
    val columnDesc = ColumnDesc("columnName", classOf[StringColumnExtractor])
    val tableDesc =
      TableDesc("tableIdentifier", classOf[TableIdentifierTableExtractor], Some(columnDesc))
    TableCommandSpec(cmd, Seq(tableDesc), ALTERTABLE_REPLACECOLS)
  }

  val AlterHoodieTableDropPartitionCommand = {
    val cmd = "org.apache.spark.sql.hudi.command.AlterHoodieTableDropPartitionCommand"
    val columnDesc = ColumnDesc("partitionSpecs", classOf[PartitionSeqColumnExtractor])
    val tableDesc =
      TableDesc("tableIdentifier", classOf[TableIdentifierTableExtractor], Some(columnDesc))
    TableCommandSpec(cmd, Seq(tableDesc), ALTERTABLE_DROPPARTS)
  }

  val AlterHoodieTableRenameCommand = {
    val cmd = "org.apache.spark.sql.hudi.command.AlterHoodieTableRenameCommand"
    val oldTableTableTypeDesc =
      TableTypeDesc(
        "oldName",
        classOf[TableIdentifierTableTypeExtractor],
        Seq(TEMP_VIEW))
    val oldTableD = TableDesc(
      "oldName",
      classOf[TableIdentifierTableExtractor],
      tableTypeDesc = Some(oldTableTableTypeDesc))

    TableCommandSpec(cmd, Seq(oldTableD), ALTERTABLE_RENAME)
  }

  val AlterTableCommand = {
    val cmd = "org.apache.spark.sql.hudi.command.AlterTableCommand"
    val tableDesc = TableDesc("table", classOf[CatalogTableTableExtractor], None)
    TableCommandSpec(cmd, Seq(tableDesc), ALTERTABLE_PROPERTIES)
  }

  val Spark31AlterTableCommand = {
    val cmd = "org.apache.spark.sql.hudi.command.Spark31AlterTableCommand"
    val tableDesc = TableDesc("table", classOf[CatalogTableTableExtractor], None)
    TableCommandSpec(cmd, Seq(tableDesc), ALTERTABLE_PROPERTIES)
  }

  val CreateHoodieTableCommand = {
    val cmd = "org.apache.spark.sql.hudi.command.CreateHoodieTableCommand"
    val tableDesc = TableDesc("table", classOf[CatalogTableTableExtractor])
    TableCommandSpec(cmd, Seq(tableDesc), CREATETABLE)
  }

  val CreateHoodieTableAsSelectCommand = {
    val cmd = "org.apache.spark.sql.hudi.command.CreateHoodieTableAsSelectCommand"
    CreateHoodieTableCommand.copy(
      classname = cmd,
      opType = CREATETABLE_AS_SELECT,
      queryDescs = Seq(QueryDesc("query")))
  }

  val CreateHoodieTableLikeCommand = {
    val cmd = "org.apache.spark.sql.hudi.command.CreateHoodieTableLikeCommand"
    val tableDesc1 = TableDesc(
      "targetTable",
      classOf[TableIdentifierTableExtractor],
      setCurrentDatabaseIfMissing = true)
    val tableDesc2 = TableDesc(
      "sourceTable",
      classOf[TableIdentifierTableExtractor],
      isInput = true,
      setCurrentDatabaseIfMissing = true)
    TableCommandSpec(cmd, Seq(tableDesc1, tableDesc2), CREATETABLE)
  }

  val DropHoodieTableCommand = {
    val cmd = "org.apache.spark.sql.hudi.command.DropHoodieTableCommand"
    val tableTypeDesc =
      TableTypeDesc(
        "tableIdentifier",
        classOf[TableIdentifierTableTypeExtractor],
        Seq(TEMP_VIEW))
    TableCommandSpec(
      cmd,
      Seq(TableDesc(
        "tableIdentifier",
        classOf[TableIdentifierTableExtractor],
        tableTypeDesc = Some(tableTypeDesc))),
      DROPTABLE)
  }

  val RepairHoodieTableCommand = {
    val cmd = "org.apache.spark.sql.hudi.command.RepairHoodieTableCommand"
    TableCommandSpec(cmd, Seq(TableDesc("tableName", classOf[TableIdentifierTableExtractor])), MSCK)
  }

  val TruncateHoodieTableCommand = {
    val cmd = "org.apache.spark.sql.hudi.command.TruncateHoodieTableCommand"
    val columnDesc = ColumnDesc("partitionSpec", classOf[PartitionOptionColumnExtractor])
    val tableDesc =
      TableDesc(
        "tableIdentifier",
        classOf[TableIdentifierTableExtractor],
        columnDesc = Some(columnDesc))
    TableCommandSpec(cmd, Seq(tableDesc), TRUNCATETABLE)
  }

  val CompactionHoodieTableCommand = {
    val cmd = "org.apache.spark.sql.hudi.command.CompactionHoodieTableCommand"
    val tableDesc = TableDesc("table", classOf[CatalogTableTableExtractor])
    TableCommandSpec(cmd, Seq(tableDesc, tableDesc.copy(isInput = true)), CREATETABLE)
  }

  val CompactionShowHoodieTableCommand = {
    val cmd = "org.apache.spark.sql.hudi.command.CompactionShowHoodieTableCommand"
    val tableDesc = TableDesc("table", classOf[CatalogTableTableExtractor], isInput = true)
    TableCommandSpec(cmd, Seq(tableDesc), SHOW_TBLPROPERTIES)
  }

  val data: Array[TableCommandSpec] = Array(
    AlterHoodieTableAddColumnsCommand,
    AlterHoodieTableChangeColumnCommand,
    AlterHoodieTableDropPartitionCommand,
    AlterHoodieTableRenameCommand,
    AlterTableCommand,
    CreateHoodieTableAsSelectCommand,
    CreateHoodieTableCommand,
    CreateHoodieTableLikeCommand,
    CompactionHoodieTableCommand,
    CompactionShowHoodieTableCommand,
    DropHoodieTableCommand,
<<<<<<< HEAD
    RepairHoodieTableCommand,
    TruncateHoodieTableCommand)
=======
    TruncateHoodieTableCommand,
    Spark31AlterTableCommand)
>>>>>>> facfe57a
}<|MERGE_RESOLUTION|>--- conflicted
+++ resolved
@@ -156,11 +156,7 @@
     CompactionHoodieTableCommand,
     CompactionShowHoodieTableCommand,
     DropHoodieTableCommand,
-<<<<<<< HEAD
     RepairHoodieTableCommand,
-    TruncateHoodieTableCommand)
-=======
     TruncateHoodieTableCommand,
     Spark31AlterTableCommand)
->>>>>>> facfe57a
 }