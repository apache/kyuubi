/*
 * Licensed to the Apache Software Foundation (ASF) under one or more
 * contributor license agreements.  See the NOTICE file distributed with
 * this work for additional information regarding copyright ownership.
 * The ASF licenses this file to You under the Apache License, Version 2.0
 * (the "License"); you may not use this file except in compliance with
 * the License.  You may obtain a copy of the License at
 *
 *    http://www.apache.org/licenses/LICENSE-2.0
 *
 * Unless required by applicable law or agreed to in writing, software
 * distributed under the License is distributed on an "AS IS" BASIS,
 * WITHOUT WARRANTIES OR CONDITIONS OF ANY KIND, either express or implied.
 * See the License for the specific language governing permissions and
 * limitations under the License.
 */

package org.apache.kyuubi.plugin.spark.authz.gen

import org.apache.kyuubi.plugin.spark.authz.OperationType._
import org.apache.kyuubi.plugin.spark.authz.serde._
import org.apache.kyuubi.plugin.spark.authz.serde.TableType._

object HudiCommands {
  val AlterHoodieTableAddColumnsCommand = {
    val cmd = "org.apache.spark.sql.hudi.command.AlterHoodieTableAddColumnsCommand"
    val columnDesc = ColumnDesc("colsToAdd", classOf[StructFieldSeqColumnExtractor])
    val tableDesc = TableDesc("tableId", classOf[TableIdentifierTableExtractor], Some(columnDesc))
    TableCommandSpec(cmd, Seq(tableDesc), ALTERTABLE_ADDCOLS)
  }

  val AlterHoodieTableChangeColumnCommand = {
    val cmd = "org.apache.spark.sql.hudi.command.AlterHoodieTableChangeColumnCommand"
    val columnDesc = ColumnDesc("columnName", classOf[StringColumnExtractor])
    val tableDesc =
      TableDesc("tableIdentifier", classOf[TableIdentifierTableExtractor], Some(columnDesc))
    TableCommandSpec(cmd, Seq(tableDesc), ALTERTABLE_REPLACECOLS)
  }

  val AlterHoodieTableDropPartitionCommand = {
    val cmd = "org.apache.spark.sql.hudi.command.AlterHoodieTableDropPartitionCommand"
    val columnDesc = ColumnDesc("partitionSpecs", classOf[PartitionSeqColumnExtractor])
    val tableDesc =
      TableDesc("tableIdentifier", classOf[TableIdentifierTableExtractor], Some(columnDesc))
    TableCommandSpec(cmd, Seq(tableDesc), ALTERTABLE_DROPPARTS)
  }

  val AlterHoodieTableRenameCommand = {
    val cmd = "org.apache.spark.sql.hudi.command.AlterHoodieTableRenameCommand"
    val oldTableTableTypeDesc =
      TableTypeDesc(
        "oldName",
        classOf[TableIdentifierTableTypeExtractor],
        Seq(TEMP_VIEW))
    val oldTableD = TableDesc(
      "oldName",
      classOf[TableIdentifierTableExtractor],
      tableTypeDesc = Some(oldTableTableTypeDesc))

    TableCommandSpec(cmd, Seq(oldTableD), ALTERTABLE_RENAME)
  }

  val AlterTableCommand = {
    val cmd = "org.apache.spark.sql.hudi.command.AlterTableCommand"
    val tableDesc = TableDesc("table", classOf[CatalogTableTableExtractor], None)
    TableCommandSpec(cmd, Seq(tableDesc), ALTERTABLE_PROPERTIES)
  }

  val Spark31AlterTableCommand = {
    val cmd = "org.apache.spark.sql.hudi.command.Spark31AlterTableCommand"
    val tableDesc = TableDesc("table", classOf[CatalogTableTableExtractor], None)
    TableCommandSpec(cmd, Seq(tableDesc), ALTERTABLE_PROPERTIES)
  }

  val CreateHoodieTableCommand = {
    val cmd = "org.apache.spark.sql.hudi.command.CreateHoodieTableCommand"
    val tableDesc = TableDesc("table", classOf[CatalogTableTableExtractor])
    TableCommandSpec(cmd, Seq(tableDesc), CREATETABLE)
  }

  val CreateHoodieTableAsSelectCommand = {
    val cmd = "org.apache.spark.sql.hudi.command.CreateHoodieTableAsSelectCommand"
    CreateHoodieTableCommand.copy(
      classname = cmd,
      opType = CREATETABLE_AS_SELECT,
      queryDescs = Seq(QueryDesc("query")))
  }

  val CreateHoodieTableLikeCommand = {
    val cmd = "org.apache.spark.sql.hudi.command.CreateHoodieTableLikeCommand"
    val tableDesc1 = TableDesc(
      "targetTable",
      classOf[TableIdentifierTableExtractor],
      setCurrentDatabaseIfMissing = true)
    val tableDesc2 = TableDesc(
      "sourceTable",
      classOf[TableIdentifierTableExtractor],
      isInput = true,
      setCurrentDatabaseIfMissing = true)
    TableCommandSpec(cmd, Seq(tableDesc1, tableDesc2), CREATETABLE)
  }

  val DropHoodieTableCommand = {
    val cmd = "org.apache.spark.sql.hudi.command.DropHoodieTableCommand"
    val tableTypeDesc =
      TableTypeDesc(
        "tableIdentifier",
        classOf[TableIdentifierTableTypeExtractor],
        Seq(TEMP_VIEW))
    TableCommandSpec(
      cmd,
      Seq(TableDesc(
        "tableIdentifier",
        classOf[TableIdentifierTableExtractor],
        tableTypeDesc = Some(tableTypeDesc))),
      DROPTABLE)
  }

  val TruncateHoodieTableCommand = {
    val cmd = "org.apache.spark.sql.hudi.command.TruncateHoodieTableCommand"
    val columnDesc = ColumnDesc("partitionSpec", classOf[PartitionOptionColumnExtractor])
    val tableDesc =
      TableDesc(
        "tableIdentifier",
        classOf[TableIdentifierTableExtractor],
        columnDesc = Some(columnDesc))
    TableCommandSpec(cmd, Seq(tableDesc), TRUNCATETABLE)
  }

<<<<<<< HEAD
  val CreateIndexCommand = {
    val cmd = "org.apache.spark.sql.hudi.command.CreateIndexCommand"
    val tableDesc = TableDesc("table", classOf[CatalogTableTableExtractor])
    TableCommandSpec(cmd, Seq(tableDesc), ALTERTABLE_PROPERTIES)
  }

  val DropIndexCommand = {
    val cmd = "org.apache.spark.sql.hudi.command.DropIndexCommand"
    val tableDesc = TableDesc("table", classOf[CatalogTableTableExtractor])
    TableCommandSpec(cmd, Seq(tableDesc), ALTERTABLE_PROPERTIES)
  }

  val ShowIndexCommand = {
    val cmd = "org.apache.spark.sql.hudi.command.ShowIndexesCommand"
    val tableDesc = TableDesc("table", classOf[CatalogTableTableExtractor], isInput = true)
    TableCommandSpec(cmd, Seq(tableDesc))
  }

  val RefreshIndexCommand = {
    val cmd = "org.apache.spark.sql.hudi.command.RefreshIndexCommand"
    val tableDesc = TableDesc("table", classOf[CatalogTableTableExtractor], isInput = true)
    TableCommandSpec(cmd, Seq(tableDesc))
=======
  val CompactionHoodieTableCommand = {
    val cmd = "org.apache.spark.sql.hudi.command.CompactionHoodieTableCommand"
    val tableDesc = TableDesc("table", classOf[CatalogTableTableExtractor])
    TableCommandSpec(cmd, Seq(tableDesc, tableDesc.copy(isInput = true)), CREATETABLE)
  }

  val CompactionShowHoodieTableCommand = {
    val cmd = "org.apache.spark.sql.hudi.command.CompactionShowHoodieTableCommand"
    val tableDesc = TableDesc("table", classOf[CatalogTableTableExtractor], isInput = true)
    TableCommandSpec(cmd, Seq(tableDesc), SHOW_TBLPROPERTIES)
>>>>>>> facfe57a
  }

  val data: Array[TableCommandSpec] = Array(
    AlterHoodieTableAddColumnsCommand,
    AlterHoodieTableChangeColumnCommand,
    AlterHoodieTableDropPartitionCommand,
    AlterHoodieTableRenameCommand,
    AlterTableCommand,
    CreateHoodieTableAsSelectCommand,
    CreateHoodieTableCommand,
    CreateHoodieTableLikeCommand,
    CompactionHoodieTableCommand,
    CompactionShowHoodieTableCommand,
    DropHoodieTableCommand,
    TruncateHoodieTableCommand,
<<<<<<< HEAD
    CreateIndexCommand,
    DropIndexCommand,
    ShowIndexCommand,
    RefreshIndexCommand)
=======
    Spark31AlterTableCommand)
>>>>>>> facfe57a
}<|MERGE_RESOLUTION|>--- conflicted
+++ resolved
@@ -127,8 +127,19 @@
     TableCommandSpec(cmd, Seq(tableDesc), TRUNCATETABLE)
   }
 
-<<<<<<< HEAD
-  val CreateIndexCommand = {
+  val CompactionHoodieTableCommand = {
+    val cmd = "org.apache.spark.sql.hudi.command.CompactionHoodieTableCommand"
+    val tableDesc = TableDesc("table", classOf[CatalogTableTableExtractor])
+    TableCommandSpec(cmd, Seq(tableDesc, tableDesc.copy(isInput = true)), CREATETABLE)
+  }
+
+  val CompactionShowHoodieTableCommand = {
+    val cmd = "org.apache.spark.sql.hudi.command.CompactionShowHoodieTableCommand"
+    val tableDesc = TableDesc("table", classOf[CatalogTableTableExtractor], isInput = true)
+    TableCommandSpec(cmd, Seq(tableDesc), SHOW_TBLPROPERTIES)
+  }
+
+    val CreateIndexCommand = {
     val cmd = "org.apache.spark.sql.hudi.command.CreateIndexCommand"
     val tableDesc = TableDesc("table", classOf[CatalogTableTableExtractor])
     TableCommandSpec(cmd, Seq(tableDesc), ALTERTABLE_PROPERTIES)
@@ -150,18 +161,6 @@
     val cmd = "org.apache.spark.sql.hudi.command.RefreshIndexCommand"
     val tableDesc = TableDesc("table", classOf[CatalogTableTableExtractor], isInput = true)
     TableCommandSpec(cmd, Seq(tableDesc))
-=======
-  val CompactionHoodieTableCommand = {
-    val cmd = "org.apache.spark.sql.hudi.command.CompactionHoodieTableCommand"
-    val tableDesc = TableDesc("table", classOf[CatalogTableTableExtractor])
-    TableCommandSpec(cmd, Seq(tableDesc, tableDesc.copy(isInput = true)), CREATETABLE)
-  }
-
-  val CompactionShowHoodieTableCommand = {
-    val cmd = "org.apache.spark.sql.hudi.command.CompactionShowHoodieTableCommand"
-    val tableDesc = TableDesc("table", classOf[CatalogTableTableExtractor], isInput = true)
-    TableCommandSpec(cmd, Seq(tableDesc), SHOW_TBLPROPERTIES)
->>>>>>> facfe57a
   }
 
   val data: Array[TableCommandSpec] = Array(
@@ -173,16 +172,13 @@
     CreateHoodieTableAsSelectCommand,
     CreateHoodieTableCommand,
     CreateHoodieTableLikeCommand,
+    CreateIndexCommand,
     CompactionHoodieTableCommand,
     CompactionShowHoodieTableCommand,
     DropHoodieTableCommand,
+    DropIndexCommand,
     TruncateHoodieTableCommand,
-<<<<<<< HEAD
-    CreateIndexCommand,
-    DropIndexCommand,
     ShowIndexCommand,
-    RefreshIndexCommand)
-=======
+    RefreshIndexCommand,
     Spark31AlterTableCommand)
->>>>>>> facfe57a
 }