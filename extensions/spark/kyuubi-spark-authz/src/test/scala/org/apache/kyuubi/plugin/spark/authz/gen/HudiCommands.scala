/*
 * Licensed to the Apache Software Foundation (ASF) under one or more
 * contributor license agreements.  See the NOTICE file distributed with
 * this work for additional information regarding copyright ownership.
 * The ASF licenses this file to You under the Apache License, Version 2.0
 * (the "License"); you may not use this file except in compliance with
 * the License.  You may obtain a copy of the License at
 *
 *    http://www.apache.org/licenses/LICENSE-2.0
 *
 * Unless required by applicable law or agreed to in writing, software
 * distributed under the License is distributed on an "AS IS" BASIS,
 * WITHOUT WARRANTIES OR CONDITIONS OF ANY KIND, either express or implied.
 * See the License for the specific language governing permissions and
 * limitations under the License.
 */

package org.apache.kyuubi.plugin.spark.authz.gen

import org.apache.kyuubi.plugin.spark.authz.OperationType._
import org.apache.kyuubi.plugin.spark.authz.serde._
import org.apache.kyuubi.plugin.spark.authz.serde.TableType._

object HudiCommands {
  val AlterHoodieTableAddColumnsCommand = {
    val cmd = "org.apache.spark.sql.hudi.command.AlterHoodieTableAddColumnsCommand"
    val columnDesc = ColumnDesc("colsToAdd", classOf[StructFieldSeqColumnExtractor])
    val tableDesc = TableDesc("tableId", classOf[TableIdentifierTableExtractor], Some(columnDesc))
    TableCommandSpec(cmd, Seq(tableDesc), ALTERTABLE_ADDCOLS)
  }

  val AlterHoodieTableChangeColumnCommand = {
    val cmd = "org.apache.spark.sql.hudi.command.AlterHoodieTableChangeColumnCommand"
    val columnDesc = ColumnDesc("columnName", classOf[StringColumnExtractor])
    val tableDesc =
      TableDesc("tableIdentifier", classOf[TableIdentifierTableExtractor], Some(columnDesc))
    TableCommandSpec(cmd, Seq(tableDesc), ALTERTABLE_REPLACECOLS)
  }

  val AlterHoodieTableDropPartitionCommand = {
    val cmd = "org.apache.spark.sql.hudi.command.AlterHoodieTableDropPartitionCommand"
    val columnDesc = ColumnDesc("partitionSpecs", classOf[PartitionSeqColumnExtractor])
    val tableDesc =
      TableDesc("tableIdentifier", classOf[TableIdentifierTableExtractor], Some(columnDesc))
    TableCommandSpec(cmd, Seq(tableDesc), ALTERTABLE_DROPPARTS)
  }

  val AlterHoodieTableRenameCommand = {
    val cmd = "org.apache.spark.sql.hudi.command.AlterHoodieTableRenameCommand"
    val oldTableTableTypeDesc =
      TableTypeDesc(
        "oldName",
        classOf[TableIdentifierTableTypeExtractor],
        Seq(TEMP_VIEW))
    val oldTableD = TableDesc(
      "oldName",
      classOf[TableIdentifierTableExtractor],
      tableTypeDesc = Some(oldTableTableTypeDesc))

    TableCommandSpec(cmd, Seq(oldTableD), ALTERTABLE_RENAME)
  }

  val AlterTableCommand = {
    val cmd = "org.apache.spark.sql.hudi.command.AlterTableCommand"
    val tableDesc = TableDesc("table", classOf[CatalogTableTableExtractor], None)
    TableCommandSpec(cmd, Seq(tableDesc), ALTERTABLE_PROPERTIES)
  }

  val Spark31AlterTableCommand = {
    val cmd = "org.apache.spark.sql.hudi.command.Spark31AlterTableCommand"
    val tableDesc = TableDesc("table", classOf[CatalogTableTableExtractor], None)
    TableCommandSpec(cmd, Seq(tableDesc), ALTERTABLE_PROPERTIES)
  }

  val CreateHoodieTableCommand = {
    val cmd = "org.apache.spark.sql.hudi.command.CreateHoodieTableCommand"
    val tableDesc = TableDesc("table", classOf[CatalogTableTableExtractor])
    TableCommandSpec(cmd, Seq(tableDesc), CREATETABLE)
  }

  val CreateHoodieTableAsSelectCommand = {
    val cmd = "org.apache.spark.sql.hudi.command.CreateHoodieTableAsSelectCommand"
    CreateHoodieTableCommand.copy(
      classname = cmd,
      opType = CREATETABLE_AS_SELECT,
      queryDescs = Seq(QueryDesc("query")))
  }

  val CreateHoodieTableLikeCommand = {
    val cmd = "org.apache.spark.sql.hudi.command.CreateHoodieTableLikeCommand"
    val tableDesc1 = TableDesc(
      "targetTable",
      classOf[TableIdentifierTableExtractor],
      setCurrentDatabaseIfMissing = true)
    val tableDesc2 = TableDesc(
      "sourceTable",
      classOf[TableIdentifierTableExtractor],
      isInput = true,
      setCurrentDatabaseIfMissing = true)
    TableCommandSpec(cmd, Seq(tableDesc1, tableDesc2), CREATETABLE)
  }

  val DropHoodieTableCommand = {
    val cmd = "org.apache.spark.sql.hudi.command.DropHoodieTableCommand"
    val tableTypeDesc =
      TableTypeDesc(
        "tableIdentifier",
        classOf[TableIdentifierTableTypeExtractor],
        Seq(TEMP_VIEW))
    TableCommandSpec(
      cmd,
      Seq(TableDesc(
        "tableIdentifier",
        classOf[TableIdentifierTableExtractor],
        tableTypeDesc = Some(tableTypeDesc))),
      DROPTABLE)
  }

  val RepairHoodieTableCommand = {
    val cmd = "org.apache.spark.sql.hudi.command.RepairHoodieTableCommand"
    TableCommandSpec(cmd, Seq(TableDesc("tableName", classOf[TableIdentifierTableExtractor])), MSCK)
  }

  val TruncateHoodieTableCommand = {
    val cmd = "org.apache.spark.sql.hudi.command.TruncateHoodieTableCommand"
    val columnDesc = ColumnDesc("partitionSpec", classOf[PartitionOptionColumnExtractor])
    val tableDesc =
      TableDesc(
        "tableIdentifier",
        classOf[TableIdentifierTableExtractor],
        columnDesc = Some(columnDesc))
    TableCommandSpec(cmd, Seq(tableDesc), TRUNCATETABLE)
  }

  val CompactionHoodieTableCommand = {
    val cmd = "org.apache.spark.sql.hudi.command.CompactionHoodieTableCommand"
    val tableDesc = TableDesc("table", classOf[CatalogTableTableExtractor])
    TableCommandSpec(cmd, Seq(tableDesc, tableDesc.copy(isInput = true)), CREATETABLE)
  }

  val CompactionShowHoodieTableCommand = {
    val cmd = "org.apache.spark.sql.hudi.command.CompactionShowHoodieTableCommand"
    val tableDesc = TableDesc("table", classOf[CatalogTableTableExtractor], isInput = true)
    TableCommandSpec(cmd, Seq(tableDesc), SHOW_TBLPROPERTIES)
  }

<<<<<<< HEAD
  val CreateIndexCommand = {
    val cmd = "org.apache.spark.sql.hudi.command.CreateIndexCommand"
    val tableDesc = TableDesc("table", classOf[CatalogTableTableExtractor])
    TableCommandSpec(cmd, Seq(tableDesc), ALTERTABLE_PROPERTIES)
  }

  val DropIndexCommand = {
    val cmd = "org.apache.spark.sql.hudi.command.DropIndexCommand"
    val tableDesc = TableDesc("table", classOf[CatalogTableTableExtractor])
    TableCommandSpec(cmd, Seq(tableDesc), ALTERTABLE_PROPERTIES)
  }

  val ShowIndexCommand = {
    val cmd = "org.apache.spark.sql.hudi.command.ShowIndexesCommand"
    val tableDesc = TableDesc("table", classOf[CatalogTableTableExtractor], isInput = true)
    TableCommandSpec(cmd, Seq(tableDesc))
  }

  val RefreshIndexCommand = {
    val cmd = "org.apache.spark.sql.hudi.command.RefreshIndexCommand"
    val tableDesc = TableDesc("table", classOf[CatalogTableTableExtractor], isInput = true)
    TableCommandSpec(cmd, Seq(tableDesc))
=======
  val InsertIntoHoodieTableCommand = {
    val cmd = "org.apache.spark.sql.hudi.command.InsertIntoHoodieTableCommand"
    val tableDesc = TableDesc(
      "logicalRelation",
      classOf[LogicalRelationTableExtractor],
      actionTypeDesc =
        Some(ActionTypeDesc("overwrite", classOf[OverwriteOrInsertActionTypeExtractor])))
    TableCommandSpec(cmd, Seq(tableDesc), queryDescs = Seq(QueryDesc("query")))
>>>>>>> 411df604
  }

  val data: Array[TableCommandSpec] = Array(
    AlterHoodieTableAddColumnsCommand,
    AlterHoodieTableChangeColumnCommand,
    AlterHoodieTableDropPartitionCommand,
    AlterHoodieTableRenameCommand,
    AlterTableCommand,
    CreateHoodieTableAsSelectCommand,
    CreateHoodieTableCommand,
    CreateHoodieTableLikeCommand,
    CreateIndexCommand,
    CompactionHoodieTableCommand,
    CompactionShowHoodieTableCommand,
    DropHoodieTableCommand,
<<<<<<< HEAD
    DropIndexCommand,
    RefreshIndexCommand,
=======
    InsertIntoHoodieTableCommand,
>>>>>>> 411df604
    RepairHoodieTableCommand,
    TruncateHoodieTableCommand,
    Spark31AlterTableCommand)
}<|MERGE_RESOLUTION|>--- conflicted
+++ resolved
@@ -144,7 +144,6 @@
     TableCommandSpec(cmd, Seq(tableDesc), SHOW_TBLPROPERTIES)
   }
 
-<<<<<<< HEAD
   val CreateIndexCommand = {
     val cmd = "org.apache.spark.sql.hudi.command.CreateIndexCommand"
     val tableDesc = TableDesc("table", classOf[CatalogTableTableExtractor])
@@ -167,7 +166,8 @@
     val cmd = "org.apache.spark.sql.hudi.command.RefreshIndexCommand"
     val tableDesc = TableDesc("table", classOf[CatalogTableTableExtractor], isInput = true)
     TableCommandSpec(cmd, Seq(tableDesc))
-=======
+  }
+  
   val InsertIntoHoodieTableCommand = {
     val cmd = "org.apache.spark.sql.hudi.command.InsertIntoHoodieTableCommand"
     val tableDesc = TableDesc(
@@ -176,7 +176,6 @@
       actionTypeDesc =
         Some(ActionTypeDesc("overwrite", classOf[OverwriteOrInsertActionTypeExtractor])))
     TableCommandSpec(cmd, Seq(tableDesc), queryDescs = Seq(QueryDesc("query")))
->>>>>>> 411df604
   }
 
   val data: Array[TableCommandSpec] = Array(
@@ -192,12 +191,9 @@
     CompactionHoodieTableCommand,
     CompactionShowHoodieTableCommand,
     DropHoodieTableCommand,
-<<<<<<< HEAD
     DropIndexCommand,
+    InsertIntoHoodieTableCommand,
     RefreshIndexCommand,
-=======
-    InsertIntoHoodieTableCommand,
->>>>>>> 411df604
     RepairHoodieTableCommand,
     TruncateHoodieTableCommand,
     Spark31AlterTableCommand)
