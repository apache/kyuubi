/*
 * Licensed to the Apache Software Foundation (ASF) under one or more
 * contributor license agreements.  See the NOTICE file distributed with
 * this work for additional information regarding copyright ownership.
 * The ASF licenses this file to You under the Apache License, Version 2.0
 * (the "License"); you may not use this file except in compliance with
 * the License.  You may obtain a copy of the License at
 *
 *    http://www.apache.org/licenses/LICENSE-2.0
 *
 * Unless required by applicable law or agreed to in writing, software
 * distributed under the License is distributed on an "AS IS" BASIS,
 * WITHOUT WARRANTIES OR CONDITIONS OF ANY KIND, either express or implied.
 * See the License for the specific language governing permissions and
 * limitations under the License.
 */
package org.apache.kyuubi.plugin.spark.authz.ranger

import org.scalatest.Outcome

import org.apache.kyuubi.Utils
import org.apache.kyuubi.plugin.spark.authz.AccessControlException
import org.apache.kyuubi.plugin.spark.authz.RangerTestUsers._
import org.apache.kyuubi.plugin.spark.authz.util.AuthZUtils._
import org.apache.kyuubi.tags.PaimonTest
import org.apache.kyuubi.util.AssertionUtils._

/**
 * Tests for RangerSparkExtensionSuite on Paimon
 */
@PaimonTest
class PaimonCatalogRangerSparkExtensionSuite extends RangerSparkExtensionSuite {
  override protected val catalogImpl: String = "hive"
  private def isSupportedVersion = isScalaV212
  override protected val sqlExtensions: String =
    if (isSupportedVersion) "org.apache.paimon.spark.extensions.PaimonSparkSessionExtensions"
    else ""

  val catalogV2 = "paimon_catalog"
  val namespace1 = "paimon_ns"
  val table1 = "table1"

  override def withFixture(test: NoArgTest): Outcome = {
    assume(isSupportedVersion)
    test()
  }

  override def beforeAll(): Unit = {
    if (isSupportedVersion) {
      spark.conf.set(s"spark.sql.catalog.$catalogV2", "org.apache.paimon.spark.SparkCatalog")
      spark.conf.set(
        s"spark.sql.catalog.$catalogV2.warehouse",
        Utils.createTempDir(catalogV2).toString)
      super.beforeAll()
      doAs(admin, sql(s"CREATE DATABASE IF NOT EXISTS $catalogV2.$namespace1"))
    }
  }

  override def afterAll(): Unit = {
    if (isSupportedVersion) {
      doAs(admin, sql(s"DROP DATABASE IF EXISTS $catalogV2.$namespace1"))

      super.afterAll()
      spark.sessionState.catalog.reset()
      spark.sessionState.conf.clear()
    }
  }

  test("CreateTable") {
    withCleanTmpResources(Seq((s"$catalogV2.$namespace1.$table1", "table"))) {
      val createTable =
        s"""
           |CREATE TABLE IF NOT EXISTS $catalogV2.$namespace1.$table1
           |(id int, name string, city string)
           |USING paimon
           |OPTIONS (
           | primaryKey = 'id'
           |)
           |""".stripMargin

      interceptEndsWith[AccessControlException] {
        doAs(someone, sql(createTable))
      }(s"does not have [create] privilege on [$namespace1/$table1]")
      doAs(admin, sql(createTable))
    }
  }

  test("[KYUUBI #6541] INSERT/SELECT TABLE") {
    val tName = "t_paimon"
    withCleanTmpResources(Seq((s"$catalogV2.$namespace1.$tName", "table"))) {
      doAs(bob, sql(createTableSql(namespace1, tName)))

      interceptEndsWith[AccessControlException] {
        doAs(someone, sql(s"INSERT INTO $catalogV2.$namespace1.$tName VALUES (1, 'name_1')"))
      }(s"does not have [update] privilege on [$namespace1/$tName]")
      doAs(bob, sql(s"INSERT INTO $catalogV2.$namespace1.$tName VALUES (1, 'name_1')"))
      doAs(bob, sql(s"INSERT INTO $catalogV2.$namespace1.$tName VALUES (1, 'name_2')"))

      interceptEndsWith[AccessControlException] {
        doAs(someone, sql(s"SELECT id FROM $catalogV2.$namespace1.$tName").show())
      }(s"does not have [select] privilege on [$namespace1/$tName/id]")
      doAs(bob, sql(s"SELECT name FROM $catalogV2.$namespace1.$tName").show())
    }
  }

  test("CTAS") {
    val table2 = "table2"
    withCleanTmpResources(Seq(
      (s"$catalogV2.$namespace1.$table1", "table"),
      (s"$catalogV2.$namespace1.$table2", "table"))) {
      val createTable = createTableSql(namespace1, table1)
      doAs(admin, sql(createTable))
      val createTableAsSql =
        s"""
           |CREATE TABLE IF NOT EXISTS $catalogV2.$namespace1.$table2
           |USING paimon
           |AS
           |SELECT * FROM $catalogV2.$namespace1.$table1
           |""".stripMargin
      interceptEndsWith[AccessControlException] {
        doAs(someone, sql(createTableAsSql))
      }(s"does not have [select] privilege on [$namespace1/$table1/id]")
      doAs(admin, sql(createTableAsSql))
    }
  }

  test("ALTER TBLPROPERTIES") {
    withCleanTmpResources(Seq(
      (s"$catalogV2.$namespace1.$table1", "table"))) {
      val createTable = createTableSql(namespace1, table1)
      doAs(admin, sql(createTable))
      val addTblPropertiesSql =
        s"""
           |ALTER TABLE $catalogV2.$namespace1.$table1 SET TBLPROPERTIES(
           |  'write-buffer-size' = '256 MB'
           |)
           |""".stripMargin
      interceptEndsWith[AccessControlException] {
        doAs(someone, sql(addTblPropertiesSql))
      }(s"does not have [alter] privilege on [$namespace1/$table1]")
      doAs(admin, sql(addTblPropertiesSql))
      val changeTblPropertiesSql =
        s"""
           |ALTER TABLE $catalogV2.$namespace1.$table1 SET TBLPROPERTIES(
           |  'write-buffer-size' = '128 MB'
           |)
           |""".stripMargin
      interceptEndsWith[AccessControlException] {
        doAs(someone, sql(changeTblPropertiesSql))
      }(s"does not have [alter] privilege on [$namespace1/$table1]")
      doAs(admin, sql(changeTblPropertiesSql))
    }
  }

  test("CREATE PARTITIONED Table") {
    withCleanTmpResources(Seq(
      (s"$catalogV2.$namespace1.$table1", "table"))) {
      val createPartitionTableSql =
        s"""
           |CREATE TABLE IF NOT EXISTS $catalogV2.$namespace1.$table1
           |(id INT, name STRING, dt STRING, hh STRING)
           | USING paimon
           | PARTITIONED BY (dt, hh)
           | OPTIONS (
           |  'primary-key' = 'id'
           | )
           |""".stripMargin

      interceptEndsWith[AccessControlException] {
        doAs(someone, sql(createPartitionTableSql))
      }(s"does not have [create] privilege on [$namespace1/$table1]")
      doAs(admin, sql(createPartitionTableSql))
    }
  }

  test("Rename Column Name") {
    withCleanTmpResources(Seq(
      (s"$catalogV2.$namespace1.$table1", "table"))) {
      val createTable = createTableSql(namespace1, table1)
      doAs(admin, sql(createTable))
      val renameColumnSql =
        s"""
           |ALTER TABLE $catalogV2.$namespace1.$table1
           |RENAME COLUMN name TO name1
           |""".stripMargin
      interceptEndsWith[AccessControlException] {
        doAs(someone, sql(renameColumnSql))
      }(s"does not have [alter] privilege on [$namespace1/$table1]")
      doAs(admin, sql(renameColumnSql))
    }
  }

  test("Changing Column Position") {
    withCleanTmpResources(Seq(
      (s"$catalogV2.$namespace1.$table1", "table"))) {
      val createTableSql =
        s"""
           |CREATE TABLE IF NOT EXISTS $catalogV2.$namespace1.$table1
           |(id int, name string, a int, b int)
           |USING paimon
           |OPTIONS (
           |  'primary-key' = 'id'
           |)
           |""".stripMargin
      doAs(admin, sql(createTableSql))
      val changingColumnPositionToFirst =
        s"""
           |ALTER TABLE $catalogV2.$namespace1.$table1
           |ALTER COLUMN a FIRST
           |""".stripMargin

      interceptEndsWith[AccessControlException] {
        doAs(someone, sql(changingColumnPositionToFirst))
      }(s"does not have [alter] privilege on [$namespace1/$table1]")
      doAs(admin, sql(changingColumnPositionToFirst))

      val changingColumnPositionToAfter =
        s"""
           |ALTER TABLE $catalogV2.$namespace1.$table1
           |ALTER COLUMN a AFTER name
           |""".stripMargin

      interceptEndsWith[AccessControlException] {
        doAs(someone, sql(changingColumnPositionToAfter))
      }(s"does not have [alter] privilege on [$namespace1/$table1]")
      doAs(admin, sql(changingColumnPositionToAfter))
    }
  }

  test("REMOVING TBLEPROPERTIES") {
    withCleanTmpResources(Seq(
      (s"$catalogV2.$namespace1.$table1", "table"))) {
      val createTableWithPropertiesSql =
        s"""
           |CREATE TABLE IF NOT EXISTS $catalogV2.$namespace1.$table1
           |(id INT, name STRING)
           | USING paimon
           | TBLPROPERTIES (
           |  'write-buffer-size' = '256 MB'
           | )
           | OPTIONS (
           |  'primary-key' = 'id'
           | )
           |""".stripMargin
      doAs(admin, sql(createTableWithPropertiesSql))
      val removingTblpropertiesSql =
        s"""
           |ALTER TABLE $catalogV2.$namespace1.$table1 UNSET TBLPROPERTIES ('write-buffer-size')
           |""".stripMargin

      interceptEndsWith[AccessControlException] {
        doAs(someone, sql(removingTblpropertiesSql))
      }(s"does not have [alter] privilege on [$namespace1/$table1]")
      doAs(admin, sql(removingTblpropertiesSql))
    }
  }

  test("Add New Column") {
    withCleanTmpResources(Seq(
      (s"$catalogV2.$namespace1.$table1", "table"))) {
      val createTable = createTableSql(namespace1, table1)
      doAs(admin, sql(createTable))
      val alterTableSql =
        s"""
           |ALTER TABLE $catalogV2.$namespace1.$table1
           |ADD COLUMNS (
           |  city STRING
           |)
           |""".stripMargin
      interceptEndsWith[AccessControlException] {
        doAs(someone, sql(alterTableSql))
      }(s"does not have [alter] privilege on [$namespace1/$table1]")
      doAs(admin, sql(alterTableSql))
    }
  }

  test("Adding Column Position") {
    withCleanTmpResources(Seq(
      (s"$catalogV2.$namespace1.$table1", "table"))) {
      val createTable = createTableSql(namespace1, table1)
      doAs(admin, sql(createTable))
      val addingColumnPositionFirst =
        s"""
           |ALTER TABLE $catalogV2.$namespace1.$table1
           |ADD COLUMN a INT FIRST
           |""".stripMargin

      interceptEndsWith[AccessControlException] {
        doAs(someone, sql(addingColumnPositionFirst))
      }(s"does not have [alter] privilege on [$namespace1/$table1]")
      doAs(admin, sql(addingColumnPositionFirst))

      val addingColumnPositionAfter =
        s"""
           |ALTER TABLE $catalogV2.$namespace1.$table1
           |ADD COLUMN b INT AFTER a
           |""".stripMargin

      interceptEndsWith[AccessControlException] {
        doAs(someone, sql(addingColumnPositionAfter))
      }(s"does not have [alter] privilege on [$namespace1/$table1]")
      doAs(admin, sql(addingColumnPositionAfter))
    }
  }

  test("Rename Table Name") {
    val table2 = "table2"
    withCleanTmpResources(Seq(
      (s"$catalogV2.$namespace1.$table1", "table"),
      (s"$catalogV2.$namespace1.$table2", "table"))) {
      val createTable = createTableSql(namespace1, table1)
      doAs(admin, sql(createTable))
      val renameTableNameSql =
        s"""
           |ALTER TABLE $catalogV2.$namespace1.$table1 RENAME TO $namespace1.$table2
           |""".stripMargin
      interceptEndsWith[AccessControlException] {
        doAs(someone, sql(renameTableNameSql))
      }(s"does not have [alter] privilege on [$namespace1/$table1]")
      doAs(admin, sql(renameTableNameSql))
    }
  }

  test("INSERT INTO") {
    withCleanTmpResources(Seq(
      (s"$catalogV2.$namespace1.$table1", "table"))) {
      val createTable = createTableSql(namespace1, table1)
      doAs(admin, sql(createTable))
      val insertSql =
        s"""
           |INSERT INTO $catalogV2.$namespace1.$table1 VALUES
           |(1, "a"), (2, "b");
           |""".stripMargin
      // Test user have select permission to insert
      doAs(table1OnlyUserForNs, sql(s"SELECT * FROM $catalogV2.$namespace1.$table1"))
      interceptEndsWith[AccessControlException] {
        doAs(table1OnlyUserForNs, sql(insertSql))
      }(s"does not have [update] privilege on [$namespace1/$table1]")

      // Test user have not any permission to insert
      interceptEndsWith[AccessControlException] {
        doAs(someone, sql(insertSql))
      }(s"does not have [update] privilege on [$namespace1/$table1]")

      doAs(admin, sql(insertSql))
    }
  }

  test("INSERT OVERWRITE") {
    val table2 = "table2"
    withCleanTmpResources(Seq(
      (s"$catalogV2.$namespace1.$table1", "table"),
      (s"$catalogV2.$namespace1.$table2", "table"))) {
      val createTable1 = createTableSql(namespace1, table1)
      val createTable2 = createTableSql(namespace1, table2)
      doAs(admin, sql(createTable1))
      doAs(admin, sql(createTable2))

      doAs(admin, sql(s"INSERT INTO $catalogV2.$namespace1.$table1 VALUES (1, 'a'), (2, 'b')"))

      val insertOverwriteSql =
        s"""
           |INSERT OVERWRITE $catalogV2.$namespace1.$table2
           |SELECT * FROM $catalogV2.$namespace1.$table1
           |""".stripMargin
      // Test user has select table1 permission to insert
      doAs(table1OnlyUserForNs, sql(s"SELECT * FROM $catalogV2.$namespace1.$table1"))
      interceptEndsWith[AccessControlException] {
        doAs(table1OnlyUserForNs, sql(insertOverwriteSql))
      }(s"does not have [update] privilege on [$namespace1/$table2]")

      // Test user has not any permission to insert
      interceptEndsWith[AccessControlException] {
        doAs(someone, sql(insertOverwriteSql))
      }(s"does not have [select] privilege on [$namespace1/$table1/id]")

      doAs(admin, sql(insertOverwriteSql))
    }
  }

  test("Changing Column Comment") {
    withCleanTmpResources(Seq(
      (s"$catalogV2.$namespace1.$table1", "table"))) {
      val createTable = createTableSql(namespace1, table1)
      doAs(admin, sql(createTable))
      val changingColumnCommentSql =
        s"""
           |ALTER TABLE $catalogV2.$namespace1.$table1
           |ALTER COLUMN name COMMENT "test comment"
           |""".stripMargin
      interceptEndsWith[AccessControlException] {
        doAs(someone, sql(changingColumnCommentSql))
      }(s"does not have [alter] privilege on [$namespace1/$table1]")
      doAs(admin, sql(changingColumnCommentSql))
    }
  }

  test("Query") {
    withCleanTmpResources(Seq(
      (s"$catalogV2.$namespace1.$table1", "table"))) {
      val createTable = createTableSql(namespace1, table1)
      doAs(admin, sql(createTable))
      val insertSql =
        s"""
           |INSERT INTO $catalogV2.$namespace1.$table1 VALUES
           |(1, "a"), (2, "b");
           |""".stripMargin
      doAs(admin, sql(insertSql))
      val querySql =
        s"""
           |SELECT id from $catalogV2.$namespace1.$table1
           |""".stripMargin

      doAs(table1OnlyUserForNs, sql(querySql).collect())
      interceptEndsWith[AccessControlException] {
        doAs(someone, sql(querySql).collect())
      }(s"does not have [select] privilege on [$namespace1/$table1/id]")
      doAs(admin, sql(querySql).collect())
    }
  }

  test("Batch Time Travel") {
    // Batch Time Travel requires Spark 3.3+
    if (isSparkV33OrGreater) {
      withCleanTmpResources(Seq(
        (s"$catalogV2.$namespace1.$table1", "table"))) {
        val createTable = createTableSql(namespace1, table1)
        doAs(admin, sql(createTable))
        val insertSql =
          s"""
             |INSERT INTO $catalogV2.$namespace1.$table1 VALUES
             |(1, "a"), (2, "b");
             |""".stripMargin
        doAs(admin, sql(insertSql))

        val querySnapshotVersionSql =
          s"""
             |SELECT id from $catalogV2.$namespace1.$table1 VERSION AS OF 1
             |""".stripMargin
        doAs(table1OnlyUserForNs, sql(querySnapshotVersionSql).collect())
        interceptEndsWith[AccessControlException] {
          doAs(someone, sql(querySnapshotVersionSql).collect())
        }(s"does not have [select] privilege on [$namespace1/$table1/id]")
        doAs(admin, sql(querySnapshotVersionSql).collect())

        val batchTimeTravelTimestamp =
          doAs(
            admin,
            sql(s"SELECT commit_time FROM $catalogV2.$namespace1.`$table1$$snapshots`" +
              s" ORDER BY commit_time ASC LIMIT 1").collect()(0).getTimestamp(0))

        val queryWithTimestamp =
          s"""
             |SELECT id FROM $catalogV2.$namespace1.$table1
             |TIMESTAMP AS OF '$batchTimeTravelTimestamp'
             |""".stripMargin
        doAs(table1OnlyUserForNs, sql(queryWithTimestamp).collect())
        interceptEndsWith[AccessControlException] {
          doAs(someone, sql(queryWithTimestamp).collect())
        }(s"does not have [select] privilege on [$namespace1/$table1/id]")
        doAs(admin, sql(queryWithTimestamp).collect())
      }
    }
  }

  test("Dropping Columns") {
    withCleanTmpResources(Seq(
      (s"$catalogV2.$namespace1.$table1", "table"))) {
      val createTable = createTableSql(namespace1, table1)
      doAs(admin, sql(createTable))
      val droppingColumnsSql =
        s"""
           |ALTER TABLE $catalogV2.$namespace1.$table1
           |DROP COLUMNS (name)
           |""".stripMargin

      interceptEndsWith[AccessControlException] {
        doAs(someone, sql(droppingColumnsSql))
      }(s"does not have [alter] privilege on [$namespace1/$table1]")
      doAs(admin, sql(droppingColumnsSql))
    }
  }

  test("UPDATE & DELETE FROM") {
    if (isSupportedVersion) {
      withCleanTmpResources(Seq(
        (s"$catalogV2.$namespace1.$table1", "table"))) {
        val createTable = createTableSql(namespace1, table1)
        doAs(admin, sql(createTable))
        doAs(admin, sql(s"INSERT INTO $catalogV2.$namespace1.$table1 VALUES (1, 'a'), (2, 'b')"))

        val updateSql =
          s"""
             |UPDATE $catalogV2.$namespace1.$table1 SET name='c' where id=1
             |""".stripMargin
        val deleteSql =
          s"""
             |DELETE FROM $catalogV2.$namespace1.$table1 WHERE id=1
             |""".stripMargin
        interceptEndsWith[AccessControlException] {
          doAs(table1OnlyUserForNs, sql(updateSql))
        }(s"does not have [update] privilege on [$namespace1/$table1]")
        interceptEndsWith[AccessControlException] {
          doAs(someone, sql(updateSql))
        }(s"does not have [update] privilege on [$namespace1/$table1]")
        doAs(admin, sql(updateSql))

        interceptEndsWith[AccessControlException] {
          doAs(table1OnlyUserForNs, sql(deleteSql))
        }(s"does not have [update] privilege on [$namespace1/$table1]")
        interceptEndsWith[AccessControlException] {
          doAs(someone, sql(deleteSql))
        }(s"does not have [update] privilege on [$namespace1/$table1]")
        doAs(admin, sql(deleteSql))
      }
    }
  }

  test("MERGE INTO") {
    if (isSupportedVersion) {
      val table2 = "table2"
      withCleanTmpResources(Seq(
        (s"$catalogV2.$namespace1.$table1", "table"),
        (s"$catalogV2.$namespace1.$table2", "table"))) {
        doAs(admin, sql(createTableSql(namespace1, table1)))
        doAs(admin, sql(createTableSql(namespace1, table2)))

        doAs(admin, sql(s"INSERT INTO $catalogV2.$namespace1.$table1 VALUES (1, 'a'), (2, 'b')"))
        doAs(admin, sql(s"INSERT INTO $catalogV2.$namespace1.$table1 VALUES (2, 'c'), (3, 'd')"))

        val mergeIntoSql =
          s"""
             |MERGE INTO $catalogV2.$namespace1.$table2
             |USING $catalogV2.$namespace1.$table1
             |ON
             |$catalogV2.$namespace1.$table2.id = $catalogV2.$namespace1.$table1.id
             |WHEN MATCHED THEN
             |  UPDATE SET name = $catalogV2.$namespace1.$table1.name
             |WHEN NOT MATCHED THEN
             |  INSERT *
             |""".stripMargin
        interceptEndsWith[AccessControlException] {
          doAs(table1OnlyUserForNs, sql(mergeIntoSql))
        }(s"does not have [update] privilege on [$namespace1/$table2]")
        interceptEndsWith[AccessControlException] {
          doAs(someone, sql(mergeIntoSql))
        }(s"does not have [select] privilege on [$namespace1/$table1]")
        doAs(admin, sql(mergeIntoSql))
      }
    }
  }

<<<<<<< HEAD
  test("Producers") {

    withCleanTmpResources(Seq(
      (s"$catalogV2.$namespace1.$table1", "table"))) {
      try {
        doAs(admin, sql(createTableSql(namespace1, table1)))
        doAs(admin, sql(s"INSERT INTO $catalogV2.$namespace1.$table1 VALUES (1, 'a'), (2, 'b')"))

        var currentCatalogName =
          doAs(admin, spark.sessionState.catalogManager.currentCatalog.name())

        doAs(admin, sql(s"use $catalogV2"))
        currentCatalogName = doAs(admin, spark.sessionState.catalogManager.currentCatalog.name())
        assert(currentCatalogName.equals(catalogV2))

        // Create Tag
        val createTagSql = s"Call sys.create_tag(table =>" +
          s"'$catalogV2.$namespace1.$table1', tag => 'test_tag', snapshot => 1)"
        interceptEndsWith[AccessControlException] {
          doAs(table1OnlyUserForNs, sql(createTagSql))
        }(s"does not have [alter] privilege on [$namespace1/$table1]")
        interceptEndsWith[AccessControlException] {
          doAs(someone, sql(createTagSql))
        }(s"does not have [alter] privilege on [$namespace1/$table1]")
        doAs(admin, sql(createTagSql))

        // Delete Tag
        val deleteTagSql = s"Call sys.delete_tag(table =>" +
          s"'$catalogV2.$namespace1.$table1', tag => 'test_tag')"
        interceptEndsWith[AccessControlException] {
          doAs(table1OnlyUserForNs, sql(deleteTagSql))
        }(s"does not have [alter] privilege on [$namespace1/$table1]")
        interceptEndsWith[AccessControlException] {
          doAs(someone, sql(deleteTagSql))
        }(s"does not have [alter] privilege on [$namespace1/$table1]")
        doAs(admin, sql(deleteTagSql))

        // Rollback
        doAs(admin, sql(s"INSERT INTO $catalogV2.$namespace1.$table1 VALUES (3, 'a'), (4, 'b')"))
        doAs(admin, sql(s"INSERT INTO $catalogV2.$namespace1.$table1 VALUES (5, 'a'), (6, 'b')"))
        val rollbackTagSql = s"Call sys.rollback(table =>" +
          s"'$catalogV2.$namespace1.$table1', version => '2')"
        interceptEndsWith[AccessControlException] {
          doAs(table1OnlyUserForNs, sql(rollbackTagSql))
        }(s"does not have [alter] privilege on [$namespace1/$table1]")
        interceptEndsWith[AccessControlException] {
          doAs(someone, sql(rollbackTagSql))
        }(s"does not have [alter] privilege on [$namespace1/$table1]")
        doAs(admin, sql(rollbackTagSql))

      } finally {
        doAs(admin, sql(s"use spark_catalog"))
      }
    }

=======
  test("Changing Column Type") {
    withCleanTmpResources(Seq(
      (s"$catalogV2.$namespace1.$table1", "table"))) {
      val createTable = createTableSql(namespace1, table1)
      doAs(admin, sql(createTable))
      val changingColumnTypeSql =
        s"""
           |ALTER TABLE $catalogV2.$namespace1.$table1
           |ALTER COLUMN id TYPE DOUBLE
           |""".stripMargin

      interceptEndsWith[AccessControlException] {
        doAs(someone, sql(changingColumnTypeSql))
      }(s"does not have [alter] privilege on [$namespace1/$table1]")
      doAs(admin, sql(changingColumnTypeSql))
    }
>>>>>>> a54ee39a
  }

  def createTableSql(namespace: String, table: String): String =
    s"""
       |CREATE TABLE IF NOT EXISTS $catalogV2.$namespace.$table
       |(id int, name string)
       |USING paimon
       |OPTIONS (
       | 'primary-key' = 'id'
       |)
       |""".stripMargin

}<|MERGE_RESOLUTION|>--- conflicted
+++ resolved
@@ -550,7 +550,24 @@
     }
   }
 
-<<<<<<< HEAD
+  test("Changing Column Type") {
+    withCleanTmpResources(Seq(
+      (s"$catalogV2.$namespace1.$table1", "table"))) {
+      val createTable = createTableSql(namespace1, table1)
+      doAs(admin, sql(createTable))
+      val changingColumnTypeSql =
+        s"""
+           |ALTER TABLE $catalogV2.$namespace1.$table1
+           |ALTER COLUMN id TYPE DOUBLE
+           |""".stripMargin
+
+      interceptEndsWith[AccessControlException] {
+        doAs(someone, sql(changingColumnTypeSql))
+      }(s"does not have [alter] privilege on [$namespace1/$table1]")
+      doAs(admin, sql(changingColumnTypeSql))
+    }
+  }
+
   test("Producers") {
 
     withCleanTmpResources(Seq(
@@ -606,24 +623,6 @@
       }
     }
 
-=======
-  test("Changing Column Type") {
-    withCleanTmpResources(Seq(
-      (s"$catalogV2.$namespace1.$table1", "table"))) {
-      val createTable = createTableSql(namespace1, table1)
-      doAs(admin, sql(createTable))
-      val changingColumnTypeSql =
-        s"""
-           |ALTER TABLE $catalogV2.$namespace1.$table1
-           |ALTER COLUMN id TYPE DOUBLE
-           |""".stripMargin
-
-      interceptEndsWith[AccessControlException] {
-        doAs(someone, sql(changingColumnTypeSql))
-      }(s"does not have [alter] privilege on [$namespace1/$table1]")
-      doAs(admin, sql(changingColumnTypeSql))
-    }
->>>>>>> a54ee39a
   }
 
   def createTableSql(namespace: String, table: String): String =
