/*
 * Licensed to the Apache Software Foundation (ASF) under one or more
 * contributor license agreements.  See the NOTICE file distributed with
 * this work for additional information regarding copyright ownership.
 * The ASF licenses this file to You under the Apache License, Version 2.0
 * (the "License"); you may not use this file except in compliance with
 * the License.  You may obtain a copy of the License at
 *
 *    http://www.apache.org/licenses/LICENSE-2.0
 *
 * Unless required by applicable law or agreed to in writing, software
 * distributed under the License is distributed on an "AS IS" BASIS,
 * WITHOUT WARRANTIES OR CONDITIONS OF ANY KIND, either express or implied.
 * See the License for the specific language governing permissions and
 * limitations under the License.
 */
package org.apache.kyuubi.plugin.spark.authz.ranger

import org.scalatest.Outcome

import org.apache.kyuubi.Utils
import org.apache.kyuubi.plugin.spark.authz.AccessControlException
import org.apache.kyuubi.plugin.spark.authz.RangerTestUsers._
import org.apache.kyuubi.plugin.spark.authz.util.AuthZUtils._
import org.apache.kyuubi.tags.PaimonTest
import org.apache.kyuubi.util.AssertionUtils._

/**
 * Tests for RangerSparkExtensionSuite on Paimon
 */
@PaimonTest
class PaimonCatalogRangerSparkExtensionSuite extends RangerSparkExtensionSuite {
  override protected val catalogImpl: String = "hive"
  private def isSupportedVersion = isScalaV212

  val catalogV2 = "paimon_catalog"
  val namespace1 = "paimon_ns"
  val table1 = "table1"

  override def withFixture(test: NoArgTest): Outcome = {
    assume(isSupportedVersion)
    test()
  }

  override def beforeAll(): Unit = {
    if (isSupportedVersion) {
      spark.conf.set(s"spark.sql.catalog.$catalogV2", "org.apache.paimon.spark.SparkCatalog")
      spark.conf.set(
        s"spark.sql.catalog.$catalogV2.warehouse",
        Utils.createTempDir(catalogV2).toString)
      super.beforeAll()
      doAs(admin, sql(s"CREATE DATABASE IF NOT EXISTS $catalogV2.$namespace1"))
    }
  }

  override def afterAll(): Unit = {
    if (isSupportedVersion) {
      doAs(admin, sql(s"DROP DATABASE IF EXISTS $catalogV2.$namespace1"))

      super.afterAll()
      spark.sessionState.catalog.reset()
      spark.sessionState.conf.clear()
    }
  }

  test("CreateTable") {
    withCleanTmpResources(Seq((s"$catalogV2.$namespace1.$table1", "table"))) {
      val createTable =
        s"""
           |CREATE TABLE IF NOT EXISTS $catalogV2.$namespace1.$table1
           |(id int, name string, city string)
           |USING paimon
           |OPTIONS (
           | primaryKey = 'id'
           |)
           |""".stripMargin

      interceptEndsWith[AccessControlException] {
        doAs(someone, sql(createTable))
      }(s"does not have [create] privilege on [$namespace1/$table1]")
      doAs(admin, createTable)
    }
  }

  test("[KYUUBI #6541] INSERT/SELECT TABLE") {
    val tName = "t_paimon"
    withCleanTmpResources(Seq((s"$catalogV2.$namespace1.$tName", "table"))) {
      doAs(bob, sql(createTableSql(namespace1, tName)))

      interceptEndsWith[AccessControlException] {
        doAs(someone, sql(s"INSERT INTO $catalogV2.$namespace1.$tName VALUES (1, 'name_1')"))
      }(s"does not have [update] privilege on [$namespace1/$tName]")
      doAs(bob, sql(s"INSERT INTO $catalogV2.$namespace1.$tName VALUES (1, 'name_1')"))
      doAs(bob, sql(s"INSERT INTO $catalogV2.$namespace1.$tName VALUES (1, 'name_2')"))

      interceptEndsWith[AccessControlException] {
        doAs(someone, sql(s"SELECT id FROM $catalogV2.$namespace1.$tName").show())
      }(s"does not have [select] privilege on [$namespace1/$tName/id]")
      doAs(bob, sql(s"SELECT name FROM $catalogV2.$namespace1.$tName").show())
    }
  }

  test("CTAS") {
    val table2 = "table2"
    withCleanTmpResources(Seq(
      (s"$catalogV2.$namespace1.$table1", "table"),
      (s"$catalogV2.$namespace1.$table2", "table"))) {
      val createTable = createTableSql(namespace1, table1)
      doAs(admin, sql(createTable))
      val createTableAsSql =
        s"""
           |CREATE TABLE IF NOT EXISTS $catalogV2.$namespace1.$table2
           |USING paimon
           |AS
           |SELECT * FROM $catalogV2.$namespace1.$table1
           |""".stripMargin
      interceptEndsWith[AccessControlException] {
        doAs(someone, sql(createTableAsSql))
      }(s"does not have [select] privilege on [$namespace1/$table1/id]")
      doAs(admin, sql(createTableAsSql))
    }
  }

  test("ALTER TBLPROPERTIES") {
    withCleanTmpResources(Seq(
      (s"$catalogV2.$namespace1.$table1", "table"))) {
      val createTable = createTableSql(namespace1, table1)
      doAs(admin, sql(createTable))
      val addTblPropertiesSql =
        s"""
           |ALTER TABLE $catalogV2.$namespace1.$table1 SET TBLPROPERTIES(
           |  'write-buffer-size' = '256 MB'
           |)
           |""".stripMargin
      interceptEndsWith[AccessControlException] {
        doAs(someone, sql(addTblPropertiesSql))
      }(s"does not have [alter] privilege on [$namespace1/$table1]")
      doAs(admin, sql(addTblPropertiesSql))
      val changeTblPropertiesSql =
        s"""
           |ALTER TABLE $catalogV2.$namespace1.$table1 SET TBLPROPERTIES(
           |  'write-buffer-size' = '128 MB'
           |)
           |""".stripMargin
      interceptEndsWith[AccessControlException] {
        doAs(someone, sql(changeTblPropertiesSql))
      }(s"does not have [alter] privilege on [$namespace1/$table1]")
      doAs(admin, sql(changeTblPropertiesSql))
    }
  }

  test("CREATE PARTITIONED Table") {
    withCleanTmpResources(Seq(
      (s"$catalogV2.$namespace1.$table1", "table"))) {
      val createPartitionTableSql =
        s"""
           |CREATE TABLE IF NOT EXISTS $catalogV2.$namespace1.$table1
           |(id INT, name STRING, dt STRING, hh STRING)
           | USING paimon
           | PARTITIONED BY (dt, hh)
           | OPTIONS (
           |  'primary-key' = 'id'
           | )
           |""".stripMargin

      interceptEndsWith[AccessControlException] {
        doAs(someone, sql(createPartitionTableSql))
      }(s"does not have [create] privilege on [$namespace1/$table1]")
      doAs(admin, sql(createPartitionTableSql))
    }
  }

<<<<<<< HEAD
  test("REMOVING TBLEPROPERTIES") {
    withCleanTmpResources(Seq(
      (s"$catalogV2.$namespace1.$table1", "table"))) {
      val createTableWithPropertiesSql =
        s"""
           |CREATE TABLE IF NOT EXISTS $catalogV2.$namespace1.$table1
           |(id INT, name STRING)
           | USING paimon
           | TBLPROPERTIES (
           |  'write-buffer-size' = '256 MB'
           | )
           | OPTIONS (
           |  'primary-key' = 'id'
           | )
           |""".stripMargin
      doAs(admin, sql(createTableWithPropertiesSql))
      val removingTblpropertiesSql =
        s"""
           |ALTER TABLE $catalogV2.$namespace1.$table1 UNSET TBLPROPERTIES ('write-buffer-size')
           |""".stripMargin

      interceptEndsWith[AccessControlException] {
        doAs(someone, sql(removingTblpropertiesSql))
      }(s"does not have [alter] privilege on [$namespace1/$table1]")
      doAs(admin, sql(removingTblpropertiesSql))
=======
  test("Rename Column Name") {
    withCleanTmpResources(Seq(
      (s"$catalogV2.$namespace1.$table1", "table"))) {
      val createTable = createTableSql(namespace1, table1)
      doAs(admin, sql(createTable))
      val renameColumnSql =
        s"""
           |ALTER TABLE $catalogV2.$namespace1.$table1
           |RENAME COLUMN name TO name1
           |""".stripMargin
      interceptEndsWith[AccessControlException] {
        doAs(someone, sql(renameColumnSql))
      }(s"does not have [alter] privilege on [$namespace1/$table1]")
      doAs(admin, sql(renameColumnSql))
    }
  }

  test("Changing Column Position") {
    withCleanTmpResources(Seq(
      (s"$catalogV2.$namespace1.$table1", "table"))) {
      val createTableSql =
        s"""
           |CREATE TABLE IF NOT EXISTS $catalogV2.$namespace1.$table1
           |(id int, name string, a int, b int)
           |USING paimon
           |OPTIONS (
           |  'primary-key' = 'id'
           |)
           |""".stripMargin
      doAs(admin, sql(createTableSql))
      val changingColumnPositionToFirst =
        s"""
           |ALTER TABLE $catalogV2.$namespace1.$table1
           |ALTER COLUMN a FIRST
           |""".stripMargin

      interceptEndsWith[AccessControlException] {
        doAs(someone, sql(changingColumnPositionToFirst))
      }(s"does not have [alter] privilege on [$namespace1/$table1]")
      doAs(admin, sql(changingColumnPositionToFirst))

      val changingColumnPositionToAfter =
        s"""
           |ALTER TABLE $catalogV2.$namespace1.$table1
           |ALTER COLUMN a AFTER name
           |""".stripMargin

      interceptEndsWith[AccessControlException] {
        doAs(someone, sql(changingColumnPositionToAfter))
      }(s"does not have [alter] privilege on [$namespace1/$table1]")
      doAs(admin, sql(changingColumnPositionToAfter))
>>>>>>> 4cab8179
    }
  }

  def createTableSql(namespace: String, table: String): String =
    s"""
       |CREATE TABLE IF NOT EXISTS $catalogV2.$namespace.$table
       |(id int, name string)
       |USING paimon
       |OPTIONS (
       | 'primary-key' = 'id'
       |)
       |""".stripMargin

}<|MERGE_RESOLUTION|>--- conflicted
+++ resolved
@@ -170,7 +170,60 @@
     }
   }
 
-<<<<<<< HEAD
+  test("Rename Column Name") {
+    withCleanTmpResources(Seq(
+      (s"$catalogV2.$namespace1.$table1", "table"))) {
+      val createTable = createTableSql(namespace1, table1)
+      doAs(admin, sql(createTable))
+      val renameColumnSql =
+        s"""
+           |ALTER TABLE $catalogV2.$namespace1.$table1
+           |RENAME COLUMN name TO name1
+           |""".stripMargin
+      interceptEndsWith[AccessControlException] {
+        doAs(someone, sql(renameColumnSql))
+      }(s"does not have [alter] privilege on [$namespace1/$table1]")
+      doAs(admin, sql(renameColumnSql))
+    }
+  }
+
+  test("Changing Column Position") {
+    withCleanTmpResources(Seq(
+      (s"$catalogV2.$namespace1.$table1", "table"))) {
+      val createTableSql =
+        s"""
+           |CREATE TABLE IF NOT EXISTS $catalogV2.$namespace1.$table1
+           |(id int, name string, a int, b int)
+           |USING paimon
+           |OPTIONS (
+           |  'primary-key' = 'id'
+           |)
+           |""".stripMargin
+      doAs(admin, sql(createTableSql))
+      val changingColumnPositionToFirst =
+        s"""
+           |ALTER TABLE $catalogV2.$namespace1.$table1
+           |ALTER COLUMN a FIRST
+           |""".stripMargin
+
+      interceptEndsWith[AccessControlException] {
+        doAs(someone, sql(changingColumnPositionToFirst))
+      }(s"does not have [alter] privilege on [$namespace1/$table1]")
+      doAs(admin, sql(changingColumnPositionToFirst))
+
+      val changingColumnPositionToAfter =
+        s"""
+           |ALTER TABLE $catalogV2.$namespace1.$table1
+           |ALTER COLUMN a AFTER name
+           |""".stripMargin
+
+      interceptEndsWith[AccessControlException] {
+        doAs(someone, sql(changingColumnPositionToAfter))
+      }(s"does not have [alter] privilege on [$namespace1/$table1]")
+      doAs(admin, sql(changingColumnPositionToAfter))
+    }
+  }
+
   test("REMOVING TBLEPROPERTIES") {
     withCleanTmpResources(Seq(
       (s"$catalogV2.$namespace1.$table1", "table"))) {
@@ -196,59 +249,6 @@
         doAs(someone, sql(removingTblpropertiesSql))
       }(s"does not have [alter] privilege on [$namespace1/$table1]")
       doAs(admin, sql(removingTblpropertiesSql))
-=======
-  test("Rename Column Name") {
-    withCleanTmpResources(Seq(
-      (s"$catalogV2.$namespace1.$table1", "table"))) {
-      val createTable = createTableSql(namespace1, table1)
-      doAs(admin, sql(createTable))
-      val renameColumnSql =
-        s"""
-           |ALTER TABLE $catalogV2.$namespace1.$table1
-           |RENAME COLUMN name TO name1
-           |""".stripMargin
-      interceptEndsWith[AccessControlException] {
-        doAs(someone, sql(renameColumnSql))
-      }(s"does not have [alter] privilege on [$namespace1/$table1]")
-      doAs(admin, sql(renameColumnSql))
-    }
-  }
-
-  test("Changing Column Position") {
-    withCleanTmpResources(Seq(
-      (s"$catalogV2.$namespace1.$table1", "table"))) {
-      val createTableSql =
-        s"""
-           |CREATE TABLE IF NOT EXISTS $catalogV2.$namespace1.$table1
-           |(id int, name string, a int, b int)
-           |USING paimon
-           |OPTIONS (
-           |  'primary-key' = 'id'
-           |)
-           |""".stripMargin
-      doAs(admin, sql(createTableSql))
-      val changingColumnPositionToFirst =
-        s"""
-           |ALTER TABLE $catalogV2.$namespace1.$table1
-           |ALTER COLUMN a FIRST
-           |""".stripMargin
-
-      interceptEndsWith[AccessControlException] {
-        doAs(someone, sql(changingColumnPositionToFirst))
-      }(s"does not have [alter] privilege on [$namespace1/$table1]")
-      doAs(admin, sql(changingColumnPositionToFirst))
-
-      val changingColumnPositionToAfter =
-        s"""
-           |ALTER TABLE $catalogV2.$namespace1.$table1
-           |ALTER COLUMN a AFTER name
-           |""".stripMargin
-
-      interceptEndsWith[AccessControlException] {
-        doAs(someone, sql(changingColumnPositionToAfter))
-      }(s"does not have [alter] privilege on [$namespace1/$table1]")
-      doAs(admin, sql(changingColumnPositionToAfter))
->>>>>>> 4cab8179
     }
   }
 
