--- conflicted
+++ resolved
@@ -121,26 +121,6 @@
     }
   }
 
-<<<<<<< HEAD
-  test("CREATE PARTITIONED Table") {
-    withCleanTmpResources(Seq(
-      (s"$catalogV2.$namespace1.$table1", "table"))) {
-      val createPartitionTableSql =
-        s"""
-           |CREATE TABLE IF NOT EXISTS $catalogV2.$namespace1.$table1
-           |(id INT, name STRING, dt STRING, hh STRING)
-           | USING paimon
-           | PARTITIONED BY (dt, hh)
-           | OPTIONS (
-           |  'primary-key' = 'id'
-           | )
-           |""".stripMargin
-
-      interceptEndsWith[AccessControlException] {
-        doAs(someone, sql(createPartitionTableSql))
-      }(s"does not have [create] privilege on [$namespace1/$table1]")
-      doAs(admin, sql(createPartitionTableSql))
-=======
   test("ALTER TBLPROPERTIES") {
     withCleanTmpResources(Seq(
       (s"$catalogV2.$namespace1.$table1", "table"))) {
@@ -166,7 +146,27 @@
         doAs(someone, sql(changeTblPropertiesSql))
       }(s"does not have [alter] privilege on [$namespace1/$table1]")
       doAs(admin, sql(changeTblPropertiesSql))
->>>>>>> ff3da59f
+    }
+  }
+
+  test("CREATE PARTITIONED Table") {
+    withCleanTmpResources(Seq(
+      (s"$catalogV2.$namespace1.$table1", "table"))) {
+      val createPartitionTableSql =
+        s"""
+           |CREATE TABLE IF NOT EXISTS $catalogV2.$namespace1.$table1
+           |(id INT, name STRING, dt STRING, hh STRING)
+           | USING paimon
+           | PARTITIONED BY (dt, hh)
+           | OPTIONS (
+           |  'primary-key' = 'id'
+           | )
+           |""".stripMargin
+
+      interceptEndsWith[AccessControlException] {
+        doAs(someone, sql(createPartitionTableSql))
+      }(s"does not have [create] privilege on [$namespace1/$table1]")
+      doAs(admin, sql(createPartitionTableSql))
     }
   }
 
