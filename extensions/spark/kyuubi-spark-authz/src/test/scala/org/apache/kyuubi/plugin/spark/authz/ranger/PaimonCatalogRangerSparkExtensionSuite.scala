/*
 * Licensed to the Apache Software Foundation (ASF) under one or more
 * contributor license agreements.  See the NOTICE file distributed with
 * this work for additional information regarding copyright ownership.
 * The ASF licenses this file to You under the Apache License, Version 2.0
 * (the "License"); you may not use this file except in compliance with
 * the License.  You may obtain a copy of the License at
 *
 *    http://www.apache.org/licenses/LICENSE-2.0
 *
 * Unless required by applicable law or agreed to in writing, software
 * distributed under the License is distributed on an "AS IS" BASIS,
 * WITHOUT WARRANTIES OR CONDITIONS OF ANY KIND, either express or implied.
 * See the License for the specific language governing permissions and
 * limitations under the License.
 */
package org.apache.kyuubi.plugin.spark.authz.ranger

import org.scalatest.Outcome

import org.apache.kyuubi.Utils
import org.apache.kyuubi.plugin.spark.authz.AccessControlException
import org.apache.kyuubi.plugin.spark.authz.RangerTestUsers._
import org.apache.kyuubi.plugin.spark.authz.util.AuthZUtils._
import org.apache.kyuubi.tags.PaimonTest
import org.apache.kyuubi.util.AssertionUtils._

/**
 * Tests for RangerSparkExtensionSuite on Paimon
 */
@PaimonTest
class PaimonCatalogRangerSparkExtensionSuite extends RangerSparkExtensionSuite {
  override protected val catalogImpl: String = "hive"
  override protected val sqlExtensions: String =
    "org.apache.paimon.spark.extensions.PaimonSparkSessionExtensions"
  private def isSupportedVersion = isScalaV212

  val catalogV2 = "paimon_catalog"
  val namespace1 = "paimon_ns"
  val table1 = "table1"

  override def withFixture(test: NoArgTest): Outcome = {
    assume(isSupportedVersion)
    test()
  }

  override def beforeAll(): Unit = {
    if (isSupportedVersion) {
      spark.conf.set(s"spark.sql.catalog.$catalogV2", "org.apache.paimon.spark.SparkCatalog")
      spark.conf.set(
        s"spark.sql.catalog.$catalogV2.warehouse",
        Utils.createTempDir(catalogV2).toString)
      super.beforeAll()
      doAs(admin, sql(s"CREATE DATABASE IF NOT EXISTS $catalogV2.$namespace1"))
    }
  }

  override def afterAll(): Unit = {
    if (isSupportedVersion) {
      doAs(admin, sql(s"DROP DATABASE IF EXISTS $catalogV2.$namespace1"))

      super.afterAll()
      spark.sessionState.catalog.reset()
      spark.sessionState.conf.clear()
    }
  }

  test("CreateTable") {
    withCleanTmpResources(Seq((s"$catalogV2.$namespace1.$table1", "table"))) {
      val createTable =
        s"""
           |CREATE TABLE IF NOT EXISTS $catalogV2.$namespace1.$table1
           |(id int, name string, city string)
           |USING paimon
           |OPTIONS (
           | primaryKey = 'id'
           |)
           |""".stripMargin

      interceptEndsWith[AccessControlException] {
        doAs(someone, sql(createTable))
      }(s"does not have [create] privilege on [$namespace1/$table1]")
      doAs(admin, sql(createTable))
    }
  }

  test("[KYUUBI #6541] INSERT/SELECT TABLE") {
    val tName = "t_paimon"
    withCleanTmpResources(Seq((s"$catalogV2.$namespace1.$tName", "table"))) {
      doAs(bob, sql(createTableSql(namespace1, tName)))

      interceptEndsWith[AccessControlException] {
        doAs(someone, sql(s"INSERT INTO $catalogV2.$namespace1.$tName VALUES (1, 'name_1')"))
      }(s"does not have [update] privilege on [$namespace1/$tName]")
      doAs(bob, sql(s"INSERT INTO $catalogV2.$namespace1.$tName VALUES (1, 'name_1')"))
      doAs(bob, sql(s"INSERT INTO $catalogV2.$namespace1.$tName VALUES (1, 'name_2')"))

      interceptEndsWith[AccessControlException] {
        doAs(someone, sql(s"SELECT id FROM $catalogV2.$namespace1.$tName").show())
      }(s"does not have [select] privilege on [$namespace1/$tName/id]")
      doAs(bob, sql(s"SELECT name FROM $catalogV2.$namespace1.$tName").show())
    }
  }

  test("CTAS") {
    val table2 = "table2"
    withCleanTmpResources(Seq(
      (s"$catalogV2.$namespace1.$table1", "table"),
      (s"$catalogV2.$namespace1.$table2", "table"))) {
      val createTable = createTableSql(namespace1, table1)
      doAs(admin, sql(createTable))
      val createTableAsSql =
        s"""
           |CREATE TABLE IF NOT EXISTS $catalogV2.$namespace1.$table2
           |USING paimon
           |AS
           |SELECT * FROM $catalogV2.$namespace1.$table1
           |""".stripMargin
      interceptEndsWith[AccessControlException] {
        doAs(someone, sql(createTableAsSql))
      }(s"does not have [select] privilege on [$namespace1/$table1/id]")
      doAs(admin, sql(createTableAsSql))
    }
  }

  test("ALTER TBLPROPERTIES") {
    withCleanTmpResources(Seq(
      (s"$catalogV2.$namespace1.$table1", "table"))) {
      val createTable = createTableSql(namespace1, table1)
      doAs(admin, sql(createTable))
      val addTblPropertiesSql =
        s"""
           |ALTER TABLE $catalogV2.$namespace1.$table1 SET TBLPROPERTIES(
           |  'write-buffer-size' = '256 MB'
           |)
           |""".stripMargin
      interceptEndsWith[AccessControlException] {
        doAs(someone, sql(addTblPropertiesSql))
      }(s"does not have [alter] privilege on [$namespace1/$table1]")
      doAs(admin, sql(addTblPropertiesSql))
      val changeTblPropertiesSql =
        s"""
           |ALTER TABLE $catalogV2.$namespace1.$table1 SET TBLPROPERTIES(
           |  'write-buffer-size' = '128 MB'
           |)
           |""".stripMargin
      interceptEndsWith[AccessControlException] {
        doAs(someone, sql(changeTblPropertiesSql))
      }(s"does not have [alter] privilege on [$namespace1/$table1]")
      doAs(admin, sql(changeTblPropertiesSql))
    }
  }

  test("CREATE PARTITIONED Table") {
    withCleanTmpResources(Seq(
      (s"$catalogV2.$namespace1.$table1", "table"))) {
      val createPartitionTableSql =
        s"""
           |CREATE TABLE IF NOT EXISTS $catalogV2.$namespace1.$table1
           |(id INT, name STRING, dt STRING, hh STRING)
           | USING paimon
           | PARTITIONED BY (dt, hh)
           | OPTIONS (
           |  'primary-key' = 'id'
           | )
           |""".stripMargin

      interceptEndsWith[AccessControlException] {
        doAs(someone, sql(createPartitionTableSql))
      }(s"does not have [create] privilege on [$namespace1/$table1]")
      doAs(admin, sql(createPartitionTableSql))
    }
  }

  test("Rename Column Name") {
    withCleanTmpResources(Seq(
      (s"$catalogV2.$namespace1.$table1", "table"))) {
      val createTable = createTableSql(namespace1, table1)
      doAs(admin, sql(createTable))
      val renameColumnSql =
        s"""
           |ALTER TABLE $catalogV2.$namespace1.$table1
           |RENAME COLUMN name TO name1
           |""".stripMargin
      interceptEndsWith[AccessControlException] {
        doAs(someone, sql(renameColumnSql))
      }(s"does not have [alter] privilege on [$namespace1/$table1]")
      doAs(admin, sql(renameColumnSql))
    }
  }

  test("Changing Column Position") {
    withCleanTmpResources(Seq(
      (s"$catalogV2.$namespace1.$table1", "table"))) {
      val createTableSql =
        s"""
           |CREATE TABLE IF NOT EXISTS $catalogV2.$namespace1.$table1
           |(id int, name string, a int, b int)
           |USING paimon
           |OPTIONS (
           |  'primary-key' = 'id'
           |)
           |""".stripMargin
      doAs(admin, sql(createTableSql))
      val changingColumnPositionToFirst =
        s"""
           |ALTER TABLE $catalogV2.$namespace1.$table1
           |ALTER COLUMN a FIRST
           |""".stripMargin

      interceptEndsWith[AccessControlException] {
        doAs(someone, sql(changingColumnPositionToFirst))
      }(s"does not have [alter] privilege on [$namespace1/$table1]")
      doAs(admin, sql(changingColumnPositionToFirst))

      val changingColumnPositionToAfter =
        s"""
           |ALTER TABLE $catalogV2.$namespace1.$table1
           |ALTER COLUMN a AFTER name
           |""".stripMargin

      interceptEndsWith[AccessControlException] {
        doAs(someone, sql(changingColumnPositionToAfter))
      }(s"does not have [alter] privilege on [$namespace1/$table1]")
      doAs(admin, sql(changingColumnPositionToAfter))
    }
  }

  test("REMOVING TBLEPROPERTIES") {
    withCleanTmpResources(Seq(
      (s"$catalogV2.$namespace1.$table1", "table"))) {
      val createTableWithPropertiesSql =
        s"""
           |CREATE TABLE IF NOT EXISTS $catalogV2.$namespace1.$table1
           |(id INT, name STRING)
           | USING paimon
           | TBLPROPERTIES (
           |  'write-buffer-size' = '256 MB'
           | )
           | OPTIONS (
           |  'primary-key' = 'id'
           | )
           |""".stripMargin
      doAs(admin, sql(createTableWithPropertiesSql))
      val removingTblpropertiesSql =
        s"""
           |ALTER TABLE $catalogV2.$namespace1.$table1 UNSET TBLPROPERTIES ('write-buffer-size')
           |""".stripMargin

      interceptEndsWith[AccessControlException] {
        doAs(someone, sql(removingTblpropertiesSql))
      }(s"does not have [alter] privilege on [$namespace1/$table1]")
      doAs(admin, sql(removingTblpropertiesSql))
    }
  }

  test("Adding Column Position") {
    withCleanTmpResources(Seq(
      (s"$catalogV2.$namespace1.$table1", "table"))) {
      val createTable = createTableSql(namespace1, table1)
      doAs(admin, sql(createTable))
      val addingColumnPositionFirst =
        s"""
           |ALTER TABLE $catalogV2.$namespace1.$table1
           |ADD COLUMN a INT FIRST
           |""".stripMargin

      interceptEndsWith[AccessControlException] {
        doAs(someone, sql(addingColumnPositionFirst))
      }(s"does not have [alter] privilege on [$namespace1/$table1]")
      doAs(admin, sql(addingColumnPositionFirst))

      val addingColumnPositionAfter =
        s"""
           |ALTER TABLE $catalogV2.$namespace1.$table1
           |ADD COLUMN b INT AFTER a
           |""".stripMargin

      interceptEndsWith[AccessControlException] {
        doAs(someone, sql(addingColumnPositionAfter))
      }(s"does not have [alter] privilege on [$namespace1/$table1]")
      doAs(admin, sql(addingColumnPositionAfter))
    }
  }

  test("Rename Table Name") {
    val table2 = "table2"
    withCleanTmpResources(Seq(
      (s"$catalogV2.$namespace1.$table1", "table"),
      (s"$catalogV2.$namespace1.$table2", "table"))) {
      val createTable = createTableSql(namespace1, table1)
      doAs(admin, sql(createTable))
      val renameTableNameSql =
        s"""
           |ALTER TABLE $catalogV2.$namespace1.$table1 RENAME TO $namespace1.$table2
           |""".stripMargin
      interceptEndsWith[AccessControlException] {
        doAs(someone, sql(renameTableNameSql))
      }(s"does not have [alter] privilege on [$namespace1/$table1]")
      doAs(admin, sql(renameTableNameSql))
    }
  }

  test("INSERT INTO") {
    withCleanTmpResources(Seq(
      (s"$catalogV2.$namespace1.$table1", "table"))) {
      val createTable = createTableSql(namespace1, table1)
      doAs(admin, sql(createTable))
      val insertSql =
        s"""
           |INSERT INTO $catalogV2.$namespace1.$table1 VALUES
           |(1, "a"), (2, "b");
           |""".stripMargin
      // Test user have select permission to insert
      doAs(table1OnlyUserForNs, sql(s"SELECT * FROM $catalogV2.$namespace1.$table1"))
      interceptEndsWith[AccessControlException] {
        doAs(table1OnlyUserForNs, sql(insertSql))
      }(s"does not have [update] privilege on [$namespace1/$table1]")

      // Test user have not any permission to insert
      interceptEndsWith[AccessControlException] {
        doAs(someone, sql(insertSql))
      }(s"does not have [update] privilege on [$namespace1/$table1]")

      doAs(admin, sql(insertSql))
    }
  }

  test("INSERT OVERWRITE") {
    val table2 = "table2"
    withCleanTmpResources(Seq(
      (s"$catalogV2.$namespace1.$table1", "table"),
      (s"$catalogV2.$namespace1.$table2", "table"))) {
      val createTable1 = createTableSql(namespace1, table1)
      val createTable2 = createTableSql(namespace1, table2)
      doAs(admin, sql(createTable1))
      doAs(admin, sql(createTable2))

      doAs(admin, sql(s"INSERT INTO $catalogV2.$namespace1.$table1 VALUES (1, 'a'), (2, 'b')"))

      val insertOverwriteSql =
        s"""
           |INSERT OVERWRITE $catalogV2.$namespace1.$table2
           |SELECT * FROM $catalogV2.$namespace1.$table1
           |""".stripMargin
      // Test user has select table1 permission to insert
      doAs(table1OnlyUserForNs, sql(s"SELECT * FROM $catalogV2.$namespace1.$table1"))
      interceptEndsWith[AccessControlException] {
        doAs(table1OnlyUserForNs, sql(insertOverwriteSql))
      }(s"does not have [update] privilege on [$namespace1/$table2]")

      // Test user has not any permission to insert
      interceptEndsWith[AccessControlException] {
        doAs(someone, sql(insertOverwriteSql))
      }(s"does not have [select] privilege on [$namespace1/$table1/id]")

      doAs(admin, sql(insertOverwriteSql))
    }
  }

  test("Changing Column Comment") {
    withCleanTmpResources(Seq(
      (s"$catalogV2.$namespace1.$table1", "table"))) {
      val createTable = createTableSql(namespace1, table1)
      doAs(admin, sql(createTable))
      val changingColumnCommentSql =
        s"""
           |ALTER TABLE $catalogV2.$namespace1.$table1
           |ALTER COLUMN name COMMENT "test comment"
           |""".stripMargin
      interceptEndsWith[AccessControlException] {
        doAs(someone, sql(changingColumnCommentSql))
      }(s"does not have [alter] privilege on [$namespace1/$table1]")
      doAs(admin, sql(changingColumnCommentSql))
    }
  }

<<<<<<< HEAD
  test("UPDATE & DELETE") {
=======
  test("Query") {
>>>>>>> f844a051
    withCleanTmpResources(Seq(
      (s"$catalogV2.$namespace1.$table1", "table"))) {
      val createTable = createTableSql(namespace1, table1)
      doAs(admin, sql(createTable))
<<<<<<< HEAD
      doAs(admin, sql(s"INSERT INTO $catalogV2.$namespace1.$table1 VALUES (1, 'a'), (2, 'b')"))

      val updateSql =
        s"""
           |UPDATE $catalogV2.$namespace1.$table1 SET name='c' where id=1
           |""".stripMargin
      val deleteSql =
        s"""
           |DELETE FROM $catalogV2.$namespace1.$table1 WHERE id=1
           |""".stripMargin
      interceptEndsWith[AccessControlException] {
        doAs(table1OnlyUserForNs, sql(updateSql))
      }(s"does not have [update] privilege on [$namespace1/$table1]")
      interceptEndsWith[AccessControlException] {
        doAs(someone, sql(updateSql))
      }(s"does not have [update] privilege on [$namespace1/$table1]")
      doAs(admin, sql(updateSql))

      interceptEndsWith[AccessControlException] {
        doAs(table1OnlyUserForNs, sql(deleteSql))
      }(s"does not have [update] privilege on [$namespace1/$table1]")
      interceptEndsWith[AccessControlException] {
        doAs(someone, sql(deleteSql))
      }(s"does not have [update] privilege on [$namespace1/$table1]")
      doAs(admin, sql(deleteSql))
=======
      val insertSql =
        s"""
           |INSERT INTO $catalogV2.$namespace1.$table1 VALUES
           |(1, "a"), (2, "b");
           |""".stripMargin
      doAs(admin, sql(insertSql))
      val querySql =
        s"""
           |SELECT id from $catalogV2.$namespace1.$table1
           |""".stripMargin

      doAs(table1OnlyUserForNs, sql(querySql).collect())
      interceptEndsWith[AccessControlException] {
        doAs(someone, sql(querySql).collect())
      }(s"does not have [select] privilege on [$namespace1/$table1/id]")
      doAs(admin, sql(querySql).collect())
    }
  }

  test("Batch Time Travel") {
    // Batch Time Travel requires Spark 3.3+
    if (isSparkV33OrGreater) {
      withCleanTmpResources(Seq(
        (s"$catalogV2.$namespace1.$table1", "table"))) {
        val createTable = createTableSql(namespace1, table1)
        doAs(admin, sql(createTable))
        val insertSql =
          s"""
             |INSERT INTO $catalogV2.$namespace1.$table1 VALUES
             |(1, "a"), (2, "b");
             |""".stripMargin
        doAs(admin, sql(insertSql))

        val querySnapshotVersionSql =
          s"""
             |SELECT id from $catalogV2.$namespace1.$table1 VERSION AS OF 1
             |""".stripMargin
        doAs(table1OnlyUserForNs, sql(querySnapshotVersionSql).collect())
        interceptEndsWith[AccessControlException] {
          doAs(someone, sql(querySnapshotVersionSql).collect())
        }(s"does not have [select] privilege on [$namespace1/$table1/id]")
        doAs(admin, sql(querySnapshotVersionSql).collect())

        val batchTimeTravelTimestamp =
          doAs(
            admin,
            sql(s"SELECT commit_time FROM $catalogV2.$namespace1.`$table1$$snapshots`" +
              s" ORDER BY commit_time ASC LIMIT 1").collect()(0).getTimestamp(0))

        val queryWithTimestamp =
          s"""
             |SELECT id FROM $catalogV2.$namespace1.$table1
             |TIMESTAMP AS OF '$batchTimeTravelTimestamp'
             |""".stripMargin
        doAs(table1OnlyUserForNs, sql(queryWithTimestamp).collect())
        interceptEndsWith[AccessControlException] {
          doAs(someone, sql(queryWithTimestamp).collect())
        }(s"does not have [select] privilege on [$namespace1/$table1/id]")
        doAs(admin, sql(queryWithTimestamp).collect())
      }
>>>>>>> f844a051
    }
  }

  def createTableSql(namespace: String, table: String): String =
    s"""
       |CREATE TABLE IF NOT EXISTS $catalogV2.$namespace.$table
       |(id int, name string)
       |USING paimon
       |OPTIONS (
       | 'primary-key' = 'id'
       |)
       |""".stripMargin

}<|MERGE_RESOLUTION|>--- conflicted
+++ resolved
@@ -375,42 +375,11 @@
     }
   }
 
-<<<<<<< HEAD
-  test("UPDATE & DELETE") {
-=======
   test("Query") {
->>>>>>> f844a051
-    withCleanTmpResources(Seq(
-      (s"$catalogV2.$namespace1.$table1", "table"))) {
-      val createTable = createTableSql(namespace1, table1)
-      doAs(admin, sql(createTable))
-<<<<<<< HEAD
-      doAs(admin, sql(s"INSERT INTO $catalogV2.$namespace1.$table1 VALUES (1, 'a'), (2, 'b')"))
-
-      val updateSql =
-        s"""
-           |UPDATE $catalogV2.$namespace1.$table1 SET name='c' where id=1
-           |""".stripMargin
-      val deleteSql =
-        s"""
-           |DELETE FROM $catalogV2.$namespace1.$table1 WHERE id=1
-           |""".stripMargin
-      interceptEndsWith[AccessControlException] {
-        doAs(table1OnlyUserForNs, sql(updateSql))
-      }(s"does not have [update] privilege on [$namespace1/$table1]")
-      interceptEndsWith[AccessControlException] {
-        doAs(someone, sql(updateSql))
-      }(s"does not have [update] privilege on [$namespace1/$table1]")
-      doAs(admin, sql(updateSql))
-
-      interceptEndsWith[AccessControlException] {
-        doAs(table1OnlyUserForNs, sql(deleteSql))
-      }(s"does not have [update] privilege on [$namespace1/$table1]")
-      interceptEndsWith[AccessControlException] {
-        doAs(someone, sql(deleteSql))
-      }(s"does not have [update] privilege on [$namespace1/$table1]")
-      doAs(admin, sql(deleteSql))
-=======
+    withCleanTmpResources(Seq(
+      (s"$catalogV2.$namespace1.$table1", "table"))) {
+      val createTable = createTableSql(namespace1, table1)
+      doAs(admin, sql(createTable))
       val insertSql =
         s"""
            |INSERT INTO $catalogV2.$namespace1.$table1 VALUES
@@ -471,7 +440,39 @@
         }(s"does not have [select] privilege on [$namespace1/$table1/id]")
         doAs(admin, sql(queryWithTimestamp).collect())
       }
->>>>>>> f844a051
+    }
+  }
+
+  test("UPDATE & DELETE") {
+    withCleanTmpResources(Seq(
+      (s"$catalogV2.$namespace1.$table1", "table"))) {
+      val createTable = createTableSql(namespace1, table1)
+      doAs(admin, sql(createTable))
+      doAs(admin, sql(s"INSERT INTO $catalogV2.$namespace1.$table1 VALUES (1, 'a'), (2, 'b')"))
+
+      val updateSql =
+        s"""
+           |UPDATE $catalogV2.$namespace1.$table1 SET name='c' where id=1
+           |""".stripMargin
+      val deleteSql =
+        s"""
+           |DELETE FROM $catalogV2.$namespace1.$table1 WHERE id=1
+           |""".stripMargin
+      interceptEndsWith[AccessControlException] {
+        doAs(table1OnlyUserForNs, sql(updateSql))
+      }(s"does not have [update] privilege on [$namespace1/$table1]")
+      interceptEndsWith[AccessControlException] {
+        doAs(someone, sql(updateSql))
+      }(s"does not have [update] privilege on [$namespace1/$table1]")
+      doAs(admin, sql(updateSql))
+
+      interceptEndsWith[AccessControlException] {
+        doAs(table1OnlyUserForNs, sql(deleteSql))
+      }(s"does not have [update] privilege on [$namespace1/$table1]")
+      interceptEndsWith[AccessControlException] {
+        doAs(someone, sql(deleteSql))
+      }(s"does not have [update] privilege on [$namespace1/$table1]")
+      doAs(admin, sql(deleteSql))
     }
   }
 
