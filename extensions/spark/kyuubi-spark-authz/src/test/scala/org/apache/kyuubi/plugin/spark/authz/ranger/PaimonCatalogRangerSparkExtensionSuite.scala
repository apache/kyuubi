--- conflicted
+++ resolved
@@ -252,7 +252,35 @@
     }
   }
 
-<<<<<<< HEAD
+  test("Adding Column Position") {
+    withCleanTmpResources(Seq(
+      (s"$catalogV2.$namespace1.$table1", "table"))) {
+      val createTable = createTableSql(namespace1, table1)
+      doAs(admin, sql(createTable))
+      val addingColumnPositionFirst =
+        s"""
+           |ALTER TABLE $catalogV2.$namespace1.$table1
+           |ADD COLUMN a INT FIRST
+           |""".stripMargin
+
+      interceptEndsWith[AccessControlException] {
+        doAs(someone, sql(addingColumnPositionFirst))
+      }(s"does not have [alter] privilege on [$namespace1/$table1]")
+      doAs(admin, sql(addingColumnPositionFirst))
+
+      val addingColumnPositionAfter =
+        s"""
+           |ALTER TABLE $catalogV2.$namespace1.$table1
+           |ADD COLUMN b INT AFTER a
+           |""".stripMargin
+
+      interceptEndsWith[AccessControlException] {
+        doAs(someone, sql(addingColumnPositionAfter))
+      }(s"does not have [alter] privilege on [$namespace1/$table1]")
+      doAs(admin, sql(addingColumnPositionAfter))
+    }
+  }
+
   test("Rename Table Name") {
     val table2 = "table2"
     withCleanTmpResources(Seq(
@@ -268,34 +296,6 @@
         doAs(someone, sql(renameTableNameSql))
       }(s"does not have [alter] privilege on [$namespace1/$table1]")
       doAs(admin, sql(renameTableNameSql))
-=======
-  test("Adding Column Position") {
-    withCleanTmpResources(Seq(
-      (s"$catalogV2.$namespace1.$table1", "table"))) {
-      val createTable = createTableSql(namespace1, table1)
-      doAs(admin, sql(createTable))
-      val addingColumnPositionFirst =
-        s"""
-           |ALTER TABLE $catalogV2.$namespace1.$table1
-           |ADD COLUMN a INT FIRST
-           |""".stripMargin
-
-      interceptEndsWith[AccessControlException] {
-        doAs(someone, sql(addingColumnPositionFirst))
-      }(s"does not have [alter] privilege on [$namespace1/$table1]")
-      doAs(admin, sql(addingColumnPositionFirst))
-
-      val addingColumnPositionAfter =
-        s"""
-           |ALTER TABLE $catalogV2.$namespace1.$table1
-           |ADD COLUMN b INT AFTER a
-           |""".stripMargin
-
-      interceptEndsWith[AccessControlException] {
-        doAs(someone, sql(addingColumnPositionAfter))
-      }(s"does not have [alter] privilege on [$namespace1/$table1]")
-      doAs(admin, sql(addingColumnPositionAfter))
->>>>>>> 37eaf75a
     }
   }
 
