/*
 * Licensed to the Apache Software Foundation (ASF) under one or more
 * contributor license agreements.  See the NOTICE file distributed with
 * this work for additional information regarding copyright ownership.
 * The ASF licenses this file to You under the Apache License, Version 2.0
 * (the "License"); you may not use this file except in compliance with
 * the License.  You may obtain a copy of the License at
 *
 *    http://www.apache.org/licenses/LICENSE-2.0
 *
 * Unless required by applicable law or agreed to in writing, software
 * distributed under the License is distributed on an "AS IS" BASIS,
 * WITHOUT WARRANTIES OR CONDITIONS OF ANY KIND, either express or implied.
 * See the License for the specific language governing permissions and
 * limitations under the License.
 */

package org.apache.kyuubi.plugin.spark.authz.ranger

import scala.util.Try

import org.apache.hadoop.security.UserGroupInformation
import org.apache.spark.sql.SparkSessionExtensions
import org.apache.spark.sql.catalyst.analysis.NoSuchTableException
import org.apache.spark.sql.catalyst.catalog.HiveTableRelation
import org.apache.spark.sql.catalyst.plans.logical.Statistics
import org.apache.spark.sql.execution.columnar.InMemoryRelation
import org.apache.spark.sql.execution.datasources.LogicalRelation
import org.scalatest.BeforeAndAfterAll
// scalastyle:off
import org.scalatest.funsuite.AnyFunSuite

import org.apache.kyuubi.plugin.spark.authz.{AccessControlException, SparkSessionProvider}
import org.apache.kyuubi.plugin.spark.authz.RangerTestNamespace._
import org.apache.kyuubi.plugin.spark.authz.RangerTestUsers._
import org.apache.kyuubi.plugin.spark.authz.ranger.RuleAuthorization.KYUUBI_AUTHZ_TAG
import org.apache.kyuubi.plugin.spark.authz.util.AuthZUtils._
import org.apache.kyuubi.util.AssertionUtils._
import org.apache.kyuubi.util.reflect.ReflectUtils._
abstract class RangerSparkExtensionSuite extends AnyFunSuite
  with SparkSessionProvider with BeforeAndAfterAll {
  // scalastyle:on
  override protected val extension: SparkSessionExtensions => Unit = new RangerSparkExtension

  override def afterAll(): Unit = {
    spark.stop()
    super.afterAll()
  }

  protected def errorMessage(
      privilege: String,
      resource: String = "default/src",
      user: String = UserGroupInformation.getCurrentUser.getShortUserName): String = {
    s"Permission denied: user [$user] does not have [$privilege] privilege on [$resource]"
  }

  /**
   * Drops temporary view `viewNames` after calling `f`.
   */
  protected def withTempView(viewNames: String*)(f: => Unit): Unit = {
    try {
      f
    } finally {
      viewNames.foreach { viewName =>
        try spark.catalog.dropTempView(viewName)
        catch {
          // If the test failed part way, we don't want to mask the failure by failing to remove
          // temp views that never got created.
          case _: NoSuchTableException =>
        }
      }
    }
  }

  /**
   * Drops global temporary view `viewNames` after calling `f`.
   */
  protected def withGlobalTempView(viewNames: String*)(f: => Unit): Unit = {
    try {
      f
    } finally {
      viewNames.foreach { viewName =>
        try spark.catalog.dropGlobalTempView(viewName)
        catch {
          // If the test failed part way, we don't want to mask the failure by failing to remove
          // global temp views that never got created.
          case _: NoSuchTableException =>
        }
      }
    }
  }

  /**
   * Enables authorizing in single call mode,
   * and disables authorizing in single call mode after calling `f`
   */
  protected def withSingleCallEnabled(f: => Unit): Unit = {
    val singleCallConfig =
      s"ranger.plugin.${SparkRangerAdminPlugin.getServiceType}.authorize.in.single.call"
    try {
      SparkRangerAdminPlugin.getRangerConf.setBoolean(singleCallConfig, true)
      f
    } finally {
      SparkRangerAdminPlugin.getRangerConf.setBoolean(singleCallConfig, false)
    }
  }

  test("[KYUUBI #3226] RuleAuthorization: Should check privileges once only.") {
    val logicalPlan = doAs(admin, sql("SHOW TABLES").queryExecution.logical)
    val rule = new RuleAuthorization(spark)

    (1 until 10).foreach { i =>
      if (i == 1) {
        assert(logicalPlan.getTagValue(KYUUBI_AUTHZ_TAG).isEmpty)
      } else {
        assert(logicalPlan.getTagValue(KYUUBI_AUTHZ_TAG).getOrElse(false))
      }
      rule.apply(logicalPlan)
    }

    assert(logicalPlan.getTagValue(KYUUBI_AUTHZ_TAG).getOrElse(false))
  }

  test("[KYUUBI #3226]: Another session should also check even if the plan is cached.") {
    val testTable = "mytable"
    val create =
      s"""
         | CREATE TABLE IF NOT EXISTS $testTable
         | (id string)
         | using parquet
         |""".stripMargin
    val select = s"SELECT * FROM $testTable"

    withCleanTmpResources(Seq((testTable, "table"))) {
      // create tmp table
      doAs(
        admin, {
          sql(create)

          // session1: first query, should auth once.[LogicalRelation]
          val df = sql(select)
          val plan1 = df.queryExecution.optimizedPlan
          assert(plan1.getTagValue(KYUUBI_AUTHZ_TAG).getOrElse(false))

          // cache
          df.cache()

          // session1: second query, should auth once.[InMemoryRelation]
          // (don't need to check in again, but it's okay to check in once)
          val plan2 = sql(select).queryExecution.optimizedPlan
          assert(plan1 != plan2 && plan2.getTagValue(KYUUBI_AUTHZ_TAG).getOrElse(false))

          // session2: should auth once.
          val otherSessionDf = spark.newSession().sql(select)

          // KYUUBI_AUTH_TAG is None
          assert(otherSessionDf.queryExecution.logical.getTagValue(KYUUBI_AUTHZ_TAG).isEmpty)
          val plan3 = otherSessionDf.queryExecution.optimizedPlan
          // make sure it use cache.
          assert(plan3.isInstanceOf[InMemoryRelation])
          // auth once only.
          assert(plan3.getTagValue(KYUUBI_AUTHZ_TAG).getOrElse(false))
        })
    }
  }

  test("auth: databases") {
    val testDb = "mydb"
    val create = s"CREATE DATABASE IF NOT EXISTS $testDb"
    val alter = s"ALTER DATABASE $testDb SET DBPROPERTIES (abc = '123')"
    val drop = s"DROP DATABASE IF EXISTS $testDb"

    val e = intercept[AccessControlException](sql(create))
    assert(e.getMessage === errorMessage("create", "mydb"))
    withCleanTmpResources(Seq((testDb, "database"))) {
      doAs(admin, assert(Try { sql(create) }.isSuccess))
      doAs(admin, assert(Try { sql(alter) }.isSuccess))
      val e1 = intercept[AccessControlException](sql(alter))
      assert(e1.getMessage === errorMessage("alter", "mydb"))
      val e2 = intercept[AccessControlException](sql(drop))
      assert(e2.getMessage === errorMessage("drop", "mydb"))
      doAs(kent, Try(sql("SHOW DATABASES")).isSuccess)
    }
  }

  test("auth: tables") {
    val db = defaultDb
    val table = "src"
    val col = "key"

    val create0 = s"CREATE TABLE IF NOT EXISTS $db.$table ($col int, value int) USING $format"
    val alter0 = s"ALTER TABLE $db.$table SET TBLPROPERTIES(key='ak')"
    val drop0 = s"DROP TABLE IF EXISTS $db.$table"
    val select = s"SELECT * FROM $db.$table"
    val e = intercept[AccessControlException](sql(create0))
    assert(e.getMessage === errorMessage("create"))

    withCleanTmpResources(Seq((s"$db.$table", "table"))) {
      doAs(bob, assert(Try { sql(create0) }.isSuccess))
      doAs(bob, assert(Try { sql(alter0) }.isSuccess))

      val e1 = intercept[AccessControlException](sql(drop0))
      assert(e1.getMessage === errorMessage("drop"))
      doAs(bob, assert(Try { sql(alter0) }.isSuccess))
      doAs(bob, assert(Try { sql(select).collect() }.isSuccess))
      doAs(kent, assert(Try { sql(s"SELECT key FROM $db.$table").collect() }.isSuccess))

      Seq(
        select,
        s"SELECT value FROM $db.$table",
        s"SELECT value as key FROM $db.$table",
        s"SELECT max(value) FROM $db.$table",
        s"SELECT coalesce(max(value), 1) FROM $db.$table",
        s"SELECT key FROM $db.$table WHERE value in (SELECT value as key FROM $db.$table)")
        .foreach { q =>
          doAs(
            kent, {
              withClue(q) {
                val e = intercept[AccessControlException](sql(q).collect())
                assert(e.getMessage === errorMessage("select", "default/src/value", kent))
              }
            })
        }
    }
  }

  test("auth: functions") {
    val db = defaultDb
    val func = "func"
    val create0 = s"CREATE FUNCTION IF NOT EXISTS $db.$func AS 'abc.mnl.xyz'"
    doAs(
      kent, {
        val e = intercept[AccessControlException](sql(create0))
        assert(e.getMessage === errorMessage("create", "default/func"))
      })
    doAs(admin, assert(Try(sql(create0)).isSuccess))
  }

  test("show tables") {
    val db = "default2"
    val table = "src"
    withCleanTmpResources(
      Seq(
        (s"$db.$table", "table"),
        (s"$db.${table}for_show", "table"),
        (s"$db", "database"))) {
      doAs(admin, sql(s"CREATE DATABASE IF NOT EXISTS $db"))
      doAs(admin, sql(s"CREATE TABLE IF NOT EXISTS $db.$table (key int) USING $format"))
      doAs(admin, sql(s"CREATE TABLE IF NOT EXISTS $db.${table}for_show (key int) USING $format"))

      doAs(admin, assert(sql(s"show tables from $db").collect().length === 2))
      doAs(bob, assert(sql(s"show tables from $db").collect().length === 0))
      doAs(invisibleUser, assert(sql(s"show tables from $db").collect().length === 0))
      doAs(invisibleUser, assert(sql(s"show tables from $db").limit(1).isEmpty))
    }
  }

  test("show databases") {
    val db = "default2"

    withCleanTmpResources(Seq((db, "database"))) {
      doAs(admin, sql(s"CREATE DATABASE IF NOT EXISTS $db"))
      doAs(admin, assert(sql(s"SHOW DATABASES").collect().length == 2))
      doAs(admin, assert(sql(s"SHOW DATABASES").collectAsList().get(0).getString(0) == defaultDb))
      doAs(admin, assert(sql(s"SHOW DATABASES").collectAsList().get(1).getString(0) == s"$db"))

      doAs(bob, assert(sql(s"SHOW DATABASES").collect().length == 1))
      doAs(bob, assert(sql(s"SHOW DATABASES").collectAsList().get(0).getString(0) == defaultDb))
      doAs(invisibleUser, assert(sql(s"SHOW DATABASES").limit(1).isEmpty))
    }
  }

  test("show functions") {
    val default = defaultDb
    val db3 = "default3"
    val function1 = "function1"

    withCleanTmpResources(Seq(
      (s"$default.$function1", "function"),
      (s"$db3.$function1", "function"),
      (db3, "database"))) {
      doAs(admin, sql(s"CREATE FUNCTION $function1 AS 'Function1'"))
      doAs(admin, assert(sql(s"show user functions $default.$function1").collect().length == 1))
      doAs(bob, assert(sql(s"show user functions $default.$function1").collect().length == 0))

      doAs(admin, sql(s"CREATE DATABASE IF NOT EXISTS $db3"))
      doAs(admin, sql(s"CREATE FUNCTION $db3.$function1 AS 'Function1'"))

      doAs(admin, assert(sql(s"show user functions $db3.$function1").collect().length == 1))
      doAs(bob, assert(sql(s"show user functions $db3.$function1").collect().length == 0))

      doAs(admin, assert(sql(s"show system functions").collect().length > 0))
      doAs(bob, assert(sql(s"show system functions").collect().length > 0))

      val adminSystemFunctionCount = doAs(admin, sql(s"show system functions").collect().length)
      val bobSystemFunctionCount = doAs(bob, sql(s"show system functions").collect().length)
      assert(adminSystemFunctionCount == bobSystemFunctionCount)
    }
  }

  test("show columns") {
    val db = defaultDb
    val table = "src"
    val col = "key"
    val create = s"CREATE TABLE IF NOT EXISTS $db.$table ($col int, value int) USING $format"

    withCleanTmpResources(Seq((s"$db.$table", "table"))) {
      doAs(admin, sql(create))

      doAs(admin, assert(sql(s"SHOW COLUMNS IN $table").count() == 2))
      doAs(admin, assert(sql(s"SHOW COLUMNS IN $db.$table").count() == 2))
      doAs(admin, assert(sql(s"SHOW COLUMNS IN $table IN $db").count() == 2))

      doAs(kent, assert(sql(s"SHOW COLUMNS IN $table").count() == 1))
      doAs(kent, assert(sql(s"SHOW COLUMNS IN $db.$table").count() == 1))
      doAs(kent, assert(sql(s"SHOW COLUMNS IN $table IN $db").count() == 1))
    }
  }

  test("show table extended") {
    val db = "default_bob"
    val table = "table"

    withCleanTmpResources(Seq(
      (s"$db.${table}_use1", "table"),
      (s"$db.${table}_use2", "table"),
      (s"$db.${table}_select1", "table"),
      (s"$db.${table}_select2", "table"),
      (s"$db.${table}_select3", "table"),
      (s"$db", "database"))) {
      doAs(admin, sql(s"CREATE DATABASE IF NOT EXISTS $db"))
      doAs(admin, sql(s"CREATE TABLE IF NOT EXISTS $db.${table}_use1 (key int) USING $format"))
      doAs(admin, sql(s"CREATE TABLE IF NOT EXISTS $db.${table}_use2 (key int) USING $format"))
      doAs(admin, sql(s"CREATE TABLE IF NOT EXISTS $db.${table}_select1 (key int) USING $format"))
      doAs(admin, sql(s"CREATE TABLE IF NOT EXISTS $db.${table}_select2 (key int) USING $format"))
      doAs(admin, sql(s"CREATE TABLE IF NOT EXISTS $db.${table}_select3 (key int) USING $format"))

      doAs(
        admin,
        assert(sql(s"show table extended from $db like '$table*'").collect().length === 5))
      doAs(
        bob,
        assert(sql(s"show tables from $db").collect().length === 5))
      doAs(
        bob,
        assert(sql(s"show table extended from $db like '$table*'").collect().length === 3))
      doAs(
        invisibleUser,
        assert(sql(s"show table extended from $db like '$table*'").collect().length === 0))
    }
  }

  test("[KYUUBI #3430] AlterTableRenameCommand should skip permission check if it's tempview") {
    val tempView = "temp_view"
    val tempView2 = "temp_view2"
    val globalTempView = "global_temp_view"
    val globalTempView2 = "global_temp_view2"

    // create or replace view
    doAs(denyUser, sql(s"CREATE TEMPORARY VIEW $tempView AS select * from values(1)"))
    doAs(
      denyUser,
      sql(s"CREATE GLOBAL TEMPORARY VIEW $globalTempView AS SELECT * FROM values(1)"))

    // rename view
    doAs(denyUser2, sql(s"ALTER VIEW $tempView RENAME TO $tempView2"))
    doAs(
      denyUser2,
      sql(s"ALTER VIEW global_temp.$globalTempView RENAME TO global_temp.$globalTempView2"))

    doAs(admin, sql(s"DROP VIEW IF EXISTS $tempView2"))
    doAs(admin, sql(s"DROP VIEW IF EXISTS global_temp.$globalTempView2"))
    doAs(admin, assert(sql("show tables from global_temp").collect().length == 0))
  }

  test("[KYUUBI #3426] Drop temp view should be skipped permission check") {
    val tempView = "temp_view"
    val globalTempView = "global_temp_view"
    doAs(denyUser, sql(s"CREATE TEMPORARY VIEW $tempView AS select * from values(1)"))

    doAs(
      denyUser,
      sql(s"CREATE OR REPLACE TEMPORARY VIEW $tempView" +
        s" AS select * from values(1)"))

    doAs(
      denyUser,
      sql(s"CREATE GLOBAL TEMPORARY VIEW $globalTempView AS SELECT * FROM values(1)"))

    doAs(
      denyUser,
      sql(s"CREATE OR REPLACE GLOBAL TEMPORARY VIEW $globalTempView" +
        s" AS select * from values(1)"))

    // global_temp will contain the temporary view, even if it is not global
    doAs(admin, assert(sql("show tables from global_temp").collect().length == 2))

    doAs(denyUser2, sql(s"DROP VIEW IF EXISTS $tempView"))
    doAs(denyUser2, sql(s"DROP VIEW IF EXISTS global_temp.$globalTempView"))

    doAs(admin, assert(sql("show tables from global_temp").collect().length == 0))
  }

  test("[KYUUBI #3428] AlterViewAsCommand should be skipped permission check") {
    val tempView = "temp_view"
    val globalTempView = "global_temp_view"

    // create or replace view
    doAs(denyUser, sql(s"CREATE TEMPORARY VIEW $tempView AS select * from values(1)"))
    doAs(
      denyUser,
      sql(s"CREATE OR REPLACE TEMPORARY VIEW $tempView" +
        s" AS select * from values(1)"))
    doAs(
      denyUser,
      sql(s"CREATE GLOBAL TEMPORARY VIEW $globalTempView AS SELECT * FROM values(1)"))
    doAs(
      denyUser,
      sql(s"CREATE OR REPLACE GLOBAL TEMPORARY VIEW $globalTempView" +
        s" AS select * from values(1)"))

    // rename view
    doAs(denyUser2, sql(s"ALTER VIEW $tempView AS SELECT * FROM values(1)"))
    doAs(denyUser2, sql(s"ALTER VIEW global_temp.$globalTempView AS SELECT * FROM values(1)"))

    doAs(admin, sql(s"DROP VIEW IF EXISTS $tempView"))
    doAs(admin, sql(s"DROP VIEW IF EXISTS global_temp.$globalTempView"))
    doAs(admin, assert(sql("show tables from global_temp").collect().length == 0))
  }

  test("[KYUUBI #3343] pass temporary view creation") {
    val tempView = "temp_view"
    val globalTempView = "global_temp_view"

    withTempView(tempView) {
      doAs(
        denyUser,
        assert(Try(sql(s"CREATE TEMPORARY VIEW $tempView AS select * from values(1)")).isSuccess))

      doAs(
        denyUser,
        Try(sql(s"CREATE OR REPLACE TEMPORARY VIEW $tempView" +
          s" AS select * from values(1)")).isSuccess)
    }

    withGlobalTempView(globalTempView) {
      doAs(
        denyUser,
        Try(
          sql(
            s"CREATE GLOBAL TEMPORARY VIEW $globalTempView AS SELECT * FROM values(1)")).isSuccess)

      doAs(
        denyUser,
        Try(sql(s"CREATE OR REPLACE GLOBAL TEMPORARY VIEW $globalTempView" +
          s" AS select * from values(1)")).isSuccess)
    }
    doAs(admin, assert(sql("show tables from global_temp").collect().length == 0))
  }

  test("[KYUUBI #5172] Check USE permissions for DESCRIBE FUNCTION") {
    val fun = s"$defaultDb.function1"

    withCleanTmpResources(Seq((s"$fun", "function"))) {
      doAs(admin, sql(s"CREATE FUNCTION $fun AS 'Function1'"))
      doAs(admin, sql(s"DESC FUNCTION $fun").collect().length == 1)
      val e = intercept[AccessControlException](doAs(denyUser, sql(s"DESC FUNCTION $fun")))
      assert(e.getMessage === errorMessage("_any", "default/function1", denyUser))
    }
  }
}

class InMemoryCatalogRangerSparkExtensionSuite extends RangerSparkExtensionSuite {
  override protected val catalogImpl: String = "in-memory"
}

class HiveCatalogRangerSparkExtensionSuite extends RangerSparkExtensionSuite {
  override protected val catalogImpl: String = "hive"
  test("table stats must be specified") {
    val table = "hive_src"
    withCleanTmpResources(Seq((table, "table"))) {
      doAs(admin, sql(s"CREATE TABLE IF NOT EXISTS $table (id int)"))
      doAs(
        admin, {
          val hiveTableRelation = sql(s"SELECT * FROM $table")
            .queryExecution.optimizedPlan.collectLeaves().head.asInstanceOf[HiveTableRelation]
          assert(getField[Option[Statistics]](hiveTableRelation, "tableStats").nonEmpty)
        })
    }
  }

  test("HiveTableRelation should be able to be converted to LogicalRelation") {
    val table = "hive_src"
    withCleanTmpResources(Seq((table, "table"))) {
      doAs(admin, sql(s"CREATE TABLE IF NOT EXISTS $table (id int) STORED AS PARQUET"))
      doAs(
        admin, {
          val relation = sql(s"SELECT * FROM $table")
            .queryExecution.optimizedPlan.collectLeaves().head
          assert(relation.isInstanceOf[LogicalRelation])
        })
    }
  }

  test("Pass through JoinSelection") {
    val db = "test"
    val table1 = "table1"
    val table2 = "table2"

    withCleanTmpResources(Seq(
      (s"$db.$table2", "table"),
      (s"$db.$table1", "table"),
      (s"$db", "database"))) {
      doAs(
        admin, {
          sql(s"CREATE DATABASE IF NOT EXISTS $db")
          sql(s"CREATE TABLE IF NOT EXISTS $db.$table1(id int) STORED AS PARQUET")
          sql(s"INSERT INTO $db.$table1 SELECT 1")
          sql(s"CREATE TABLE IF NOT EXISTS $db.$table2(id int, name string) STORED AS PARQUET")
          sql(s"INSERT INTO $db.$table2 SELECT 1, 'a'")
          val join = s"SELECT a.id, b.name FROM $db.$table1 a JOIN $db.$table2 b ON a.id=b.id"
          assert(sql(join).collect().length == 1)
        })
    }
  }

  test("[KYUUBI #3343] check persisted view creation") {
    val table = "hive_src"
    val adminPermView = "admin_perm_view"
    val permView = "perm_view"

    withCleanTmpResources(Seq(
      (adminPermView, "view"),
      (permView, "view"),
      (table, "table"))) {
      doAs(admin, sql(s"CREATE TABLE IF NOT EXISTS $table (id int)"))

      doAs(admin, sql(s"CREATE VIEW ${adminPermView} AS SELECT * FROM $table"))

      val e1 = intercept[AccessControlException](
        doAs(someone, sql(s"CREATE VIEW $permView AS SELECT 1 as a")))
      assert(e1.getMessage.contains(s"does not have [create] privilege on [default/$permView]"))

      val e2 = intercept[AccessControlException](
        doAs(someone, sql(s"CREATE VIEW $permView AS SELECT * FROM $table")))
      if (isSparkV32OrGreater) {
        assert(e2.getMessage.contains(s"does not have [select] privilege on [default/$table/id]"))
      } else {
        assert(e2.getMessage.contains(s"does not have [select] privilege on [$table]"))
      }
    }
  }

  test("[KYUUBI #3326] check persisted view and skip shadowed table") {
    val db1 = defaultDb
    val table = "hive_src"
    val permView = "perm_view"

    withCleanTmpResources(Seq(
      (s"$db1.$table", "table"),
      (s"$db1.$permView", "view"))) {
      doAs(admin, sql(s"CREATE TABLE IF NOT EXISTS $db1.$table (id int, name string)"))
      doAs(admin, sql(s"CREATE VIEW $db1.$permView AS SELECT * FROM $db1.$table"))

      // KYUUBI #3326: with no privileges to the permanent view or the source table
      val e1 = intercept[AccessControlException](
        doAs(
          someone, {
            sql(s"select * from $db1.$permView").collect()
          }))
      assert(e1.getMessage.contains(s"does not have [select] privilege on [$db1/$permView/id]"))
    }
  }

  test("KYUUBI #4504: query permanent view with privilege to permanent view only") {
    val db1 = defaultDb
    val table = "hive_src"
    val permView = "perm_view"
    val userPermViewOnly = permViewOnlyUser

    withCleanTmpResources(Seq(
      (s"$db1.$table", "table"),
      (s"$db1.$permView", "view"))) {
      doAs(admin, sql(s"CREATE TABLE IF NOT EXISTS $db1.$table (id int, name string)"))
      doAs(admin, sql(s"CREATE VIEW $db1.$permView AS SELECT * FROM $db1.$table"))

      // query all columns of the permanent view
      // with access privileges to the permanent view but no privilege to the source table
      val sql1 = s"SELECT * FROM $db1.$permView"
      doAs(userPermViewOnly, { sql(sql1).collect() })

      // query the second column of permanent view with multiple columns
      // with access privileges to the permanent view but no privilege to the source table
      val sql2 = s"SELECT name FROM $db1.$permView"
      doAs(userPermViewOnly, { sql(sql2).collect() })
    }
  }

  test("[KYUUBI #3371] support throws all disallowed privileges in exception") {
    val db1 = defaultDb
    val srcTable1 = "hive_src1"
    val srcTable2 = "hive_src2"
    val sinkTable1 = "hive_sink1"

    withCleanTmpResources(Seq(
      (s"$db1.$srcTable1", "table"),
      (s"$db1.$srcTable2", "table"),
      (s"$db1.$sinkTable1", "table"))) {
      doAs(
        admin,
        sql(s"CREATE TABLE IF NOT EXISTS $db1.$srcTable1" +
          s" (id int, name string, city string)"))

      doAs(
        admin,
        sql(s"CREATE TABLE IF NOT EXISTS $db1.$srcTable2" +
          s" (id int, age int)"))

      doAs(
        admin,
        sql(s"CREATE TABLE IF NOT EXISTS $db1.$sinkTable1" +
          s" (id int, age int, name string, city string)"))

      val insertSql1 = s"INSERT INTO $sinkTable1" +
        s" SELECT tb1.id as id, tb2.age as age, tb1.name as name, tb1.city as city" +
        s" FROM $db1.$srcTable1 as tb1" +
        s" JOIN $db1.$srcTable2 as tb2" +
        s" on tb1.id = tb2.id"
      val e1 = intercept[AccessControlException](doAs(someone, sql(insertSql1)))
      assert(e1.getMessage.contains(s"does not have [select] privilege on [$db1/$srcTable1/id]"))

      withSingleCallEnabled {
        val e2 = intercept[AccessControlException](doAs(someone, sql(insertSql1)))
        assert(e2.getMessage.contains(s"does not have" +
          s" [select] privilege on" +
          s" [$db1/$srcTable1/id,$db1/$srcTable1/name,$db1/$srcTable1/city," +
          s"$db1/$srcTable2/age,$db1/$srcTable2/id]," +
          s" [update] privilege on [$db1/$sinkTable1/id,$db1/$sinkTable1/age," +
          s"$db1/$sinkTable1/name,$db1/$sinkTable1/city]"))
      }
    }
  }

  test("[KYUUBI #3411] skip checking cache table") {
    if (isSparkV32OrGreater) { // cache table sql supported since 3.2.0

      val db1 = defaultDb
      val srcTable1 = "hive_src1"
      val cacheTable1 = "cacheTable1"
      val cacheTable2 = "cacheTable2"
      val cacheTable3 = "cacheTable3"
      val cacheTable4 = "cacheTable4"

      withCleanTmpResources(Seq(
        (s"$db1.$srcTable1", "table"),
        (s"$db1.$cacheTable1", "cache"),
        (s"$db1.$cacheTable2", "cache"),
        (s"$db1.$cacheTable3", "cache"),
        (s"$db1.$cacheTable4", "cache"))) {

        doAs(
          admin,
          sql(s"CREATE TABLE IF NOT EXISTS $db1.$srcTable1" +
            s" (id int, name string, city string)"))

        val e1 = intercept[AccessControlException](
          doAs(someone, sql(s"CACHE TABLE $cacheTable2 select * from $db1.$srcTable1")))
        assert(
          e1.getMessage.contains(s"does not have [select] privilege on [$db1/$srcTable1/id]"))

        doAs(admin, sql(s"CACHE TABLE $cacheTable3 SELECT 1 AS a, 2 AS b "))
        doAs(someone, sql(s"CACHE TABLE $cacheTable4 select 1 as a, 2 as b "))
      }
    }
  }

  test("[KYUUBI #3608] Support {OWNER} variable for queries") {
    val db = defaultDb
    val table = "owner_variable"

    val select = s"SELECT key FROM $db.$table"

    withCleanTmpResources(Seq((s"$db.$table", "table"))) {
      doAs(
        defaultTableOwner,
        assert(Try {
          sql(s"CREATE TABLE $db.$table (key int, value int) USING $format")
        }.isSuccess))

      doAs(
        defaultTableOwner,
        assert(Try {
          sql(select).collect()
        }.isSuccess))

      doAs(
        createOnlyUser, {
          val e = intercept[AccessControlException](sql(select).collect())
          assert(e.getMessage === errorMessage("select", s"$db/$table/key"))
        })
    }
  }

  test("modified query plan should correctly report stats") {
    val db = "stats_test"
    val table = "stats"
    withCleanTmpResources(
      Seq(
        (s"$db.$table", "table"),
        (s"$db", "database"))) {
      doAs(admin, sql(s"CREATE DATABASE IF NOT EXISTS $db"))
      doAs(admin, sql(s"CREATE TABLE IF NOT EXISTS $db.$table (key int) USING $format"))
      sql("SHOW DATABASES").queryExecution.optimizedPlan.stats
      sql(s"SHOW TABLES IN $db").queryExecution.optimizedPlan.stats
    }
  }

  test("[KYUUBI #4658] insert overwrite hive directory") {
    val db1 = defaultDb
    val table = "src"

    withCleanTmpResources(Seq((s"$db1.$table", "table"))) {
      doAs(admin, sql(s"CREATE TABLE IF NOT EXISTS $db1.$table (id int, name string)"))
      val e = intercept[AccessControlException](
        doAs(
          someone,
          sql(
            s"""INSERT OVERWRITE DIRECTORY '/tmp/test_dir' ROW FORMAT DELIMITED FIELDS
               | TERMINATED BY ','
               | SELECT * FROM $db1.$table;""".stripMargin)))
      assert(e.getMessage.contains(s"does not have [select] privilege on [$db1/$table/id]"))
    }
  }

  test("[KYUUBI #4658] insert overwrite datasource directory") {
    val db1 = defaultDb
    val table = "src"

    withCleanTmpResources(Seq((s"$db1.$table", "table"))) {
      doAs(admin, sql(s"CREATE TABLE IF NOT EXISTS $db1.$table (id int, name string)"))
      val e = intercept[AccessControlException](
        doAs(
          someone,
          sql(
            s"""INSERT OVERWRITE DIRECTORY '/tmp/test_dir'
               | USING parquet
               | SELECT * FROM $db1.$table;""".stripMargin)))
      assert(e.getMessage.contains(s"does not have [select] privilege on [$db1/$table/id]"))
    }
  }

  test("[KYUUBI #5417] should not check scalar-subquery in permanent view") {
    val db1 = defaultDb
    val table1 = "table1"
    val table2 = "table2"
    val view1 = "view1"
    withCleanTmpResources(
      Seq((s"$db1.$table1", "table"), (s"$db1.$table2", "table"), (s"$db1.$view1", "view"))) {
      doAs(admin, sql(s"CREATE TABLE IF NOT EXISTS $db1.$table1 (id int, scope int)"))
      doAs(admin, sql(s"CREATE TABLE IF NOT EXISTS $db1.$table2 (id int, scope int)"))

      val e1 = intercept[AccessControlException] {
        doAs(
          someone,
          sql(
            s"""
               |WITH temp AS (
               |    SELECT max(scope) max_scope
               |    FROM $db1.$table1)
               |SELECT id as new_id FROM $db1.$table2
               |WHERE scope = (SELECT max_scope FROM temp)
               |""".stripMargin).show())
      }
      // Will first check subquery privilege.
      assert(e1.getMessage.contains(s"does not have [select] privilege on [$db1/$table1/scope]"))

      doAs(
        admin,
        sql(
          s"""
             |CREATE VIEW $db1.$view1
             |AS
             |WITH temp AS (
             |    SELECT max(scope) max_scope
             |    FROM $db1.$table1)
             |SELECT id as new_id FROM $db1.$table2
             |WHERE scope = (SELECT max_scope FROM temp)
             |""".stripMargin))
      // Will just check permanent view privilege.
      val e2 = intercept[AccessControlException](
        doAs(someone, sql(s"SELECT * FROM $db1.$view1".stripMargin).show()))
      assert(e2.getMessage.contains(s"does not have [select] privilege on [$db1/$view1/new_id]"))
    }
  }

  test("[KYUUBI #5417] should not check in-subquery in permanent view") {
    val db1 = defaultDb
    val table1 = "table1"
    val table2 = "table2"
    val view1 = "view1"
    withCleanTmpResources(
      Seq((s"$db1.$table1", "table"), (s"$db1.$table2", "table"), (s"$db1.$view1", "view"))) {
      doAs(admin, sql(s"CREATE TABLE IF NOT EXISTS $db1.$table1 (id int, scope int)"))
      doAs(admin, sql(s"CREATE TABLE IF NOT EXISTS $db1.$table2 (id int, scope int)"))

      val e1 = intercept[AccessControlException] {
        doAs(
          someone,
          sql(
            s"""
               |WITH temp AS (
               |    SELECT max(scope) max_scope
               |    FROM $db1.$table1)
               |SELECT id as new_id FROM $db1.$table2
               |WHERE scope in (SELECT max_scope FROM temp)
               |""".stripMargin).show())
      }
      // Will first check subquery privilege.
      assert(e1.getMessage.contains(s"does not have [select] privilege on [$db1/$table1/scope]"))

      doAs(
        admin,
        sql(
          s"""
             |CREATE VIEW $db1.$view1
             |AS
             |WITH temp AS (
             |    SELECT max(scope) max_scope
             |    FROM $db1.$table1)
             |SELECT id as new_id FROM $db1.$table2
             |WHERE scope in (SELECT max_scope FROM temp)
             |""".stripMargin))
      // Will just check permanent view privilege.
      val e2 = intercept[AccessControlException](
        doAs(someone, sql(s"SELECT * FROM $db1.$view1".stripMargin).show()))
      assert(e2.getMessage.contains(s"does not have [select] privilege on [$db1/$view1/new_id]"))
    }
  }

<<<<<<< HEAD
  test("[KYUUBI #5475] Check permanent view's subquery should check view's correct privilege") {
    val db1 = defaultDb
    val table1 = "table1"
    val table2 = "table2"
    val view1 = "view1"
    withSingleCallEnabled {
      withCleanTmpResources(
        Seq((s"$db1.$table1", "table"), (s"$db1.$table2", "table"), (s"$db1.$view1", "view"))) {
        doAs(admin, sql(s"CREATE TABLE IF NOT EXISTS $db1.$table1(id int, scope int)"))
        doAs(
          admin,
          sql(
            s"""
               | CREATE TABLE IF NOT EXISTS $db1.$table2(
               |  id int,
               |  name string,
               |  age int,
               |  scope int)
               | """.stripMargin))
        doAs(
          admin,
          sql(
            s"""
               |CREATE VIEW $db1.$view1
               |AS
               |WITH temp AS (
               |    SELECT max(scope) max_scope
               |    FROM $db1.$table1)
               |SELECT id, name, max(scope) as max_scope, sum(age) sum_age
               |FROM $db1.$table2
               |WHERE scope in (SELECT max_scope FROM temp)
               |GROUP BY id, name
               |""".stripMargin))
        // Will just check permanent view privilege.
        val e2 = intercept[AccessControlException](
          doAs(
            someone,
            sql(s"SELECT id as new_id, name, max_scope FROM $db1.$view1".stripMargin).show()))
        assert(e2.getMessage.contains(
          s"does not have [select] privilege on " +
            s"[$db1/$view1/id,$db1/$view1/name,$db1/$view1/max_scope,$db1/$view1/sum_age]"))
=======
  test("[KYUUBI #5492] saveAsTable create DataSource table miss db info") {
    val table1 = "table1"
    withSingleCallEnabled {
      withCleanTmpResources(Seq.empty) {
        val df = doAs(
          admin,
          sql(s"SELECT * FROM VALUES(1, 100),(2, 200),(3, 300) AS t(id, scope)")).persist()
        interceptContains[AccessControlException](
          doAs(someone, df.write.mode("overwrite").saveAsTable(table1)))(
          s"does not have [create] privilege on [$defaultDb/$table1]")
>>>>>>> 1224b0d2
      }
    }
  }
}<|MERGE_RESOLUTION|>--- conflicted
+++ resolved
@@ -837,7 +837,6 @@
     }
   }
 
-<<<<<<< HEAD
   test("[KYUUBI #5475] Check permanent view's subquery should check view's correct privilege") {
     val db1 = defaultDb
     val table1 = "table1"
@@ -879,7 +878,10 @@
         assert(e2.getMessage.contains(
           s"does not have [select] privilege on " +
             s"[$db1/$view1/id,$db1/$view1/name,$db1/$view1/max_scope,$db1/$view1/sum_age]"))
-=======
+      }
+    }
+  }
+
   test("[KYUUBI #5492] saveAsTable create DataSource table miss db info") {
     val table1 = "table1"
     withSingleCallEnabled {
@@ -890,7 +892,6 @@
         interceptContains[AccessControlException](
           doAs(someone, df.write.mode("overwrite").saveAsTable(table1)))(
           s"does not have [create] privilege on [$defaultDb/$table1]")
->>>>>>> 1224b0d2
       }
     }
   }
