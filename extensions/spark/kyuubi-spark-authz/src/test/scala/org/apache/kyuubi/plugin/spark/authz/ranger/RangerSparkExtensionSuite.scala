/*
 * Licensed to the Apache Software Foundation (ASF) under one or more
 * contributor license agreements.  See the NOTICE file distributed with
 * this work for additional information regarding copyright ownership.
 * The ASF licenses this file to You under the Apache License, Version 2.0
 * (the "License"); you may not use this file except in compliance with
 * the License.  You may obtain a copy of the License at
 *
 *    http://www.apache.org/licenses/LICENSE-2.0
 *
 * Unless required by applicable law or agreed to in writing, software
 * distributed under the License is distributed on an "AS IS" BASIS,
 * WITHOUT WARRANTIES OR CONDITIONS OF ANY KIND, either express or implied.
 * See the License for the specific language governing permissions and
 * limitations under the License.
 */

package org.apache.kyuubi.plugin.spark.authz.ranger

import java.nio.file.Path

import scala.util.Try

import org.apache.hadoop.security.UserGroupInformation
import org.apache.spark.sql.SparkSessionExtensions
import org.apache.spark.sql.catalyst.analysis.NoSuchTableException
import org.apache.spark.sql.catalyst.catalog.HiveTableRelation
import org.apache.spark.sql.catalyst.plans.logical.Statistics
import org.apache.spark.sql.execution.columnar.InMemoryRelation
import org.apache.spark.sql.execution.datasources.LogicalRelation
import org.scalatest.BeforeAndAfterAll
// scalastyle:off
import org.scalatest.funsuite.AnyFunSuite

import org.apache.kyuubi.Utils
import org.apache.kyuubi.plugin.spark.authz.{AccessControlException, SparkSessionProvider}
import org.apache.kyuubi.plugin.spark.authz.RangerTestNamespace._
import org.apache.kyuubi.plugin.spark.authz.RangerTestUsers._
import org.apache.kyuubi.plugin.spark.authz.rule.Authorization.KYUUBI_AUTHZ_TAG
import org.apache.kyuubi.plugin.spark.authz.util.AuthZUtils._
import org.apache.kyuubi.util.AssertionUtils._
import org.apache.kyuubi.util.reflect.ReflectUtils._
abstract class RangerSparkExtensionSuite extends AnyFunSuite
  with SparkSessionProvider with BeforeAndAfterAll {
  // scalastyle:on
  override protected val extension: SparkSessionExtensions => Unit = new RangerSparkExtension

  override def afterAll(): Unit = {
    spark.stop()
    super.afterAll()
  }

  protected def errorMessage(
      privilege: String,
      resource: String = "default/src",
      user: String = UserGroupInformation.getCurrentUser.getShortUserName): String = {
    s"Permission denied: user [$user] does not have [$privilege] privilege on [$resource]"
  }

  /**
   * Drops temporary view `viewNames` after calling `f`.
   */
  protected def withTempView(viewNames: String*)(f: => Unit): Unit = {
    try {
      f
    } finally {
      viewNames.foreach { viewName =>
        try spark.catalog.dropTempView(viewName)
        catch {
          // If the test failed part way, we don't want to mask the failure by failing to remove
          // temp views that never got created.
          case _: NoSuchTableException =>
        }
      }
    }
  }

  /**
   * Drops global temporary view `viewNames` after calling `f`.
   */
  protected def withGlobalTempView(viewNames: String*)(f: => Unit): Unit = {
    try {
      f
    } finally {
      viewNames.foreach { viewName =>
        try spark.catalog.dropGlobalTempView(viewName)
        catch {
          // If the test failed part way, we don't want to mask the failure by failing to remove
          // global temp views that never got created.
          case _: NoSuchTableException =>
        }
      }
    }
  }

  protected def withTempDir(f: Path => Unit): Unit = {
    val dir = Utils.createTempDir()
    try f(dir)
    finally {
      Utils.deleteDirectoryRecursively(dir.toFile)
    }
  }

  /**
   * Enables authorizing in single call mode,
   * and disables authorizing in single call mode after calling `f`
   */
  protected def withSingleCallEnabled(f: => Unit): Unit = {
    val singleCallConfig =
      s"ranger.plugin.${SparkRangerAdminPlugin.getServiceType}.authorize.in.single.call"
    try {
      SparkRangerAdminPlugin.getRangerConf.setBoolean(singleCallConfig, true)
      f
    } finally {
      SparkRangerAdminPlugin.getRangerConf.setBoolean(singleCallConfig, false)
    }
  }

  test("[KYUUBI #3226] RuleAuthorization: Should check privileges once only.") {
    val logicalPlan = doAs(admin, sql("SHOW TABLES").queryExecution.logical)
    val rule = new RuleAuthorization(spark)

    (1 until 10).foreach { i =>
      if (i == 1) {
        assert(logicalPlan.getTagValue(KYUUBI_AUTHZ_TAG).isEmpty)
      } else {
        assert(logicalPlan.getTagValue(KYUUBI_AUTHZ_TAG).nonEmpty)
      }
      rule.apply(logicalPlan)
    }

    assert(logicalPlan.getTagValue(KYUUBI_AUTHZ_TAG).nonEmpty)
  }

  test("[KYUUBI #3226]: Another session should also check even if the plan is cached.") {
    val testTable = "mytable"
    val create =
      s"""
         | CREATE TABLE IF NOT EXISTS $testTable
         | (id string)
         | using parquet
         |""".stripMargin
    val select = s"SELECT * FROM $testTable"

    withCleanTmpResources(Seq((testTable, "table"))) {
      // create tmp table
      doAs(
        admin, {
          sql(create)

          // session1: first query, should auth once.[LogicalRelation]
          val df = sql(select)
          val plan1 = df.queryExecution.optimizedPlan
          assert(plan1.getTagValue(KYUUBI_AUTHZ_TAG).nonEmpty)

          // cache
          df.cache()

          // session1: second query, should auth once.[InMemoryRelation]
          // (don't need to check in again, but it's okay to check in once)
          val plan2 = sql(select).queryExecution.optimizedPlan
          assert(plan1 != plan2 && plan2.getTagValue(KYUUBI_AUTHZ_TAG).nonEmpty)

          // session2: should auth once.
          val otherSessionDf = spark.newSession().sql(select)

          // KYUUBI_AUTH_TAG is None
          assert(otherSessionDf.queryExecution.logical.getTagValue(KYUUBI_AUTHZ_TAG).isEmpty)
          val plan3 = otherSessionDf.queryExecution.optimizedPlan
          // make sure it use cache.
          assert(plan3.isInstanceOf[InMemoryRelation])
          // auth once only.
          assert(plan3.getTagValue(KYUUBI_AUTHZ_TAG).nonEmpty)
        })
    }
  }

  test("auth: databases") {
    val testDb = "mydb"
    val create = s"CREATE DATABASE IF NOT EXISTS $testDb"
    val alter = s"ALTER DATABASE $testDb SET DBPROPERTIES (abc = '123')"
    val drop = s"DROP DATABASE IF EXISTS $testDb"

    val e = intercept[AccessControlException](sql(create))
    assert(e.getMessage === errorMessage("create", "mydb"))
    withCleanTmpResources(Seq((testDb, "database"))) {
      doAs(admin, assert(Try { sql(create) }.isSuccess))
      doAs(admin, assert(Try { sql(alter) }.isSuccess))
      val e1 = intercept[AccessControlException](sql(alter))
      assert(e1.getMessage === errorMessage("alter", "mydb"))
      val e2 = intercept[AccessControlException](sql(drop))
      assert(e2.getMessage === errorMessage("drop", "mydb"))
      doAs(kent, Try(sql("SHOW DATABASES")).isSuccess)
    }
  }

  test("auth: tables") {
    val db = defaultDb
    val table = "src"
    val col = "key"

    val create0 = s"CREATE TABLE IF NOT EXISTS $db.$table ($col int, value int) USING $format"
    val alter0 = s"ALTER TABLE $db.$table SET TBLPROPERTIES(key='ak')"
    val drop0 = s"DROP TABLE IF EXISTS $db.$table"
    val select = s"SELECT * FROM $db.$table"
    val e = intercept[AccessControlException](sql(create0))
    assert(e.getMessage === errorMessage("create"))

    withCleanTmpResources(Seq((s"$db.$table", "table"))) {
      doAs(bob, assert(Try { sql(create0) }.isSuccess))
      doAs(bob, assert(Try { sql(alter0) }.isSuccess))

      val e1 = intercept[AccessControlException](sql(drop0))
      assert(e1.getMessage === errorMessage("drop"))
      doAs(bob, assert(Try { sql(alter0) }.isSuccess))
      doAs(bob, assert(Try { sql(select).collect() }.isSuccess))
      doAs(kent, assert(Try { sql(s"SELECT key FROM $db.$table").collect() }.isSuccess))

      Seq(
        select,
        s"SELECT value FROM $db.$table",
        s"SELECT value as key FROM $db.$table",
        s"SELECT max(value) FROM $db.$table",
        s"SELECT coalesce(max(value), 1) FROM $db.$table",
        s"SELECT key FROM $db.$table WHERE value in (SELECT value as key FROM $db.$table)")
        .foreach { q =>
          doAs(
            kent, {
              withClue(q) {
                val e = intercept[AccessControlException](sql(q).collect())
                assert(e.getMessage === errorMessage("select", "default/src/value", kent))
              }
            })
        }
    }
  }

  test("auth: functions") {
    val db = defaultDb
    val func = "func"
    val create0 = s"CREATE FUNCTION IF NOT EXISTS $db.$func AS 'abc.mnl.xyz'"
    doAs(
      kent, {
        val e = intercept[AccessControlException](sql(create0))
        assert(e.getMessage === errorMessage("create", "default/func"))
      })
    doAs(admin, assert(Try(sql(create0)).isSuccess))
  }

  test("show tables") {
    val db = "default2"
    val table = "src"
    withCleanTmpResources(
      Seq(
        (s"$db.$table", "table"),
        (s"$db.${table}for_show", "table"),
        (s"$db", "database"))) {
      doAs(admin, sql(s"CREATE DATABASE IF NOT EXISTS $db"))
      doAs(admin, sql(s"CREATE TABLE IF NOT EXISTS $db.$table (key int) USING $format"))
      doAs(admin, sql(s"CREATE TABLE IF NOT EXISTS $db.${table}for_show (key int) USING $format"))

      doAs(admin, assert(sql(s"show tables from $db").collect().length === 2))
      doAs(bob, assert(sql(s"show tables from $db").collect().length === 0))
      doAs(invisibleUser, assert(sql(s"show tables from $db").collect().length === 0))
      doAs(invisibleUser, assert(sql(s"show tables from $db").limit(1).isEmpty))
    }
  }

  test("show databases") {
    val db = "default2"

    withCleanTmpResources(Seq((db, "database"))) {
      doAs(admin, sql(s"CREATE DATABASE IF NOT EXISTS $db"))
      doAs(admin, assert(sql(s"SHOW DATABASES").collect().length == 2))
      doAs(admin, assert(sql(s"SHOW DATABASES").collectAsList().get(0).getString(0) == defaultDb))
      doAs(admin, assert(sql(s"SHOW DATABASES").collectAsList().get(1).getString(0) == s"$db"))

      doAs(bob, assert(sql(s"SHOW DATABASES").collect().length == 1))
      doAs(bob, assert(sql(s"SHOW DATABASES").collectAsList().get(0).getString(0) == defaultDb))
      doAs(invisibleUser, assert(sql(s"SHOW DATABASES").limit(1).isEmpty))
    }
  }

  test("show functions") {
    val default = defaultDb
    val db3 = "default3"
    val function1 = "function1"

    withCleanTmpResources(Seq(
      (s"$default.$function1", "function"),
      (s"$db3.$function1", "function"),
      (db3, "database"))) {
      doAs(admin, sql(s"CREATE FUNCTION $function1 AS 'Function1'"))
      doAs(admin, assert(sql(s"show user functions $default.$function1").collect().length == 1))
      doAs(bob, assert(sql(s"show user functions $default.$function1").collect().length == 0))

      doAs(admin, sql(s"CREATE DATABASE IF NOT EXISTS $db3"))
      doAs(admin, sql(s"CREATE FUNCTION $db3.$function1 AS 'Function1'"))

      doAs(admin, assert(sql(s"show user functions $db3.$function1").collect().length == 1))
      doAs(bob, assert(sql(s"show user functions $db3.$function1").collect().length == 0))

      doAs(admin, assert(sql(s"show system functions").collect().length > 0))
      doAs(bob, assert(sql(s"show system functions").collect().length > 0))

      val adminSystemFunctionCount = doAs(admin, sql(s"show system functions").collect().length)
      val bobSystemFunctionCount = doAs(bob, sql(s"show system functions").collect().length)
      assert(adminSystemFunctionCount == bobSystemFunctionCount)
    }
  }

  test("show columns") {
    val db = defaultDb
    val table = "src"
    val col = "key"
    val create = s"CREATE TABLE IF NOT EXISTS $db.$table ($col int, value int) USING $format"

    withCleanTmpResources(Seq((s"$db.$table", "table"))) {
      doAs(admin, sql(create))

      doAs(admin, assert(sql(s"SHOW COLUMNS IN $table").count() == 2))
      doAs(admin, assert(sql(s"SHOW COLUMNS IN $db.$table").count() == 2))
      doAs(admin, assert(sql(s"SHOW COLUMNS IN $table IN $db").count() == 2))

      doAs(kent, assert(sql(s"SHOW COLUMNS IN $table").count() == 1))
      doAs(kent, assert(sql(s"SHOW COLUMNS IN $db.$table").count() == 1))
      doAs(kent, assert(sql(s"SHOW COLUMNS IN $table IN $db").count() == 1))
    }
  }

  test("show table extended") {
    val db = "default_bob"
    val table = "table"

    withCleanTmpResources(Seq(
      (s"$db.${table}_use1", "table"),
      (s"$db.${table}_use2", "table"),
      (s"$db.${table}_select1", "table"),
      (s"$db.${table}_select2", "table"),
      (s"$db.${table}_select3", "table"),
      (s"$db", "database"))) {
      doAs(admin, sql(s"CREATE DATABASE IF NOT EXISTS $db"))
      doAs(admin, sql(s"CREATE TABLE IF NOT EXISTS $db.${table}_use1 (key int) USING $format"))
      doAs(admin, sql(s"CREATE TABLE IF NOT EXISTS $db.${table}_use2 (key int) USING $format"))
      doAs(admin, sql(s"CREATE TABLE IF NOT EXISTS $db.${table}_select1 (key int) USING $format"))
      doAs(admin, sql(s"CREATE TABLE IF NOT EXISTS $db.${table}_select2 (key int) USING $format"))
      doAs(admin, sql(s"CREATE TABLE IF NOT EXISTS $db.${table}_select3 (key int) USING $format"))

      doAs(
        admin,
        assert(sql(s"show table extended from $db like '$table*'").collect().length === 5))
      doAs(
        bob,
        assert(sql(s"show tables from $db").collect().length === 5))
      doAs(
        bob,
        assert(sql(s"show table extended from $db like '$table*'").collect().length === 3))
      doAs(
        invisibleUser,
        assert(sql(s"show table extended from $db like '$table*'").collect().length === 0))
    }
  }

  test("[KYUUBI #3430] AlterTableRenameCommand should skip permission check if it's tempview") {
    val tempView = "temp_view"
    val tempView2 = "temp_view2"
    val globalTempView = "global_temp_view"
    val globalTempView2 = "global_temp_view2"

    // create or replace view
    doAs(denyUser, sql(s"CREATE TEMPORARY VIEW $tempView AS select * from values(1)"))
    doAs(
      denyUser,
      sql(s"CREATE GLOBAL TEMPORARY VIEW $globalTempView AS SELECT * FROM values(1)"))

    // rename view
    doAs(denyUser2, sql(s"ALTER VIEW $tempView RENAME TO $tempView2"))
    doAs(
      denyUser2,
      sql(s"ALTER VIEW global_temp.$globalTempView RENAME TO global_temp.$globalTempView2"))

    doAs(admin, sql(s"DROP VIEW IF EXISTS $tempView2"))
    doAs(admin, sql(s"DROP VIEW IF EXISTS global_temp.$globalTempView2"))
    doAs(admin, assert(sql("show tables from global_temp").collect().length == 0))
  }

  test("[KYUUBI #3426] Drop temp view should be skipped permission check") {
    val tempView = "temp_view"
    val globalTempView = "global_temp_view"
    doAs(denyUser, sql(s"CREATE TEMPORARY VIEW $tempView AS select * from values(1)"))

    doAs(
      denyUser,
      sql(s"CREATE OR REPLACE TEMPORARY VIEW $tempView" +
        s" AS select * from values(1)"))

    doAs(
      denyUser,
      sql(s"CREATE GLOBAL TEMPORARY VIEW $globalTempView AS SELECT * FROM values(1)"))

    doAs(
      denyUser,
      sql(s"CREATE OR REPLACE GLOBAL TEMPORARY VIEW $globalTempView" +
        s" AS select * from values(1)"))

    // global_temp will contain the temporary view, even if it is not global
    doAs(admin, assert(sql("show tables from global_temp").collect().length == 2))

    doAs(denyUser2, sql(s"DROP VIEW IF EXISTS $tempView"))
    doAs(denyUser2, sql(s"DROP VIEW IF EXISTS global_temp.$globalTempView"))

    doAs(admin, assert(sql("show tables from global_temp").collect().length == 0))
  }

  test("[KYUUBI #3428] AlterViewAsCommand should be skipped permission check") {
    val tempView = "temp_view"
    val globalTempView = "global_temp_view"

    // create or replace view
    doAs(denyUser, sql(s"CREATE TEMPORARY VIEW $tempView AS select * from values(1)"))
    doAs(
      denyUser,
      sql(s"CREATE OR REPLACE TEMPORARY VIEW $tempView" +
        s" AS select * from values(1)"))
    doAs(
      denyUser,
      sql(s"CREATE GLOBAL TEMPORARY VIEW $globalTempView AS SELECT * FROM values(1)"))
    doAs(
      denyUser,
      sql(s"CREATE OR REPLACE GLOBAL TEMPORARY VIEW $globalTempView" +
        s" AS select * from values(1)"))

    // rename view
    doAs(denyUser2, sql(s"ALTER VIEW $tempView AS SELECT * FROM values(1)"))
    doAs(denyUser2, sql(s"ALTER VIEW global_temp.$globalTempView AS SELECT * FROM values(1)"))

    doAs(admin, sql(s"DROP VIEW IF EXISTS $tempView"))
    doAs(admin, sql(s"DROP VIEW IF EXISTS global_temp.$globalTempView"))
    doAs(admin, assert(sql("show tables from global_temp").collect().length == 0))
  }

  test("[KYUUBI #3343] pass temporary view creation") {
    val tempView = "temp_view"
    val globalTempView = "global_temp_view"

    withTempView(tempView) {
      doAs(
        denyUser,
        assert(Try(sql(s"CREATE TEMPORARY VIEW $tempView AS select * from values(1)")).isSuccess))

      doAs(
        denyUser,
        Try(sql(s"CREATE OR REPLACE TEMPORARY VIEW $tempView" +
          s" AS select * from values(1)")).isSuccess)
    }

    withGlobalTempView(globalTempView) {
      doAs(
        denyUser,
        Try(
          sql(
            s"CREATE GLOBAL TEMPORARY VIEW $globalTempView AS SELECT * FROM values(1)")).isSuccess)

      doAs(
        denyUser,
        Try(sql(s"CREATE OR REPLACE GLOBAL TEMPORARY VIEW $globalTempView" +
          s" AS select * from values(1)")).isSuccess)
    }
    doAs(admin, assert(sql("show tables from global_temp").collect().length == 0))
  }

  test("[KYUUBI #5172] Check USE permissions for DESCRIBE FUNCTION") {
    val fun = s"$defaultDb.function1"

    withCleanTmpResources(Seq((s"$fun", "function"))) {
      doAs(admin, sql(s"CREATE FUNCTION $fun AS 'Function1'"))
      doAs(admin, sql(s"DESC FUNCTION $fun").collect().length == 1)
      val e = intercept[AccessControlException](doAs(denyUser, sql(s"DESC FUNCTION $fun")))
      assert(e.getMessage === errorMessage("_any", "default/function1", denyUser))
    }
  }
}

class InMemoryCatalogRangerSparkExtensionSuite extends RangerSparkExtensionSuite {
  override protected val catalogImpl: String = "in-memory"
}

class HiveCatalogRangerSparkExtensionSuite extends RangerSparkExtensionSuite {
  override protected val catalogImpl: String = "hive"
  test("table stats must be specified") {
    val table = "hive_src"
    withCleanTmpResources(Seq((table, "table"))) {
      doAs(admin, sql(s"CREATE TABLE IF NOT EXISTS $table (id int)"))
      doAs(
        admin, {
          val hiveTableRelation = sql(s"SELECT * FROM $table")
            .queryExecution.optimizedPlan.collectLeaves().head.asInstanceOf[HiveTableRelation]
          assert(getField[Option[Statistics]](hiveTableRelation, "tableStats").nonEmpty)
        })
    }
  }

  test("HiveTableRelation should be able to be converted to LogicalRelation") {
    val table = "hive_src"
    withCleanTmpResources(Seq((table, "table"))) {
      doAs(admin, sql(s"CREATE TABLE IF NOT EXISTS $table (id int) STORED AS PARQUET"))
      doAs(
        admin, {
          val relation = sql(s"SELECT * FROM $table")
            .queryExecution.optimizedPlan.collectLeaves().head
          assert(relation.isInstanceOf[LogicalRelation])
        })
    }
  }

  test("Pass through JoinSelection") {
    val db = "test"
    val table1 = "table1"
    val table2 = "table2"

    withCleanTmpResources(Seq(
      (s"$db.$table2", "table"),
      (s"$db.$table1", "table"),
      (s"$db", "database"))) {
      doAs(
        admin, {
          sql(s"CREATE DATABASE IF NOT EXISTS $db")
          sql(s"CREATE TABLE IF NOT EXISTS $db.$table1(id int) STORED AS PARQUET")
          sql(s"INSERT INTO $db.$table1 SELECT 1")
          sql(s"CREATE TABLE IF NOT EXISTS $db.$table2(id int, name string) STORED AS PARQUET")
          sql(s"INSERT INTO $db.$table2 SELECT 1, 'a'")
          val join = s"SELECT a.id, b.name FROM $db.$table1 a JOIN $db.$table2 b ON a.id=b.id"
          assert(sql(join).collect().length == 1)
        })
    }
  }

  test("[KYUUBI #3343] check persisted view creation") {
    val table = "hive_src"
    val adminPermView = "admin_perm_view"
    val permView = "perm_view"

    withCleanTmpResources(Seq(
      (adminPermView, "view"),
      (permView, "view"),
      (table, "table"))) {
      doAs(admin, sql(s"CREATE TABLE IF NOT EXISTS $table (id int)"))

      doAs(admin, sql(s"CREATE VIEW ${adminPermView} AS SELECT * FROM $table"))

      val e1 = intercept[AccessControlException](
        doAs(someone, sql(s"CREATE VIEW $permView AS SELECT 1 as a")))
      assert(e1.getMessage.contains(s"does not have [create] privilege on [default/$permView]"))

      val e2 = intercept[AccessControlException](
        doAs(someone, sql(s"CREATE VIEW $permView AS SELECT * FROM $table")))
      if (isSparkV32OrGreater) {
        assert(e2.getMessage.contains(s"does not have [select] privilege on [default/$table/id]"))
      } else {
        assert(e2.getMessage.contains(s"does not have [select] privilege on [$table]"))
      }
    }
  }

  test("[KYUUBI #3326] check persisted view and skip shadowed table") {
    val db1 = defaultDb
    val table = "hive_src"
    val permView = "perm_view"

    withCleanTmpResources(Seq(
      (s"$db1.$table", "table"),
      (s"$db1.$permView", "view"))) {
      doAs(admin, sql(s"CREATE TABLE IF NOT EXISTS $db1.$table (id int, name string)"))
      doAs(admin, sql(s"CREATE VIEW $db1.$permView AS SELECT * FROM $db1.$table"))

      // KYUUBI #3326: with no privileges to the permanent view or the source table
      val e1 = intercept[AccessControlException](
        doAs(
          someone, {
            sql(s"select * from $db1.$permView").collect()
          }))
      assert(e1.getMessage.contains(s"does not have [select] privilege on [$db1/$permView/id]"))
    }
  }

  test("KYUUBI #4504: query permanent view with privilege to permanent view only") {
    val db1 = defaultDb
    val table = "hive_src"
    val permView = "perm_view"
    val userPermViewOnly = permViewOnlyUser

    withCleanTmpResources(Seq(
      (s"$db1.$table", "table"),
      (s"$db1.$permView", "view"))) {
      doAs(admin, sql(s"CREATE TABLE IF NOT EXISTS $db1.$table (id int, name string)"))
      doAs(admin, sql(s"CREATE VIEW $db1.$permView AS SELECT * FROM $db1.$table"))

      // query all columns of the permanent view
      // with access privileges to the permanent view but no privilege to the source table
      val sql1 = s"SELECT * FROM $db1.$permView"
      doAs(userPermViewOnly, { sql(sql1).collect() })

      // query the second column of permanent view with multiple columns
      // with access privileges to the permanent view but no privilege to the source table
      val sql2 = s"SELECT name FROM $db1.$permView"
      doAs(userPermViewOnly, { sql(sql2).collect() })
    }
  }

  test("[KYUUBI #3371] support throws all disallowed privileges in exception") {
    val db1 = defaultDb
    val srcTable1 = "hive_src1"
    val srcTable2 = "hive_src2"
    val sinkTable1 = "hive_sink1"

    withCleanTmpResources(Seq(
      (s"$db1.$srcTable1", "table"),
      (s"$db1.$srcTable2", "table"),
      (s"$db1.$sinkTable1", "table"))) {
      doAs(
        admin,
        sql(s"CREATE TABLE IF NOT EXISTS $db1.$srcTable1" +
          s" (id int, name string, city string)"))

      doAs(
        admin,
        sql(s"CREATE TABLE IF NOT EXISTS $db1.$srcTable2" +
          s" (id int, age int)"))

      doAs(
        admin,
        sql(s"CREATE TABLE IF NOT EXISTS $db1.$sinkTable1" +
          s" (id int, age int, name string, city string)"))

      val insertSql1 = s"INSERT INTO $sinkTable1" +
        s" SELECT tb1.id as id, tb2.age as age, tb1.name as name, tb1.city as city" +
        s" FROM $db1.$srcTable1 as tb1" +
        s" JOIN $db1.$srcTable2 as tb2" +
        s" on tb1.id = tb2.id"
      val e1 = intercept[AccessControlException](doAs(someone, sql(insertSql1)))
      assert(e1.getMessage.contains(s"does not have [select] privilege on [$db1/$srcTable1/id]"))

      withSingleCallEnabled {
        val e2 = intercept[AccessControlException](doAs(someone, sql(insertSql1)))
        assert(e2.getMessage.contains(s"does not have" +
          s" [select] privilege on" +
          s" [$db1/$srcTable1/id,$db1/$srcTable1/name,$db1/$srcTable1/city," +
          s"$db1/$srcTable2/age,$db1/$srcTable2/id]," +
          s" [update] privilege on [$db1/$sinkTable1/id,$db1/$sinkTable1/age," +
          s"$db1/$sinkTable1/name,$db1/$sinkTable1/city]"))
      }
    }
  }

  test("[KYUUBI #3411] skip checking cache table") {
    if (isSparkV32OrGreater) { // cache table sql supported since 3.2.0

      val db1 = defaultDb
      val srcTable1 = "hive_src1"
      val cacheTable1 = "cacheTable1"
      val cacheTable2 = "cacheTable2"
      val cacheTable3 = "cacheTable3"
      val cacheTable4 = "cacheTable4"

      withCleanTmpResources(Seq(
        (s"$db1.$srcTable1", "table"),
        (s"$db1.$cacheTable1", "cache"),
        (s"$db1.$cacheTable2", "cache"),
        (s"$db1.$cacheTable3", "cache"),
        (s"$db1.$cacheTable4", "cache"))) {

        doAs(
          admin,
          sql(s"CREATE TABLE IF NOT EXISTS $db1.$srcTable1" +
            s" (id int, name string, city string)"))

        val e1 = intercept[AccessControlException](
          doAs(someone, sql(s"CACHE TABLE $cacheTable2 select * from $db1.$srcTable1")))
        assert(
          e1.getMessage.contains(s"does not have [select] privilege on [$db1/$srcTable1/id]"))

        doAs(admin, sql(s"CACHE TABLE $cacheTable3 SELECT 1 AS a, 2 AS b "))
        doAs(someone, sql(s"CACHE TABLE $cacheTable4 select 1 as a, 2 as b "))
      }
    }
  }

  test("[KYUUBI #3608] Support {OWNER} variable for queries") {
    val db = defaultDb
    val table = "owner_variable"

    val select = s"SELECT key FROM $db.$table"

    withCleanTmpResources(Seq((s"$db.$table", "table"))) {
      doAs(
        defaultTableOwner,
        assert(Try {
          sql(s"CREATE TABLE $db.$table (key int, value int) USING $format")
        }.isSuccess))

      doAs(
        defaultTableOwner,
        assert(Try {
          sql(select).collect()
        }.isSuccess))

      doAs(
        createOnlyUser, {
          val e = intercept[AccessControlException](sql(select).collect())
          assert(e.getMessage === errorMessage("select", s"$db/$table/key"))
        })
    }
  }

  test("modified query plan should correctly report stats") {
    val db = "stats_test"
    val table = "stats"
    withCleanTmpResources(
      Seq(
        (s"$db.$table", "table"),
        (s"$db", "database"))) {
      doAs(admin, sql(s"CREATE DATABASE IF NOT EXISTS $db"))
      doAs(admin, sql(s"CREATE TABLE IF NOT EXISTS $db.$table (key int) USING $format"))
      sql("SHOW DATABASES").queryExecution.optimizedPlan.stats
      sql(s"SHOW TABLES IN $db").queryExecution.optimizedPlan.stats
    }
  }

  test("[KYUUBI #4658] insert overwrite hive directory") {
    val db1 = defaultDb
    val table = "src"

    withCleanTmpResources(Seq((s"$db1.$table", "table"))) {
      doAs(admin, sql(s"CREATE TABLE IF NOT EXISTS $db1.$table (id int, name string)"))
      val e = intercept[AccessControlException](
        doAs(
          someone,
          sql(
            s"""INSERT OVERWRITE DIRECTORY '/tmp/test_dir' ROW FORMAT DELIMITED FIELDS
               | TERMINATED BY ','
               | SELECT * FROM $db1.$table;""".stripMargin)))
      assert(e.getMessage.contains(s"does not have [select] privilege on [$db1/$table/id]"))
    }
  }

  test("[KYUUBI #4658] insert overwrite datasource directory") {
    val db1 = defaultDb
    val table = "src"

    withCleanTmpResources(Seq((s"$db1.$table", "table"))) {
      doAs(admin, sql(s"CREATE TABLE IF NOT EXISTS $db1.$table (id int, name string)"))
      val e = intercept[AccessControlException](
        doAs(
          someone,
          sql(
            s"""INSERT OVERWRITE DIRECTORY '/tmp/test_dir'
               | USING parquet
               | SELECT * FROM $db1.$table;""".stripMargin)))
      assert(e.getMessage.contains(s"does not have [select] privilege on [$db1/$table/id]"))
    }
  }

  test("[KYUUBI #5417] should not check scalar-subquery in permanent view") {
    val db1 = defaultDb
    val table1 = "table1"
    val table2 = "table2"
    val view1 = "view1"
    withCleanTmpResources(
      Seq((s"$db1.$table1", "table"), (s"$db1.$table2", "table"), (s"$db1.$view1", "view"))) {
      doAs(admin, sql(s"CREATE TABLE IF NOT EXISTS $db1.$table1 (id int, scope int)"))
      doAs(admin, sql(s"CREATE TABLE IF NOT EXISTS $db1.$table2 (id int, scope int)"))

      val e1 = intercept[AccessControlException] {
        doAs(
          someone,
          sql(
            s"""
               |WITH temp AS (
               |    SELECT max(scope) max_scope
               |    FROM $db1.$table1)
               |SELECT id as new_id FROM $db1.$table2
               |WHERE scope = (SELECT max_scope FROM temp)
               |""".stripMargin).show())
      }
      // Will first check subquery privilege.
      assert(e1.getMessage.contains(s"does not have [select] privilege on [$db1/$table1/scope]"))

      doAs(
        admin,
        sql(
          s"""
             |CREATE VIEW $db1.$view1
             |AS
             |WITH temp AS (
             |    SELECT max(scope) max_scope
             |    FROM $db1.$table1)
             |SELECT id as new_id FROM $db1.$table2
             |WHERE scope = (SELECT max_scope FROM temp)
             |""".stripMargin))
      // Will just check permanent view privilege.
      val e2 = intercept[AccessControlException](
        doAs(someone, sql(s"SELECT * FROM $db1.$view1".stripMargin).show()))
      assert(e2.getMessage.contains(s"does not have [select] privilege on [$db1/$view1/new_id]"))
    }
  }

  test("[KYUUBI #5417] should not check in-subquery in permanent view") {
    val db1 = defaultDb
    val table1 = "table1"
    val table2 = "table2"
    val view1 = "view1"
    withCleanTmpResources(
      Seq((s"$db1.$table1", "table"), (s"$db1.$table2", "table"), (s"$db1.$view1", "view"))) {
      doAs(admin, sql(s"CREATE TABLE IF NOT EXISTS $db1.$table1 (id int, scope int)"))
      doAs(admin, sql(s"CREATE TABLE IF NOT EXISTS $db1.$table2 (id int, scope int)"))

      val e1 = intercept[AccessControlException] {
        doAs(
          someone,
          sql(
            s"""
               |WITH temp AS (
               |    SELECT max(scope) max_scope
               |    FROM $db1.$table1)
               |SELECT id as new_id FROM $db1.$table2
               |WHERE scope in (SELECT max_scope FROM temp)
               |""".stripMargin).show())
      }
      // Will first check subquery privilege.
      assert(e1.getMessage.contains(s"does not have [select] privilege on [$db1/$table1/scope]"))

      doAs(
        admin,
        sql(
          s"""
             |CREATE VIEW $db1.$view1
             |AS
             |WITH temp AS (
             |    SELECT max(scope) max_scope
             |    FROM $db1.$table1)
             |SELECT id as new_id FROM $db1.$table2
             |WHERE scope in (SELECT max_scope FROM temp)
             |""".stripMargin))
      // Will just check permanent view privilege.
      val e2 = intercept[AccessControlException](
        doAs(someone, sql(s"SELECT * FROM $db1.$view1".stripMargin).show()))
      assert(e2.getMessage.contains(s"does not have [select] privilege on [$db1/$view1/new_id]"))
    }
  }

  test("[KYUUBI #5475] Check permanent view's subquery should check view's correct privilege") {
    val db1 = defaultDb
    val table1 = "table1"
    val table2 = "table2"
    val view1 = "view1"
    withSingleCallEnabled {
      withCleanTmpResources(
        Seq((s"$db1.$table1", "table"), (s"$db1.$table2", "table"), (s"$db1.$view1", "view"))) {
        doAs(admin, sql(s"CREATE TABLE IF NOT EXISTS $db1.$table1(id int, scope int)"))
        doAs(
          admin,
          sql(
            s"""
               | CREATE TABLE IF NOT EXISTS $db1.$table2(
               |  id int,
               |  name string,
               |  age int,
               |  scope int)
               | """.stripMargin))
        doAs(
          admin,
          sql(
            s"""
               |CREATE VIEW $db1.$view1
               |AS
               |WITH temp AS (
               |    SELECT max(scope) max_scope
               |    FROM $db1.$table1)
               |SELECT id, name, max(scope) as max_scope, sum(age) sum_age
               |FROM $db1.$table2
               |WHERE scope in (SELECT max_scope FROM temp)
               |GROUP BY id, name
               |""".stripMargin))
        // Will just check permanent view privilege.
        val e2 = intercept[AccessControlException](
          doAs(
            someone,
            sql(s"SELECT id as new_id, name, max_scope FROM $db1.$view1".stripMargin).show()))
        assert(e2.getMessage.contains(
          s"does not have [select] privilege on " +
            s"[$db1/$view1/id,$db1/$view1/name,$db1/$view1/max_scope,$db1/$view1/sum_age]"))
      }
    }
  }

  test("[KYUUBI #5492] saveAsTable create DataSource table miss db info") {
    val table1 = "table1"
    withSingleCallEnabled {
      withCleanTmpResources(Seq.empty) {
        val df = doAs(
          admin,
          sql(s"SELECT * FROM VALUES(1, 100),(2, 200),(3, 300) AS t(id, scope)")).persist()
        interceptContains[AccessControlException](
          doAs(someone, df.write.mode("overwrite").saveAsTable(table1)))(
          s"does not have [create] privilege on [$defaultDb/$table1]")
      }
    }
  }

  test("[KYUUBI #5472] Permanent View should pass column when child plan no output ") {
    val db1 = defaultDb
    val table1 = "table1"
    val view1 = "view1"
    val view2 = "view2"
    withSingleCallEnabled {
      withCleanTmpResources(
        Seq((s"$db1.$table1", "table"), (s"$db1.$view1", "view"), (s"$db1.$view2", "view"))) {
        doAs(admin, sql(s"CREATE TABLE IF NOT EXISTS $db1.$table1 (id int, scope int)"))
        doAs(admin, sql(s"CREATE VIEW $db1.$view1 AS SELECT * FROM $db1.$table1"))
        doAs(
          admin,
          sql(
            s"""
               |CREATE VIEW $db1.$view2
               |AS
               |SELECT count(*) as cnt, sum(id) as sum_id FROM $db1.$table1
              """.stripMargin))
        interceptContains[AccessControlException](
          doAs(someone, sql(s"SELECT count(*) FROM $db1.$table1").show()))(
          s"does not have [select] privilege on [$db1/$table1/id,$db1/$table1/scope]")

        interceptContains[AccessControlException](
          doAs(someone, sql(s"SELECT count(*) FROM $db1.$view1").show()))(
          s"does not have [select] privilege on [$db1/$view1/id,$db1/$view1/scope]")

        interceptContains[AccessControlException](
          doAs(someone, sql(s"SELECT count(*) FROM $db1.$view2").show()))(
          s"does not have [select] privilege on [$db1/$view2/cnt,$db1/$view2/sum_id]")

        interceptContains[AccessControlException](
          doAs(someone, sql(s"SELECT count(id) FROM $db1.$table1 WHERE id > 10").show()))(
          s"does not have [select] privilege on [$db1/$table1/id]")

        interceptContains[AccessControlException](
          doAs(someone, sql(s"SELECT count(id) FROM $db1.$view1 WHERE id > 10").show()))(
          s"does not have [select] privilege on [$db1/$view1/id]")

        interceptContains[AccessControlException](
          doAs(someone, sql(s"SELECT count(sum_id) FROM $db1.$view2 WHERE sum_id > 10").show()))(
          s"does not have [select] privilege on [$db1/$view2/sum_id]")

        interceptContains[AccessControlException](
          doAs(someone, sql(s"SELECT count(scope) FROM $db1.$table1 WHERE id > 10").show()))(
          s"does not have [select] privilege on [$db1/$table1/scope,$db1/$table1/id]")

        interceptContains[AccessControlException](
          doAs(someone, sql(s"SELECT count(scope) FROM $db1.$view1 WHERE id > 10").show()))(
          s"does not have [select] privilege on [$db1/$view1/scope,$db1/$view1/id]")

        interceptContains[AccessControlException](
          doAs(someone, sql(s"SELECT count(cnt) FROM $db1.$view2 WHERE sum_id > 10").show()))(
          s"does not have [select] privilege on [$db1/$view2/cnt,$db1/$view2/sum_id]")
      }
    }
  }

  test("[KYUUBI #5503][AUTHZ] Check plan auth checked should not set tag to all child nodes") {
    assume(isSparkV32OrGreater, "Spark 3.1 not support lateral subquery.")
    val db1 = defaultDb
    val table1 = "table1"
    val table2 = "table2"
    val perm_view = "perm_view"
    withSingleCallEnabled {
      withCleanTmpResources(
        Seq(
          (s"$db1.$table1", "table"),
          (s"$db1.$table2", "table"),
          (s"$db1.$perm_view", "view"))) {
        doAs(admin, sql(s"CREATE TABLE IF NOT EXISTS $db1.$table1 (id int, scope int)"))
        doAs(admin, sql(s"CREATE TABLE IF NOT EXISTS $db1.$table2 (id int, scope int)"))
        doAs(admin, sql(s"CREATE VIEW $db1.$perm_view AS SELECT * FROM $db1.$table2"))
        interceptContains[AccessControlException](
          doAs(
            someone,
            sql(
              s"""
                 |SELECT t1.id
                 |FROM $db1.$table1 t1,
                 |LATERAL (
                 |  SELECT *
                 |  FROM $db1.$perm_view t2
                 |  WHERE t1.id = t2.id
                 |)
                 |""".stripMargin).show()))(
          s"does not have [select] privilege on " +
            s"[$db1/$perm_view/id,$db1/$perm_view/scope]")
        interceptContains[AccessControlException](
          doAs(
            permViewOnlyUser,
            sql(
              s"""
                 |SELECT t1.id
                 |FROM $db1.$table1 t1,
                 |LATERAL (
                 |  SELECT *
                 |  FROM $db1.$perm_view t2
                 |  WHERE t1.id = t2.id
                 |)
                 |""".stripMargin).show()))(
          s"does not have [select] privilege on " +
            s"[$db1/$table1/id]")

        interceptContains[AccessControlException](
          doAs(
            someone,
            sql(
              s"""
                 |SELECT t1.id
                 |FROM $db1.$table1 t1,
                 |LATERAL (
                 |  SELECT *
                 |  FROM $db1.$table2 t2
                 |  WHERE t1.id = t2.id
                 |)
                 |""".stripMargin).show()))(
          s"does not have [select] privilege on " +
            s"[$db1/$table2/id,$db1/$table2/scope]")
        interceptContains[AccessControlException](
          doAs(
            table2OnlyUser,
            sql(
              s"""
                 |SELECT t1.id
                 |FROM $db1.$table1 t1,
                 |LATERAL (
                 |  SELECT *
                 |  FROM $db1.$table2 t2
                 |  WHERE t1.id = t2.id
                 |)
                 |""".stripMargin).show()))(
          s"does not have [select] privilege on " +
            s"[$db1/$table1/id]")
      }
    }
  }

  test("InsertIntoHiveDirCommand") {
    val db1 = defaultDb
    val table1 = "table1"
    withTempDir { path =>
      withSingleCallEnabled {
        withCleanTmpResources(Seq((s"$db1.$table1", "table"))) {
          doAs(admin, sql(s"CREATE TABLE IF NOT EXISTS $db1.$table1 (id int, scope int)"))
          interceptContains[AccessControlException](doAs(
            someone,
            sql(
              s"""
                 |INSERT OVERWRITE DIRECTORY '$path'
                 |ROW FORMAT DELIMITED FIELDS TERMINATED BY ','
                 |SELECT * FROM $db1.$table1""".stripMargin)))(
            s"does not have [select] privilege on [$db1/$table1/id,$db1/$table1/scope], " +
              s"[update] privilege on [[$path, $path/]]")
        }
      }
    }
  }

  test("InsertIntoDataSourceDirCommand") {
    val db1 = defaultDb
    val table1 = "table1"
    withTempDir { path =>
      withSingleCallEnabled {
        withCleanTmpResources(Seq((s"$db1.$table1", "table"))) {
          doAs(admin, sql(s"CREATE TABLE IF NOT EXISTS $db1.$table1 (id int, scope int)"))
          interceptContains[AccessControlException](doAs(
            someone,
            sql(
              s"""
                 |INSERT OVERWRITE DIRECTORY '$path'
                 |USING parquet
                 |SELECT * FROM $db1.$table1""".stripMargin)))(
            s"does not have [select] privilege on [$db1/$table1/id,$db1/$table1/scope], " +
              s"[update] privilege on [[$path, $path/]]")
        }
      }
    }
  }

  test("SaveIntoDataSourceCommand") {
    withTempDir { path =>
      withSingleCallEnabled {
        val df = sql("SELECT 1 as id, 'Tony' as name")
        interceptContains[AccessControlException](doAs(
          someone,
          df.write.format("console").mode("append").save(path.toString)))(
          s"does not have [update] privilege on [[$path, $path/]]")
      }
    }
  }

  test("HadoopFsRelation") {
    val db1 = defaultDb
    val table1 = "table1"
    withTempDir { path =>
      withSingleCallEnabled {
        withCleanTmpResources(Seq((s"$db1.$table1", "table"))) {
          doAs(admin, sql(s"CREATE TABLE IF NOT EXISTS $db1.$table1 (id int, scope int)"))
          doAs(
            admin,
            sql(
              s"""
                 |INSERT OVERWRITE DIRECTORY '$path'
                 |USING parquet
                 |SELECT * FROM $db1.$table1""".stripMargin))

          interceptContains[AccessControlException](
            doAs(
              someone,
              sql(
                s"""
                   |INSERT OVERWRITE DIRECTORY '$path'
                   |USING parquet
                   |SELECT * FROM $db1.$table1""".stripMargin)))(
            s"does not have [select] privilege on [$db1/$table1/id,$db1/$table1/scope], " +
              s"[update] privilege on [[$path, $path/]]")

          doAs(admin, sql(s"SELECT * FROM parquet.`$path`".stripMargin).explain(true))
          interceptContains[AccessControlException](
            doAs(someone, sql(s"SELECT * FROM parquet.`$path`".stripMargin).explain(true)))(
            s"does not have [select] privilege on " +
              s"[[file:$path, file:$path/]]")
        }
      }
    }
  }

<<<<<<< HEAD
  test("Add/List Jars/Files/Archives command") {
    withTempDir { path =>
      withSingleCallEnabled {
        Seq("JAR", "FILE", "ARCHIVE").foreach { cmd =>
          doAs(admin, sql(s"ADD $cmd '$path'"))
          interceptContains[AccessControlException](
            doAs(someone, sql(s"ADD $cmd '$path'")))(
            s"does not have [select] privilege on [[$path, $path/]]")
          doAs(admin, sql(s"LIST $cmd '$path'"))
          interceptContains[AccessControlException](
            doAs(someone, sql(s"LIST $cmd '$path'")))(
            s"does not have [select] privilege on [[$path, $path/]]")
=======
  test("LoadDataCommand") {
    val db1 = defaultDb
    val table1 = "table1"
    withSingleCallEnabled {
      withTempDir { path =>
        withCleanTmpResources(Seq((s"$db1.$table1", "table"))) {
          doAs(admin, sql(s"CREATE TABLE IF NOT EXISTS $db1.$table1 (id int, scope int)"))
          val loadDataSql =
            s"""
               |LOAD DATA LOCAL INPATH '$path'
               |OVERWRITE INTO TABLE $db1.$table1
               |""".stripMargin
          doAs(admin, sql(loadDataSql).explain(true))
          interceptContains[AccessControlException](
            doAs(someone, sql(loadDataSql).explain(true)))(
            s"does not have [select] privilege on " +
              s"[[$path, $path/]]")
>>>>>>> e45f4d95
        }
      }
    }
  }
}<|MERGE_RESOLUTION|>--- conflicted
+++ resolved
@@ -1134,20 +1134,6 @@
     }
   }
 
-<<<<<<< HEAD
-  test("Add/List Jars/Files/Archives command") {
-    withTempDir { path =>
-      withSingleCallEnabled {
-        Seq("JAR", "FILE", "ARCHIVE").foreach { cmd =>
-          doAs(admin, sql(s"ADD $cmd '$path'"))
-          interceptContains[AccessControlException](
-            doAs(someone, sql(s"ADD $cmd '$path'")))(
-            s"does not have [select] privilege on [[$path, $path/]]")
-          doAs(admin, sql(s"LIST $cmd '$path'"))
-          interceptContains[AccessControlException](
-            doAs(someone, sql(s"LIST $cmd '$path'")))(
-            s"does not have [select] privilege on [[$path, $path/]]")
-=======
   test("LoadDataCommand") {
     val db1 = defaultDb
     val table1 = "table1"
@@ -1165,7 +1151,6 @@
             doAs(someone, sql(loadDataSql).explain(true)))(
             s"does not have [select] privilege on " +
               s"[[$path, $path/]]")
->>>>>>> e45f4d95
         }
       }
     }
