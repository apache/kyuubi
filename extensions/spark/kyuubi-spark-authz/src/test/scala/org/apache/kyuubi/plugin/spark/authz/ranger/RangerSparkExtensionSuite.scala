/*
 * Licensed to the Apache Software Foundation (ASF) under one or more
 * contributor license agreements.  See the NOTICE file distributed with
 * this work for additional information regarding copyright ownership.
 * The ASF licenses this file to You under the Apache License, Version 2.0
 * (the "License"); you may not use this file except in compliance with
 * the License.  You may obtain a copy of the License at
 *
 *    http://www.apache.org/licenses/LICENSE-2.0
 *
 * Unless required by applicable law or agreed to in writing, software
 * distributed under the License is distributed on an "AS IS" BASIS,
 * WITHOUT WARRANTIES OR CONDITIONS OF ANY KIND, either express or implied.
 * See the License for the specific language governing permissions and
 * limitations under the License.
 */

package org.apache.kyuubi.plugin.spark.authz.ranger

import scala.util.Try

import org.apache.hadoop.security.UserGroupInformation
import org.apache.spark.sql.SparkSessionExtensions
import org.apache.spark.sql.catalyst.analysis.NoSuchTableException
import org.apache.spark.sql.catalyst.catalog.HiveTableRelation
import org.apache.spark.sql.catalyst.plans.logical.Statistics
import org.apache.spark.sql.execution.columnar.InMemoryRelation
import org.apache.spark.sql.execution.datasources.LogicalRelation
import org.scalatest.BeforeAndAfterAll
// scalastyle:off
import org.scalatest.funsuite.AnyFunSuite

import org.apache.kyuubi.plugin.spark.authz.{AccessControlException, SparkSessionProvider}
import org.apache.kyuubi.plugin.spark.authz.RangerTestNamespace._
import org.apache.kyuubi.plugin.spark.authz.RangerTestUsers._
import org.apache.kyuubi.plugin.spark.authz.ranger.RuleAuthorization.KYUUBI_AUTHZ_TAG
import org.apache.kyuubi.plugin.spark.authz.util.AuthZUtils._
import org.apache.kyuubi.util.AssertionUtils._
import org.apache.kyuubi.util.reflect.ReflectUtils._
abstract class RangerSparkExtensionSuite extends AnyFunSuite
  with SparkSessionProvider with BeforeAndAfterAll {
  // scalastyle:on
  override protected val extension: SparkSessionExtensions => Unit = new RangerSparkExtension

  override def afterAll(): Unit = {
    spark.stop()
    super.afterAll()
  }

  protected def errorMessage(
      privilege: String,
      resource: String = "default/src",
      user: String = UserGroupInformation.getCurrentUser.getShortUserName): String = {
    s"Permission denied: user [$user] does not have [$privilege] privilege on [$resource]"
  }

  /**
   * Drops temporary view `viewNames` after calling `f`.
   */
  protected def withTempView(viewNames: String*)(f: => Unit): Unit = {
    try {
      f
    } finally {
      viewNames.foreach { viewName =>
        try spark.catalog.dropTempView(viewName)
        catch {
          // If the test failed part way, we don't want to mask the failure by failing to remove
          // temp views that never got created.
          case _: NoSuchTableException =>
        }
      }
    }
  }

  /**
   * Drops global temporary view `viewNames` after calling `f`.
   */
  protected def withGlobalTempView(viewNames: String*)(f: => Unit): Unit = {
    try {
      f
    } finally {
      viewNames.foreach { viewName =>
        try spark.catalog.dropGlobalTempView(viewName)
        catch {
          // If the test failed part way, we don't want to mask the failure by failing to remove
          // global temp views that never got created.
          case _: NoSuchTableException =>
        }
      }
    }
  }

  /**
   * Enables authorizing in single call mode,
   * and disables authorizing in single call mode after calling `f`
   */
  protected def withSingleCallEnabled(f: => Unit): Unit = {
    val singleCallConfig =
      s"ranger.plugin.${SparkRangerAdminPlugin.getServiceType}.authorize.in.single.call"
    try {
      SparkRangerAdminPlugin.getRangerConf.setBoolean(singleCallConfig, true)
      f
    } finally {
      SparkRangerAdminPlugin.getRangerConf.setBoolean(singleCallConfig, false)
    }
  }

  test("[KYUUBI #3226] RuleAuthorization: Should check privileges once only.") {
    val logicalPlan = doAs(admin, sql("SHOW TABLES").queryExecution.logical)
    val rule = new RuleAuthorization(spark)

    (1 until 10).foreach { i =>
      if (i == 1) {
        assert(logicalPlan.getTagValue(KYUUBI_AUTHZ_TAG).isEmpty)
      } else {
        assert(logicalPlan.getTagValue(KYUUBI_AUTHZ_TAG).getOrElse(false))
      }
      rule.apply(logicalPlan)
    }

    assert(logicalPlan.getTagValue(KYUUBI_AUTHZ_TAG).getOrElse(false))
  }

  test("[KYUUBI #3226]: Another session should also check even if the plan is cached.") {
    val testTable = "mytable"
    val create =
      s"""
         | CREATE TABLE IF NOT EXISTS $testTable
         | (id string)
         | using parquet
         |""".stripMargin
    val select = s"SELECT * FROM $testTable"

    withCleanTmpResources(Seq((testTable, "table"))) {
      // create tmp table
      doAs(
        admin, {
          sql(create)

          // session1: first query, should auth once.[LogicalRelation]
          val df = sql(select)
          val plan1 = df.queryExecution.optimizedPlan
          assert(plan1.getTagValue(KYUUBI_AUTHZ_TAG).getOrElse(false))

          // cache
          df.cache()

          // session1: second query, should auth once.[InMemoryRelation]
          // (don't need to check in again, but it's okay to check in once)
          val plan2 = sql(select).queryExecution.optimizedPlan
          assert(plan1 != plan2 && plan2.getTagValue(KYUUBI_AUTHZ_TAG).getOrElse(false))

          // session2: should auth once.
          val otherSessionDf = spark.newSession().sql(select)

          // KYUUBI_AUTH_TAG is None
          assert(otherSessionDf.queryExecution.logical.getTagValue(KYUUBI_AUTHZ_TAG).isEmpty)
          val plan3 = otherSessionDf.queryExecution.optimizedPlan
          // make sure it use cache.
          assert(plan3.isInstanceOf[InMemoryRelation])
          // auth once only.
          assert(plan3.getTagValue(KYUUBI_AUTHZ_TAG).getOrElse(false))
        })
    }
  }

  test("auth: databases") {
    val testDb = "mydb"
    val create = s"CREATE DATABASE IF NOT EXISTS $testDb"
    val alter = s"ALTER DATABASE $testDb SET DBPROPERTIES (abc = '123')"
    val drop = s"DROP DATABASE IF EXISTS $testDb"

    val e = intercept[AccessControlException](sql(create))
    assert(e.getMessage === errorMessage("create", "mydb"))
    withCleanTmpResources(Seq((testDb, "database"))) {
      doAs(admin, assert(Try { sql(create) }.isSuccess))
      doAs(admin, assert(Try { sql(alter) }.isSuccess))
      val e1 = intercept[AccessControlException](sql(alter))
      assert(e1.getMessage === errorMessage("alter", "mydb"))
      val e2 = intercept[AccessControlException](sql(drop))
      assert(e2.getMessage === errorMessage("drop", "mydb"))
      doAs(kent, Try(sql("SHOW DATABASES")).isSuccess)
    }
  }

  test("auth: tables") {
    val db = defaultDb
    val table = "src"
    val col = "key"

    val create0 = s"CREATE TABLE IF NOT EXISTS $db.$table ($col int, value int) USING $format"
    val alter0 = s"ALTER TABLE $db.$table SET TBLPROPERTIES(key='ak')"
    val drop0 = s"DROP TABLE IF EXISTS $db.$table"
    val select = s"SELECT * FROM $db.$table"
    val e = intercept[AccessControlException](sql(create0))
    assert(e.getMessage === errorMessage("create"))

    withCleanTmpResources(Seq((s"$db.$table", "table"))) {
      doAs(bob, assert(Try { sql(create0) }.isSuccess))
      doAs(bob, assert(Try { sql(alter0) }.isSuccess))

      val e1 = intercept[AccessControlException](sql(drop0))
      assert(e1.getMessage === errorMessage("drop"))
      doAs(bob, assert(Try { sql(alter0) }.isSuccess))
      doAs(bob, assert(Try { sql(select).collect() }.isSuccess))
      doAs(kent, assert(Try { sql(s"SELECT key FROM $db.$table").collect() }.isSuccess))

      Seq(
        select,
        s"SELECT value FROM $db.$table",
        s"SELECT value as key FROM $db.$table",
        s"SELECT max(value) FROM $db.$table",
        s"SELECT coalesce(max(value), 1) FROM $db.$table",
        s"SELECT key FROM $db.$table WHERE value in (SELECT value as key FROM $db.$table)")
        .foreach { q =>
          doAs(
            kent, {
              withClue(q) {
                val e = intercept[AccessControlException](sql(q).collect())
                assert(e.getMessage === errorMessage("select", "default/src/value", kent))
              }
            })
        }
    }
  }

  test("auth: functions") {
    val db = defaultDb
    val func = "func"
    val create0 = s"CREATE FUNCTION IF NOT EXISTS $db.$func AS 'abc.mnl.xyz'"
    doAs(
      kent, {
        val e = intercept[AccessControlException](sql(create0))
        assert(e.getMessage === errorMessage("create", "default/func"))
      })
    doAs(admin, assert(Try(sql(create0)).isSuccess))
  }

  test("show tables") {
    val db = "default2"
    val table = "src"
    withCleanTmpResources(
      Seq(
        (s"$db.$table", "table"),
        (s"$db.${table}for_show", "table"),
        (s"$db", "database"))) {
      doAs(admin, sql(s"CREATE DATABASE IF NOT EXISTS $db"))
      doAs(admin, sql(s"CREATE TABLE IF NOT EXISTS $db.$table (key int) USING $format"))
      doAs(admin, sql(s"CREATE TABLE IF NOT EXISTS $db.${table}for_show (key int) USING $format"))

      doAs(admin, assert(sql(s"show tables from $db").collect().length === 2))
      doAs(bob, assert(sql(s"show tables from $db").collect().length === 0))
      doAs(invisibleUser, assert(sql(s"show tables from $db").collect().length === 0))
      doAs(invisibleUser, assert(sql(s"show tables from $db").limit(1).isEmpty))
    }
  }

  test("show databases") {
    val db = "default2"

    withCleanTmpResources(Seq((db, "database"))) {
      doAs(admin, sql(s"CREATE DATABASE IF NOT EXISTS $db"))
      doAs(admin, assert(sql(s"SHOW DATABASES").collect().length == 2))
      doAs(admin, assert(sql(s"SHOW DATABASES").collectAsList().get(0).getString(0) == defaultDb))
      doAs(admin, assert(sql(s"SHOW DATABASES").collectAsList().get(1).getString(0) == s"$db"))

      doAs(bob, assert(sql(s"SHOW DATABASES").collect().length == 1))
      doAs(bob, assert(sql(s"SHOW DATABASES").collectAsList().get(0).getString(0) == defaultDb))
      doAs(invisibleUser, assert(sql(s"SHOW DATABASES").limit(1).isEmpty))
    }
  }

  test("show functions") {
    val default = defaultDb
    val db3 = "default3"
    val function1 = "function1"

    withCleanTmpResources(Seq(
      (s"$default.$function1", "function"),
      (s"$db3.$function1", "function"),
      (db3, "database"))) {
      doAs(admin, sql(s"CREATE FUNCTION $function1 AS 'Function1'"))
      doAs(admin, assert(sql(s"show user functions $default.$function1").collect().length == 1))
      doAs(bob, assert(sql(s"show user functions $default.$function1").collect().length == 0))

      doAs(admin, sql(s"CREATE DATABASE IF NOT EXISTS $db3"))
      doAs(admin, sql(s"CREATE FUNCTION $db3.$function1 AS 'Function1'"))

      doAs(admin, assert(sql(s"show user functions $db3.$function1").collect().length == 1))
      doAs(bob, assert(sql(s"show user functions $db3.$function1").collect().length == 0))

      doAs(admin, assert(sql(s"show system functions").collect().length > 0))
      doAs(bob, assert(sql(s"show system functions").collect().length > 0))

      val adminSystemFunctionCount = doAs(admin, sql(s"show system functions").collect().length)
      val bobSystemFunctionCount = doAs(bob, sql(s"show system functions").collect().length)
      assert(adminSystemFunctionCount == bobSystemFunctionCount)
    }
  }

  test("show columns") {
    val db = defaultDb
    val table = "src"
    val col = "key"
    val create = s"CREATE TABLE IF NOT EXISTS $db.$table ($col int, value int) USING $format"

    withCleanTmpResources(Seq((s"$db.$table", "table"))) {
      doAs(admin, sql(create))

      doAs(admin, assert(sql(s"SHOW COLUMNS IN $table").count() == 2))
      doAs(admin, assert(sql(s"SHOW COLUMNS IN $db.$table").count() == 2))
      doAs(admin, assert(sql(s"SHOW COLUMNS IN $table IN $db").count() == 2))

      doAs(kent, assert(sql(s"SHOW COLUMNS IN $table").count() == 1))
      doAs(kent, assert(sql(s"SHOW COLUMNS IN $db.$table").count() == 1))
      doAs(kent, assert(sql(s"SHOW COLUMNS IN $table IN $db").count() == 1))
    }
  }

  test("show table extended") {
    val db = "default_bob"
    val table = "table"

    withCleanTmpResources(Seq(
      (s"$db.${table}_use1", "table"),
      (s"$db.${table}_use2", "table"),
      (s"$db.${table}_select1", "table"),
      (s"$db.${table}_select2", "table"),
      (s"$db.${table}_select3", "table"),
      (s"$db", "database"))) {
      doAs(admin, sql(s"CREATE DATABASE IF NOT EXISTS $db"))
      doAs(admin, sql(s"CREATE TABLE IF NOT EXISTS $db.${table}_use1 (key int) USING $format"))
      doAs(admin, sql(s"CREATE TABLE IF NOT EXISTS $db.${table}_use2 (key int) USING $format"))
      doAs(admin, sql(s"CREATE TABLE IF NOT EXISTS $db.${table}_select1 (key int) USING $format"))
      doAs(admin, sql(s"CREATE TABLE IF NOT EXISTS $db.${table}_select2 (key int) USING $format"))
      doAs(admin, sql(s"CREATE TABLE IF NOT EXISTS $db.${table}_select3 (key int) USING $format"))

      doAs(
        admin,
        assert(sql(s"show table extended from $db like '$table*'").collect().length === 5))
      doAs(
        bob,
        assert(sql(s"show tables from $db").collect().length === 5))
      doAs(
        bob,
        assert(sql(s"show table extended from $db like '$table*'").collect().length === 3))
      doAs(
        invisibleUser,
        assert(sql(s"show table extended from $db like '$table*'").collect().length === 0))
    }
  }

  test("[KYUUBI #3430] AlterTableRenameCommand should skip permission check if it's tempview") {
    val tempView = "temp_view"
    val tempView2 = "temp_view2"
    val globalTempView = "global_temp_view"
    val globalTempView2 = "global_temp_view2"

    // create or replace view
    doAs(denyUser, sql(s"CREATE TEMPORARY VIEW $tempView AS select * from values(1)"))
    doAs(
      denyUser,
      sql(s"CREATE GLOBAL TEMPORARY VIEW $globalTempView AS SELECT * FROM values(1)"))

    // rename view
    doAs(denyUser2, sql(s"ALTER VIEW $tempView RENAME TO $tempView2"))
    doAs(
      denyUser2,
      sql(s"ALTER VIEW global_temp.$globalTempView RENAME TO global_temp.$globalTempView2"))

    doAs(admin, sql(s"DROP VIEW IF EXISTS $tempView2"))
    doAs(admin, sql(s"DROP VIEW IF EXISTS global_temp.$globalTempView2"))
    doAs(admin, assert(sql("show tables from global_temp").collect().length == 0))
  }

  test("[KYUUBI #3426] Drop temp view should be skipped permission check") {
    val tempView = "temp_view"
    val globalTempView = "global_temp_view"
    doAs(denyUser, sql(s"CREATE TEMPORARY VIEW $tempView AS select * from values(1)"))

    doAs(
      denyUser,
      sql(s"CREATE OR REPLACE TEMPORARY VIEW $tempView" +
        s" AS select * from values(1)"))

    doAs(
      denyUser,
      sql(s"CREATE GLOBAL TEMPORARY VIEW $globalTempView AS SELECT * FROM values(1)"))

    doAs(
      denyUser,
      sql(s"CREATE OR REPLACE GLOBAL TEMPORARY VIEW $globalTempView" +
        s" AS select * from values(1)"))

    // global_temp will contain the temporary view, even if it is not global
    doAs(admin, assert(sql("show tables from global_temp").collect().length == 2))

    doAs(denyUser2, sql(s"DROP VIEW IF EXISTS $tempView"))
    doAs(denyUser2, sql(s"DROP VIEW IF EXISTS global_temp.$globalTempView"))

    doAs(admin, assert(sql("show tables from global_temp").collect().length == 0))
  }

  test("[KYUUBI #3428] AlterViewAsCommand should be skipped permission check") {
    val tempView = "temp_view"
    val globalTempView = "global_temp_view"

    // create or replace view
    doAs(denyUser, sql(s"CREATE TEMPORARY VIEW $tempView AS select * from values(1)"))
    doAs(
      denyUser,
      sql(s"CREATE OR REPLACE TEMPORARY VIEW $tempView" +
        s" AS select * from values(1)"))
    doAs(
      denyUser,
      sql(s"CREATE GLOBAL TEMPORARY VIEW $globalTempView AS SELECT * FROM values(1)"))
    doAs(
      denyUser,
      sql(s"CREATE OR REPLACE GLOBAL TEMPORARY VIEW $globalTempView" +
        s" AS select * from values(1)"))

    // rename view
    doAs(denyUser2, sql(s"ALTER VIEW $tempView AS SELECT * FROM values(1)"))
    doAs(denyUser2, sql(s"ALTER VIEW global_temp.$globalTempView AS SELECT * FROM values(1)"))

    doAs(admin, sql(s"DROP VIEW IF EXISTS $tempView"))
    doAs(admin, sql(s"DROP VIEW IF EXISTS global_temp.$globalTempView"))
    doAs(admin, assert(sql("show tables from global_temp").collect().length == 0))
  }

  test("[KYUUBI #3343] pass temporary view creation") {
    val tempView = "temp_view"
    val globalTempView = "global_temp_view"

    withTempView(tempView) {
      doAs(
        denyUser,
        assert(Try(sql(s"CREATE TEMPORARY VIEW $tempView AS select * from values(1)")).isSuccess))

      doAs(
        denyUser,
        Try(sql(s"CREATE OR REPLACE TEMPORARY VIEW $tempView" +
          s" AS select * from values(1)")).isSuccess)
    }

    withGlobalTempView(globalTempView) {
      doAs(
        denyUser,
        Try(
          sql(
            s"CREATE GLOBAL TEMPORARY VIEW $globalTempView AS SELECT * FROM values(1)")).isSuccess)

      doAs(
        denyUser,
        Try(sql(s"CREATE OR REPLACE GLOBAL TEMPORARY VIEW $globalTempView" +
          s" AS select * from values(1)")).isSuccess)
    }
    doAs(admin, assert(sql("show tables from global_temp").collect().length == 0))
  }

  test("[KYUUBI #5172] Check USE permissions for DESCRIBE FUNCTION") {
    val fun = s"$defaultDb.function1"

    withCleanTmpResources(Seq((s"$fun", "function"))) {
      doAs(admin, sql(s"CREATE FUNCTION $fun AS 'Function1'"))
      doAs(admin, sql(s"DESC FUNCTION $fun").collect().length == 1)
      val e = intercept[AccessControlException](doAs(denyUser, sql(s"DESC FUNCTION $fun")))
      assert(e.getMessage === errorMessage("_any", "default/function1", denyUser))
    }
  }
}

class InMemoryCatalogRangerSparkExtensionSuite extends RangerSparkExtensionSuite {
  override protected val catalogImpl: String = "in-memory"
}

class HiveCatalogRangerSparkExtensionSuite extends RangerSparkExtensionSuite {
  override protected val catalogImpl: String = "hive"
  test("table stats must be specified") {
    val table = "hive_src"
    withCleanTmpResources(Seq((table, "table"))) {
      doAs(admin, sql(s"CREATE TABLE IF NOT EXISTS $table (id int)"))
      doAs(
        admin, {
          val hiveTableRelation = sql(s"SELECT * FROM $table")
            .queryExecution.optimizedPlan.collectLeaves().head.asInstanceOf[HiveTableRelation]
          assert(getField[Option[Statistics]](hiveTableRelation, "tableStats").nonEmpty)
        })
    }
  }

  test("HiveTableRelation should be able to be converted to LogicalRelation") {
    val table = "hive_src"
    withCleanTmpResources(Seq((table, "table"))) {
      doAs(admin, sql(s"CREATE TABLE IF NOT EXISTS $table (id int) STORED AS PARQUET"))
      doAs(
        admin, {
          val relation = sql(s"SELECT * FROM $table")
            .queryExecution.optimizedPlan.collectLeaves().head
          assert(relation.isInstanceOf[LogicalRelation])
        })
    }
  }

  test("Pass through JoinSelection") {
    val db = "test"
    val table1 = "table1"
    val table2 = "table2"

    withCleanTmpResources(Seq(
      (s"$db.$table2", "table"),
      (s"$db.$table1", "table"),
      (s"$db", "database"))) {
      doAs(
        admin, {
          sql(s"CREATE DATABASE IF NOT EXISTS $db")
          sql(s"CREATE TABLE IF NOT EXISTS $db.$table1(id int) STORED AS PARQUET")
          sql(s"INSERT INTO $db.$table1 SELECT 1")
          sql(s"CREATE TABLE IF NOT EXISTS $db.$table2(id int, name string) STORED AS PARQUET")
          sql(s"INSERT INTO $db.$table2 SELECT 1, 'a'")
          val join = s"SELECT a.id, b.name FROM $db.$table1 a JOIN $db.$table2 b ON a.id=b.id"
          assert(sql(join).collect().length == 1)
        })
    }
  }

  test("[KYUUBI #3343] check persisted view creation") {
    val table = "hive_src"
    val adminPermView = "admin_perm_view"
    val permView = "perm_view"

    withCleanTmpResources(Seq(
      (adminPermView, "view"),
      (permView, "view"),
      (table, "table"))) {
      doAs(admin, sql(s"CREATE TABLE IF NOT EXISTS $table (id int)"))

      doAs(admin, sql(s"CREATE VIEW ${adminPermView} AS SELECT * FROM $table"))

      val e1 = intercept[AccessControlException](
        doAs(someone, sql(s"CREATE VIEW $permView AS SELECT 1 as a")))
      assert(e1.getMessage.contains(s"does not have [create] privilege on [default/$permView]"))

      val e2 = intercept[AccessControlException](
        doAs(someone, sql(s"CREATE VIEW $permView AS SELECT * FROM $table")))
      if (isSparkV32OrGreater) {
        assert(e2.getMessage.contains(s"does not have [select] privilege on [default/$table/id]"))
      } else {
        assert(e2.getMessage.contains(s"does not have [select] privilege on [$table]"))
      }
    }
  }

  test("[KYUUBI #3326] check persisted view and skip shadowed table") {
    val db1 = defaultDb
    val table = "hive_src"
    val permView = "perm_view"

    withCleanTmpResources(Seq(
      (s"$db1.$table", "table"),
      (s"$db1.$permView", "view"))) {
      doAs(admin, sql(s"CREATE TABLE IF NOT EXISTS $db1.$table (id int, name string)"))
      doAs(admin, sql(s"CREATE VIEW $db1.$permView AS SELECT * FROM $db1.$table"))

      // KYUUBI #3326: with no privileges to the permanent view or the source table
      val e1 = intercept[AccessControlException](
        doAs(
          someone, {
            sql(s"select * from $db1.$permView").collect()
          }))
      assert(e1.getMessage.contains(s"does not have [select] privilege on [$db1/$permView/id]"))
    }
  }

  test("KYUUBI #4504: query permanent view with privilege to permanent view only") {
    val db1 = defaultDb
    val table = "hive_src"
    val permView = "perm_view"
    val userPermViewOnly = permViewOnlyUser

    withCleanTmpResources(Seq(
      (s"$db1.$table", "table"),
      (s"$db1.$permView", "view"))) {
      doAs(admin, sql(s"CREATE TABLE IF NOT EXISTS $db1.$table (id int, name string)"))
      doAs(admin, sql(s"CREATE VIEW $db1.$permView AS SELECT * FROM $db1.$table"))

      // query all columns of the permanent view
      // with access privileges to the permanent view but no privilege to the source table
      val sql1 = s"SELECT * FROM $db1.$permView"
      doAs(userPermViewOnly, { sql(sql1).collect() })

      // query the second column of permanent view with multiple columns
      // with access privileges to the permanent view but no privilege to the source table
      val sql2 = s"SELECT name FROM $db1.$permView"
      doAs(userPermViewOnly, { sql(sql2).collect() })
    }
  }

  test("[KYUUBI #3371] support throws all disallowed privileges in exception") {
    val db1 = defaultDb
    val srcTable1 = "hive_src1"
    val srcTable2 = "hive_src2"
    val sinkTable1 = "hive_sink1"

    withCleanTmpResources(Seq(
      (s"$db1.$srcTable1", "table"),
      (s"$db1.$srcTable2", "table"),
      (s"$db1.$sinkTable1", "table"))) {
      doAs(
        admin,
        sql(s"CREATE TABLE IF NOT EXISTS $db1.$srcTable1" +
          s" (id int, name string, city string)"))

      doAs(
        admin,
        sql(s"CREATE TABLE IF NOT EXISTS $db1.$srcTable2" +
          s" (id int, age int)"))

      doAs(
        admin,
        sql(s"CREATE TABLE IF NOT EXISTS $db1.$sinkTable1" +
          s" (id int, age int, name string, city string)"))

      val insertSql1 = s"INSERT INTO $sinkTable1" +
        s" SELECT tb1.id as id, tb2.age as age, tb1.name as name, tb1.city as city" +
        s" FROM $db1.$srcTable1 as tb1" +
        s" JOIN $db1.$srcTable2 as tb2" +
        s" on tb1.id = tb2.id"
      val e1 = intercept[AccessControlException](doAs(someone, sql(insertSql1)))
      assert(e1.getMessage.contains(s"does not have [select] privilege on [$db1/$srcTable1/id]"))

      withSingleCallEnabled {
        val e2 = intercept[AccessControlException](doAs(someone, sql(insertSql1)))
        assert(e2.getMessage.contains(s"does not have" +
          s" [select] privilege on" +
          s" [$db1/$srcTable1/id,$db1/$srcTable1/name,$db1/$srcTable1/city," +
          s"$db1/$srcTable2/age,$db1/$srcTable2/id]," +
          s" [update] privilege on [$db1/$sinkTable1/id,$db1/$sinkTable1/age," +
          s"$db1/$sinkTable1/name,$db1/$sinkTable1/city]"))
      }
    }
  }

  test("[KYUUBI #3411] skip checking cache table") {
    if (isSparkV32OrGreater) { // cache table sql supported since 3.2.0

      val db1 = defaultDb
      val srcTable1 = "hive_src1"
      val cacheTable1 = "cacheTable1"
      val cacheTable2 = "cacheTable2"
      val cacheTable3 = "cacheTable3"
      val cacheTable4 = "cacheTable4"

      withCleanTmpResources(Seq(
        (s"$db1.$srcTable1", "table"),
        (s"$db1.$cacheTable1", "cache"),
        (s"$db1.$cacheTable2", "cache"),
        (s"$db1.$cacheTable3", "cache"),
        (s"$db1.$cacheTable4", "cache"))) {

        doAs(
          admin,
          sql(s"CREATE TABLE IF NOT EXISTS $db1.$srcTable1" +
            s" (id int, name string, city string)"))

        val e1 = intercept[AccessControlException](
          doAs(someone, sql(s"CACHE TABLE $cacheTable2 select * from $db1.$srcTable1")))
        assert(
          e1.getMessage.contains(s"does not have [select] privilege on [$db1/$srcTable1/id]"))

        doAs(admin, sql(s"CACHE TABLE $cacheTable3 SELECT 1 AS a, 2 AS b "))
        doAs(someone, sql(s"CACHE TABLE $cacheTable4 select 1 as a, 2 as b "))
      }
    }
  }

  test("[KYUUBI #3608] Support {OWNER} variable for queries") {
    val db = defaultDb
    val table = "owner_variable"

    val select = s"SELECT key FROM $db.$table"

    withCleanTmpResources(Seq((s"$db.$table", "table"))) {
      doAs(
        defaultTableOwner,
        assert(Try {
          sql(s"CREATE TABLE $db.$table (key int, value int) USING $format")
        }.isSuccess))

      doAs(
        defaultTableOwner,
        assert(Try {
          sql(select).collect()
        }.isSuccess))

      doAs(
        createOnlyUser, {
          val e = intercept[AccessControlException](sql(select).collect())
          assert(e.getMessage === errorMessage("select", s"$db/$table/key"))
        })
    }
  }

  test("modified query plan should correctly report stats") {
    val db = "stats_test"
    val table = "stats"
    withCleanTmpResources(
      Seq(
        (s"$db.$table", "table"),
        (s"$db", "database"))) {
      doAs(admin, sql(s"CREATE DATABASE IF NOT EXISTS $db"))
      doAs(admin, sql(s"CREATE TABLE IF NOT EXISTS $db.$table (key int) USING $format"))
      sql("SHOW DATABASES").queryExecution.optimizedPlan.stats
      sql(s"SHOW TABLES IN $db").queryExecution.optimizedPlan.stats
    }
  }

  test("[KYUUBI #4658] insert overwrite hive directory") {
    val db1 = defaultDb
    val table = "src"

    withCleanTmpResources(Seq((s"$db1.$table", "table"))) {
      doAs(admin, sql(s"CREATE TABLE IF NOT EXISTS $db1.$table (id int, name string)"))
      val e = intercept[AccessControlException](
        doAs(
          someone,
          sql(
            s"""INSERT OVERWRITE DIRECTORY '/tmp/test_dir' ROW FORMAT DELIMITED FIELDS
               | TERMINATED BY ','
               | SELECT * FROM $db1.$table;""".stripMargin)))
      assert(e.getMessage.contains(s"does not have [select] privilege on [$db1/$table/id]"))
    }
  }

  test("[KYUUBI #4658] insert overwrite datasource directory") {
    val db1 = defaultDb
    val table = "src"

    withCleanTmpResources(Seq((s"$db1.$table", "table"))) {
      doAs(admin, sql(s"CREATE TABLE IF NOT EXISTS $db1.$table (id int, name string)"))
      val e = intercept[AccessControlException](
        doAs(
          someone,
          sql(
            s"""INSERT OVERWRITE DIRECTORY '/tmp/test_dir'
               | USING parquet
               | SELECT * FROM $db1.$table;""".stripMargin)))
      assert(e.getMessage.contains(s"does not have [select] privilege on [$db1/$table/id]"))
    }
  }

  test("[KYUUBI #5417] should not check scalar-subquery in permanent view") {
    val db1 = defaultDb
    val table1 = "table1"
    val table2 = "table2"
    val view1 = "view1"
    withCleanTmpResources(
      Seq((s"$db1.$table1", "table"), (s"$db1.$table2", "table"), (s"$db1.$view1", "view"))) {
      doAs(admin, sql(s"CREATE TABLE IF NOT EXISTS $db1.$table1 (id int, scope int)"))
      doAs(admin, sql(s"CREATE TABLE IF NOT EXISTS $db1.$table2 (id int, scope int)"))

      val e1 = intercept[AccessControlException] {
        doAs(
          someone,
          sql(
            s"""
               |WITH temp AS (
               |    SELECT max(scope) max_scope
               |    FROM $db1.$table1)
               |SELECT id as new_id FROM $db1.$table2
               |WHERE scope = (SELECT max_scope FROM temp)
               |""".stripMargin).show())
      }
      // Will first check subquery privilege.
      assert(e1.getMessage.contains(s"does not have [select] privilege on [$db1/$table1/scope]"))

      doAs(
        admin,
        sql(
          s"""
             |CREATE VIEW $db1.$view1
             |AS
             |WITH temp AS (
             |    SELECT max(scope) max_scope
             |    FROM $db1.$table1)
             |SELECT id as new_id FROM $db1.$table2
             |WHERE scope = (SELECT max_scope FROM temp)
             |""".stripMargin))
      // Will just check permanent view privilege.
      val e2 = intercept[AccessControlException](
        doAs(someone, sql(s"SELECT * FROM $db1.$view1".stripMargin).show()))
      assert(e2.getMessage.contains(s"does not have [select] privilege on [$db1/$view1/new_id]"))
    }
  }

  test("[KYUUBI #5417] should not check in-subquery in permanent view") {
    val db1 = defaultDb
    val table1 = "table1"
    val table2 = "table2"
    val view1 = "view1"
    withCleanTmpResources(
      Seq((s"$db1.$table1", "table"), (s"$db1.$table2", "table"), (s"$db1.$view1", "view"))) {
      doAs(admin, sql(s"CREATE TABLE IF NOT EXISTS $db1.$table1 (id int, scope int)"))
      doAs(admin, sql(s"CREATE TABLE IF NOT EXISTS $db1.$table2 (id int, scope int)"))

      val e1 = intercept[AccessControlException] {
        doAs(
          someone,
          sql(
            s"""
               |WITH temp AS (
               |    SELECT max(scope) max_scope
               |    FROM $db1.$table1)
               |SELECT id as new_id FROM $db1.$table2
               |WHERE scope in (SELECT max_scope FROM temp)
               |""".stripMargin).show())
      }
      // Will first check subquery privilege.
      assert(e1.getMessage.contains(s"does not have [select] privilege on [$db1/$table1/scope]"))

      doAs(
        admin,
        sql(
          s"""
             |CREATE VIEW $db1.$view1
             |AS
             |WITH temp AS (
             |    SELECT max(scope) max_scope
             |    FROM $db1.$table1)
             |SELECT id as new_id FROM $db1.$table2
             |WHERE scope in (SELECT max_scope FROM temp)
             |""".stripMargin))
      // Will just check permanent view privilege.
      val e2 = intercept[AccessControlException](
        doAs(someone, sql(s"SELECT * FROM $db1.$view1".stripMargin).show()))
      assert(e2.getMessage.contains(s"does not have [select] privilege on [$db1/$view1/new_id]"))
    }
  }

<<<<<<< HEAD
  test("[KYUUBI #5472] Permanent View should pass column when child plan no output ") {
    val db1 = defaultDb
    val table1 = "table1"
    val view1 = "view1"
    val view2 = "view2"
    withSingleCallEnabled {
      withCleanTmpResources(
        Seq((s"$db1.$table1", "table"), (s"$db1.$view1", "view"), (s"$db1.$view2", "view"))) {
        doAs(admin, sql(s"CREATE TABLE IF NOT EXISTS $db1.$table1 (id int, scope int)"))
        doAs(admin, sql(s"CREATE VIEW $db1.$view1 AS SELECT * FROM $db1.$table1"))
        doAs(
          admin,
          sql(
            s"""
               |CREATE VIEW $db1.$view2
               |AS
               |SELECT count(*) as cnt, sum(id) as sum_id FROM $db1.$table1
          """.stripMargin))
        val e1 = intercept[AccessControlException](
          doAs(someone, sql(s"SELECT count(*) FROM $db1.$table1").show()))
        assert(e1.getMessage.contains(
          s"does not have [select] privilege on [$db1/$table1/id,$db1/$table1/scope]"))

        val e2 = intercept[AccessControlException](
          doAs(someone, sql(s"SELECT count(*) FROM $db1.$view1").show()))
        assert(e2.getMessage.contains(
          s"does not have [select] privilege on [$db1/$view1/id,$db1/$view1/scope]"))

        val e3 = intercept[AccessControlException](
          doAs(someone, sql(s"SELECT count(*) FROM $db1.$view2").show()))
        assert(e3.getMessage.contains(
          s"does not have [select] privilege on [$db1/$view2/cnt,$db1/$view2/sum_id]"))
=======
  test("[KYUUBI #5492] saveAsTable create DataSource table miss db info") {
    val table1 = "table1"
    withSingleCallEnabled {
      withCleanTmpResources(Seq.empty) {
        val df = doAs(
          admin,
          sql(s"SELECT * FROM VALUES(1, 100),(2, 200),(3, 300) AS t(id, scope)")).persist()
        interceptContains[AccessControlException](
          doAs(someone, df.write.mode("overwrite").saveAsTable(table1)))(
          s"does not have [create] privilege on [$defaultDb/$table1]")
>>>>>>> 1224b0d2
      }
    }
  }
}<|MERGE_RESOLUTION|>--- conflicted
+++ resolved
@@ -837,7 +837,6 @@
     }
   }
 
-<<<<<<< HEAD
   test("[KYUUBI #5472] Permanent View should pass column when child plan no output ") {
     val db1 = defaultDb
     val table1 = "table1"
@@ -870,7 +869,10 @@
           doAs(someone, sql(s"SELECT count(*) FROM $db1.$view2").show()))
         assert(e3.getMessage.contains(
           s"does not have [select] privilege on [$db1/$view2/cnt,$db1/$view2/sum_id]"))
-=======
+      }
+    }
+  }
+
   test("[KYUUBI #5492] saveAsTable create DataSource table miss db info") {
     val table1 = "table1"
     withSingleCallEnabled {
@@ -881,7 +883,6 @@
         interceptContains[AccessControlException](
           doAs(someone, df.write.mode("overwrite").saveAsTable(table1)))(
           s"does not have [create] privilege on [$defaultDb/$table1]")
->>>>>>> 1224b0d2
       }
     }
   }
