/*
 * Licensed to the Apache Software Foundation (ASF) under one or more
 * contributor license agreements.  See the NOTICE file distributed with
 * this work for additional information regarding copyright ownership.
 * The ASF licenses this file to You under the Apache License, Version 2.0
 * (the "License"); you may not use this file except in compliance with
 * the License.  You may obtain a copy of the License at
 *
 *    http://www.apache.org/licenses/LICENSE-2.0
 *
 * Unless required by applicable law or agreed to in writing, software
 * distributed under the License is distributed on an "AS IS" BASIS,
 * WITHOUT WARRANTIES OR CONDITIONS OF ANY KIND, either express or implied.
 * See the License for the specific language governing permissions and
 * limitations under the License.
 */

package org.apache.kyuubi.plugin.spark.authz.ranger

import java.security.PrivilegedExceptionAction
import java.sql.Timestamp

import scala.util.Try

import org.apache.commons.codec.digest.DigestUtils
import org.apache.hadoop.security.UserGroupInformation
import org.apache.spark.sql.{Row, SparkSessionExtensions}
import org.apache.spark.sql.catalyst.catalog.HiveTableRelation
import org.apache.spark.sql.catalyst.plans.logical.Statistics
import org.apache.spark.sql.execution.columnar.InMemoryRelation
import org.apache.spark.sql.execution.datasources.LogicalRelation
import org.scalatest.BeforeAndAfterAll
// scalastyle:off
import org.scalatest.funsuite.AnyFunSuite

import org.apache.kyuubi.plugin.spark.authz.AccessControlException
import org.apache.kyuubi.plugin.spark.authz.SparkSessionProvider
import org.apache.kyuubi.plugin.spark.authz.ranger.RuleAuthorization.KYUUBI_AUTHZ_TAG
import org.apache.kyuubi.plugin.spark.authz.util.AuthZUtils.getFieldVal

abstract class RangerSparkExtensionSuite extends AnyFunSuite
  with SparkSessionProvider with BeforeAndAfterAll {
// scalastyle:on
  override protected val extension: SparkSessionExtensions => Unit = new RangerSparkExtension

  protected def doAs[T](user: String, f: => T): T = {
    UserGroupInformation.createRemoteUser(user).doAs[T](
      new PrivilegedExceptionAction[T] {
        override def run(): T = f
      })
  }

  override def afterAll(): Unit = {
    spark.stop()
    super.afterAll()
  }

  private def errorMessage(
      privilege: String,
      resource: String = "default/src",
      user: String = UserGroupInformation.getCurrentUser.getShortUserName): String = {
    s"Permission denied: user [$user] does not have [$privilege] privilege on [$resource]"
  }

  protected def withCleanTmpResources[T](res: Seq[(String, String)])(f: => T): T = {
    try {
      f
    } finally {
      res.foreach {
        case (t, "table") => doAs("admin", sql(s"DROP TABLE IF EXISTS $t"))
        case (db, "database") => doAs("admin", sql(s"DROP DATABASE IF EXISTS $db"))
        case (fn, "function") => doAs("admin", sql(s"DROP FUNCTION IF EXISTS $fn"))
        case (_, e) =>
          throw new RuntimeException(s"the resource whose resource type is $e cannot be cleared")
      }
    }
  }

  test("[KYUUBI #3226] RuleAuthorization: Should check privileges once only.") {
    val logicalPlan = doAs("admin", sql("SHOW TABLES").queryExecution.logical)
    val rule = new RuleAuthorization(spark)

    (1 until 10).foreach { i =>
      if (i == 1) {
        assert(logicalPlan.getTagValue(KYUUBI_AUTHZ_TAG).isEmpty)
      } else {
        assert(logicalPlan.getTagValue(KYUUBI_AUTHZ_TAG).getOrElse(false))
      }
      rule.apply(logicalPlan)
    }

    assert(logicalPlan.getTagValue(KYUUBI_AUTHZ_TAG).getOrElse(false))
  }

  test("[KYUUBI #3226]: Another session should also check even if the plan is cached.") {
    val testTable = "mytable"
    val create =
      s"""
         | CREATE TABLE IF NOT EXISTS $testTable
         | (id string)
         | using parquet
         |""".stripMargin
    val select = s"SELECT * FROM $testTable"

    withCleanTmpResources(Seq((testTable, "table"))) {
      // create tmp table
      doAs(
        "admin", {
          sql(create)

          // session1: first query, should auth once.[LogicalRelation]
          val df = sql(select)
          val plan1 = df.queryExecution.optimizedPlan
          assert(plan1.getTagValue(KYUUBI_AUTHZ_TAG).getOrElse(false))

          // cache
          df.cache()

          // session1: second query, should auth once.[InMemoryRelation]
          // (don't need to check in again, but it's okay to check in once)
          val plan2 = sql(select).queryExecution.optimizedPlan
          assert(plan1 != plan2 && plan2.getTagValue(KYUUBI_AUTHZ_TAG).getOrElse(false))

          // session2: should auth once.
          val otherSessionDf = spark.newSession().sql(select)

          // KYUUBI_AUTH_TAG is None
          assert(otherSessionDf.queryExecution.logical.getTagValue(KYUUBI_AUTHZ_TAG).isEmpty)
          val plan3 = otherSessionDf.queryExecution.optimizedPlan
          // make sure it use cache.
          assert(plan3.isInstanceOf[InMemoryRelation])
          // auth once only.
          assert(plan3.getTagValue(KYUUBI_AUTHZ_TAG).getOrElse(false))
        })
    }
  }

  test("auth: databases") {
    val testDb = "mydb"
    val create = s"CREATE DATABASE IF NOT EXISTS $testDb"
    val alter = s"ALTER DATABASE $testDb SET DBPROPERTIES (abc = '123')"
    val drop = s"DROP DATABASE IF EXISTS $testDb"

    val e = intercept[AccessControlException](sql(create))
    assert(e.getMessage === errorMessage("create", "mydb"))
    withCleanTmpResources(Seq((testDb, "database"))) {
      doAs("admin", assert(Try { sql(create) }.isSuccess))
      doAs("admin", assert(Try { sql(alter) }.isSuccess))
      val e1 = intercept[AccessControlException](sql(alter))
      assert(e1.getMessage === errorMessage("alter", "mydb"))
      val e2 = intercept[AccessControlException](sql(drop))
      assert(e2.getMessage === errorMessage("drop", "mydb"))
      doAs("kent", Try(sql("SHOW DATABASES")).isSuccess)
    }
  }

  test("auth: tables") {
    val db = "default"
    val table = "src"
    val col = "key"

    val create0 = s"CREATE TABLE IF NOT EXISTS $db.$table ($col int, value int) USING $format"
    val alter0 = s"ALTER TABLE $db.$table SET TBLPROPERTIES(key='ak')"
    val drop0 = s"DROP TABLE IF EXISTS $db.$table"
    val select = s"SELECT * FROM $db.$table"
    val e = intercept[AccessControlException](sql(create0))
    assert(e.getMessage === errorMessage("create"))

    withCleanTmpResources(Seq((s"$db.$table", "table"))) {
      doAs("bob", assert(Try { sql(create0) }.isSuccess))
      doAs("bob", assert(Try { sql(alter0) }.isSuccess))

      val e1 = intercept[AccessControlException](sql(drop0))
      assert(e1.getMessage === errorMessage("drop"))
      doAs("bob", assert(Try { sql(alter0) }.isSuccess))
      doAs("bob", assert(Try { sql(select).collect() }.isSuccess))
      doAs("kent", assert(Try { sql(s"SELECT key FROM $db.$table").collect() }.isSuccess))

      Seq(
        select,
        s"SELECT value FROM $db.$table",
        s"SELECT value as key FROM $db.$table",
        s"SELECT max(value) FROM $db.$table",
        s"SELECT coalesce(max(value), 1) FROM $db.$table",
        s"SELECT key FROM $db.$table WHERE value in (SELECT value as key FROM $db.$table)")
        .foreach { q =>
          doAs(
            "kent", {
              withClue(q) {
                val e = intercept[AccessControlException](sql(q).collect())
                assert(e.getMessage === errorMessage("select", "default/src/value", "kent"))
              }
            })
        }
    }
  }

  test("auth: functions") {
    val db = "default"
    val func = "func"
    val create0 = s"CREATE FUNCTION IF NOT EXISTS $db.$func AS 'abc.mnl.xyz'"
    doAs(
      "kent", {
        val e = intercept[AccessControlException](sql(create0))
        assert(e.getMessage === errorMessage("create", "default/func"))
      })
    doAs("admin", assert(Try(sql(create0)).isSuccess))
  }

  test("row level filter") {
    val db = "default"
    val table = "src"
    val col = "key"
    val create = s"CREATE TABLE IF NOT EXISTS $db.$table ($col int, value int) USING $format"

    withCleanTmpResources(Seq((s"$db.${table}2", "table"), (s"$db.$table", "table"))) {
      doAs("admin", assert(Try { sql(create) }.isSuccess))
      doAs("admin", sql(s"INSERT INTO $db.$table SELECT 1, 1"))
      doAs("admin", sql(s"INSERT INTO $db.$table SELECT 20, 2"))
      doAs("admin", sql(s"INSERT INTO $db.$table SELECT 30, 3"))

      doAs(
        "kent",
        assert(sql(s"SELECT key FROM $db.$table order by key").collect() ===
          Seq(Row(1), Row(20), Row(30))))

      Seq(
        s"SELECT value FROM $db.$table",
        s"SELECT value as key FROM $db.$table",
        s"SELECT max(value) FROM $db.$table",
        s"SELECT coalesce(max(value), 1) FROM $db.$table",
        s"SELECT value FROM $db.$table WHERE value in (SELECT value as key FROM $db.$table)")
        .foreach { q =>
          doAs(
            "bob", {
              withClue(q) {
                assert(sql(q).collect() === Seq(Row(1)))
              }
            })
        }
      doAs(
        "bob", {
          sql(s"CREATE TABLE $db.src2 using $format AS SELECT value FROM $db.$table")
          assert(sql(s"SELECT value FROM $db.${table}2").collect() === Seq(Row(1)))
        })
    }
  }

  test("data masking") {
    val db = "default"
    val table = "src"
    val col = "key"
    val create =
      s"CREATE TABLE IF NOT EXISTS $db.$table" +
        s" ($col int, value1 int, value2 string, value3 string, value4 timestamp, value5 string)" +
        s" USING $format"

    withCleanTmpResources(Seq(
      (s"$db.${table}2", "table"),
      (s"$db.$table", "table"))) {
      doAs("admin", assert(Try { sql(create) }.isSuccess))
      doAs(
        "admin",
        sql(
          s"INSERT INTO $db.$table SELECT 1, 1, 'hello', 'world', " +
            s"timestamp'2018-11-17 12:34:56', 'World'"))
      doAs(
        "admin",
        sql(
          s"INSERT INTO $db.$table SELECT 20, 2, 'kyuubi', 'y', " +
            s"timestamp'2018-11-17 12:34:56', 'world'"))
      doAs(
        "admin",
        sql(
          s"INSERT INTO $db.$table SELECT 30, 3, 'spark', 'a'," +
            s" timestamp'2018-11-17 12:34:56', 'world'"))

      doAs(
        "kent",
        assert(sql(s"SELECT key FROM $db.$table order by key").collect() ===
          Seq(Row(1), Row(20), Row(30))))

      Seq(
        s"SELECT value1, value2, value3, value4, value5 FROM $db.$table",
        s"SELECT value1 as key, value2, value3, value4, value5 FROM $db.$table",
        s"SELECT max(value1), max(value2), max(value3), max(value4), max(value5) FROM $db.$table",
        s"SELECT coalesce(max(value1), 1), coalesce(max(value2), 1), coalesce(max(value3), 1), " +
          s"coalesce(max(value4), timestamp '2018-01-01 22:33:44'), coalesce(max(value5), 1) " +
          s"FROM $db.$table",
        s"SELECT value1, value2, value3, value4, value5 FROM $db.$table WHERE value2 in" +
          s" (SELECT value2 as key FROM $db.$table)")
        .foreach { q =>
          doAs(
            "bob", {
              withClue(q) {
                assert(sql(q).collect() ===
                  Seq(
                    Row(
                      DigestUtils.md5Hex("1"),
                      "xxxxx",
                      "worlx",
                      Timestamp.valueOf("2018-01-01 00:00:00"),
                      "Xorld")))
              }
            })
        }
      doAs(
        "bob", {
          sql(s"CREATE TABLE $db.src2 using $format AS SELECT value1 FROM $db.$table")
          assert(sql(s"SELECT value1 FROM $db.${table}2").collect() ===
            Seq(Row(DigestUtils.md5Hex("1"))))
        })
    }
  }

  test("KYUUBI #2390: RuleEliminateMarker stays in analyze phase for data masking") {
    val db = "default"
    val table = "src"
    val create =
      s"CREATE TABLE IF NOT EXISTS $db.$table (key int, value1 int) USING $format"

    withCleanTmpResources(Seq((s"$db.$table", "table"))) {
      doAs("admin", sql(create))
      doAs("admin", sql(s"INSERT INTO $db.$table SELECT 1, 1"))
      // scalastyle: off
      doAs(
        "bob", {
          assert(sql(s"select * from $db.$table").collect() ===
            Seq(Row(1, DigestUtils.md5Hex("1"))))
          assert(Try(sql(s"select * from $db.$table").show(1)).isSuccess)
        })
    }
  }

  test("show tables") {
    val db = "default2"
    val table = "src"
    withCleanTmpResources(
      Seq(
        (s"$db.$table", "table"),
        (s"$db.${table}for_show", "table"),
        (s"$db", "database"))) {
      doAs("admin", sql(s"CREATE DATABASE IF NOT EXISTS $db"))
      doAs("admin", sql(s"CREATE TABLE IF NOT EXISTS $db.$table (key int) USING $format"))
      doAs("admin", sql(s"CREATE TABLE IF NOT EXISTS $db.${table}for_show (key int) USING $format"))

      doAs("admin", assert(sql(s"show tables from $db").collect().length === 2))
      doAs("bob", assert(sql(s"show tables from $db").collect().length === 0))
      doAs("i_am_invisible", assert(sql(s"show tables from $db").collect().length === 0))
    }
  }

  test("show databases") {
    val db = "default2"

    withCleanTmpResources(Seq((db, "database"))) {
      doAs("admin", sql(s"CREATE DATABASE IF NOT EXISTS $db"))
      doAs("admin", assert(sql(s"SHOW DATABASES").collect().length == 2))
      doAs("admin", assert(sql(s"SHOW DATABASES").collectAsList().get(0).getString(0) == "default"))
      doAs("admin", assert(sql(s"SHOW DATABASES").collectAsList().get(1).getString(0) == s"$db"))

      doAs("bob", assert(sql(s"SHOW DATABASES").collect().length == 1))
      doAs("bob", assert(sql(s"SHOW DATABASES").collectAsList().get(0).getString(0) == "default"))
    }
  }

  test("show functions") {
    val default = "default"
    val db3 = "default3"
    val function1 = "function1"

    withCleanTmpResources(Seq(
      (s"$default.$function1", "function"),
      (s"$db3.$function1", "function"),
      (db3, "database"))) {
      doAs("admin", sql(s"CREATE FUNCTION $function1 AS 'Function1'"))
      doAs("admin", assert(sql(s"show user functions $default.$function1").collect().length == 1))
      doAs("bob", assert(sql(s"show user functions $default.$function1").collect().length == 0))

      doAs("admin", sql(s"CREATE DATABASE IF NOT EXISTS $db3"))
      doAs("admin", sql(s"CREATE FUNCTION $db3.$function1 AS 'Function1'"))

      doAs("admin", assert(sql(s"show user functions $db3.$function1").collect().length == 1))
      doAs("bob", assert(sql(s"show user functions $db3.$function1").collect().length == 0))

      doAs("admin", assert(sql(s"show system functions").collect().length > 0))
      doAs("bob", assert(sql(s"show system functions").collect().length > 0))

      val adminSystemFunctionCount = doAs("admin", sql(s"show system functions").collect().length)
      val bobSystemFunctionCount = doAs("bob", sql(s"show system functions").collect().length)
      assert(adminSystemFunctionCount == bobSystemFunctionCount)
    }
  }

  test("show columns") {
    val db = "default"
    val table = "src"
    val col = "key"
    val create = s"CREATE TABLE IF NOT EXISTS $db.$table ($col int, value int) USING $format"

    withCleanTmpResources(Seq((s"$db.$table", "table"))) {
      doAs("admin", sql(create))

      doAs("admin", assert(sql(s"SHOW COLUMNS IN $table").count() == 2))
      doAs("admin", assert(sql(s"SHOW COLUMNS IN $db.$table").count() == 2))
      doAs("admin", assert(sql(s"SHOW COLUMNS IN $table IN $db").count() == 2))

      doAs("kent", assert(sql(s"SHOW COLUMNS IN $table").count() == 1))
      doAs("kent", assert(sql(s"SHOW COLUMNS IN $db.$table").count() == 1))
      doAs("kent", assert(sql(s"SHOW COLUMNS IN $table IN $db").count() == 1))
    }
  }

  test("show table extended") {
    val db = "default_bob"
    val table = "table"

    withCleanTmpResources(Seq(
      (s"$db.${table}_use1", "table"),
      (s"$db.${table}_use2", "table"),
      (s"$db.${table}_select1", "table"),
      (s"$db.${table}_select2", "table"),
      (s"$db.${table}_select3", "table"),
      (s"$db", "database"))) {
      doAs("admin", sql(s"CREATE DATABASE IF NOT EXISTS $db"))
      doAs("admin", sql(s"CREATE TABLE IF NOT EXISTS $db.${table}_use1 (key int) USING $format"))
      doAs("admin", sql(s"CREATE TABLE IF NOT EXISTS $db.${table}_use2 (key int) USING $format"))
      doAs("admin", sql(s"CREATE TABLE IF NOT EXISTS $db.${table}_select1 (key int) USING $format"))
      doAs("admin", sql(s"CREATE TABLE IF NOT EXISTS $db.${table}_select2 (key int) USING $format"))
      doAs("admin", sql(s"CREATE TABLE IF NOT EXISTS $db.${table}_select3 (key int) USING $format"))

      doAs(
        "admin",
        assert(sql(s"show table extended from $db like '$table*'").collect().length === 5))
      doAs(
        "bob",
        assert(sql(s"show tables from $db").collect().length === 5))
      doAs(
        "bob",
        assert(sql(s"show table extended from $db like '$table*'").collect().length === 3))
      doAs(
        "i_am_invisible",
        assert(sql(s"show table extended from $db like '$table*'").collect().length === 0))
    }
  }
}

class InMemoryCatalogRangerSparkExtensionSuite extends RangerSparkExtensionSuite {
  override protected val catalogImpl: String = "in-memory"
}

class HiveCatalogRangerSparkExtensionSuite extends RangerSparkExtensionSuite {
  override protected val catalogImpl: String = "hive"

  test("table stats must be specified") {
    val table = "hive_src"
    withCleanTmpResources(Seq((table, "table"))) {
      doAs("admin", sql(s"CREATE TABLE IF NOT EXISTS $table (id int)"))
      doAs(
        "admin", {
          val hiveTableRelation = sql(s"SELECT * FROM $table")
            .queryExecution.optimizedPlan.collectLeaves().head.asInstanceOf[HiveTableRelation]
          assert(getFieldVal[Option[Statistics]](hiveTableRelation, "tableStats").nonEmpty)
        })
    }
  }

  test("HiveTableRelation should be able to be converted to LogicalRelation") {
    val table = "hive_src"
    withCleanTmpResources(Seq((table, "table"))) {
      doAs("admin", sql(s"CREATE TABLE IF NOT EXISTS $table (id int) STORED AS PARQUET"))
      doAs(
        "admin", {
          val relation = sql(s"SELECT * FROM $table")
            .queryExecution.optimizedPlan.collectLeaves().head
          assert(relation.isInstanceOf[LogicalRelation])
        })
    }
  }

  test("Pass through JoinSelection") {
    val db = "test"
    val table1 = "table1"
    val table2 = "table2"

    withCleanTmpResources(Seq(
      (s"$db.$table2", "table"),
      (s"$db.$table1", "table"),
      (s"$db", "database"))) {
      doAs(
        "admin", {
          sql(s"CREATE DATABASE IF NOT EXISTS $db")
          sql(s"CREATE TABLE IF NOT EXISTS $db.$table1(id int) STORED AS PARQUET")
          sql(s"INSERT INTO $db.$table1 SELECT 1")
          sql(s"CREATE TABLE IF NOT EXISTS $db.$table2(id int, name string) STORED AS PARQUET")
          sql(s"INSERT INTO $db.$table2 SELECT 1, 'a'")
          val join = s"SELECT a.id, b.name FROM $db.$table1 a JOIN $db.$table2 b ON a.id=b.id"
          assert(sql(join).collect().length == 1)
        })
    }
  }

<<<<<<< HEAD
  test("Permanent View privilege checks") {
=======
  test("[KYUUBI #3343] pass temporary view creation") {
    val table = "hive_src"
    val tempView = "temp_view"
    val globalTempView = "global_temp_view"

    withCleanTmpResources(Seq((table, "table"))) {
      doAs("admin", sql(s"CREATE TABLE IF NOT EXISTS $table (id int)"))

      doAs("admin", sql(s"CREATE TEMPORARY VIEW $tempView AS select * from $table"))

      doAs(
        "admin",
        sql(s"CREATE OR REPLACE TEMPORARY VIEW $tempView" +
          s" AS select * from $table"))

      doAs("admin", sql(s"CREATE GLOBAL TEMPORARY VIEW $globalTempView AS SELECT * FROM $table"))

      doAs(
        "admin",
        sql(s"CREATE OR REPLACE GLOBAL TEMPORARY VIEW $globalTempView" +
          s" AS select * from $table"))
    }
  }

  test("[KYUUBI #3343] check persisted view creation") {
>>>>>>> 8f57c431
    val table = "hive_src"
    val permView = "perm_view"

    withCleanTmpResources(Seq((table, "table"))) {
      doAs("admin", sql(s"CREATE TABLE IF NOT EXISTS $table (id int)"))
<<<<<<< HEAD
      doAs("admin", sql(s"CREATE VIEW $permView AS select * from $table"))

      val e1 = intercept[AccessControlException](
        doAs("someone", sql(s"SELECT * FROM $permView").queryExecution.optimizedPlan))
      if (isSparkV31OrGreater) {
        // View.isTempView since Spark 3.1
        assert(e1.getMessage.contains(
          s"does not have [select] privilege on [default/$permView/id]"))
      } else {
        assert(e1.getMessage.contains(s"does not have [select] privilege on [default/$table/id]"))
=======

      doAs("admin", sql(s"CREATE VIEW admin_perm_view AS SELECT * FROM $table"))

      val e1 = intercept[AccessControlException](
        doAs("someone", sql(s"CREATE VIEW $permView AS SELECT 1 as a")))
      assert(e1.getMessage.contains(s"does not have [create] privilege on [default/$permView]"))

      val e2 = intercept[AccessControlException](
        doAs("someone", sql(s"CREATE VIEW $permView AS SELECT * FROM $table")))
      if (isSparkV32OrGreater) {
        assert(e2.getMessage.contains(s"does not have [select] privilege on [default/$table/id]"))
      } else {
        assert(e2.getMessage.contains(s"does not have [select] privilege on [$table]"))
>>>>>>> 8f57c431
      }
    }
  }
}<|MERGE_RESOLUTION|>--- conflicted
+++ resolved
@@ -500,9 +500,6 @@
     }
   }
 
-<<<<<<< HEAD
-  test("Permanent View privilege checks") {
-=======
   test("[KYUUBI #3343] pass temporary view creation") {
     val table = "hive_src"
     val tempView = "temp_view"
@@ -528,24 +525,11 @@
   }
 
   test("[KYUUBI #3343] check persisted view creation") {
->>>>>>> 8f57c431
     val table = "hive_src"
     val permView = "perm_view"
 
     withCleanTmpResources(Seq((table, "table"))) {
       doAs("admin", sql(s"CREATE TABLE IF NOT EXISTS $table (id int)"))
-<<<<<<< HEAD
-      doAs("admin", sql(s"CREATE VIEW $permView AS select * from $table"))
-
-      val e1 = intercept[AccessControlException](
-        doAs("someone", sql(s"SELECT * FROM $permView").queryExecution.optimizedPlan))
-      if (isSparkV31OrGreater) {
-        // View.isTempView since Spark 3.1
-        assert(e1.getMessage.contains(
-          s"does not have [select] privilege on [default/$permView/id]"))
-      } else {
-        assert(e1.getMessage.contains(s"does not have [select] privilege on [default/$table/id]"))
-=======
 
       doAs("admin", sql(s"CREATE VIEW admin_perm_view AS SELECT * FROM $table"))
 
@@ -559,7 +543,6 @@
         assert(e2.getMessage.contains(s"does not have [select] privilege on [default/$table/id]"))
       } else {
         assert(e2.getMessage.contains(s"does not have [select] privilege on [$table]"))
->>>>>>> 8f57c431
       }
     }
   }
