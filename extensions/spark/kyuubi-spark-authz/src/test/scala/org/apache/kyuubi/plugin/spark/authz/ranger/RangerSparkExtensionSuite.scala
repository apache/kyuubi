/*
 * Licensed to the Apache Software Foundation (ASF) under one or more
 * contributor license agreements.  See the NOTICE file distributed with
 * this work for additional information regarding copyright ownership.
 * The ASF licenses this file to You under the Apache License, Version 2.0
 * (the "License"); you may not use this file except in compliance with
 * the License.  You may obtain a copy of the License at
 *
 *    http://www.apache.org/licenses/LICENSE-2.0
 *
 * Unless required by applicable law or agreed to in writing, software
 * distributed under the License is distributed on an "AS IS" BASIS,
 * WITHOUT WARRANTIES OR CONDITIONS OF ANY KIND, either express or implied.
 * See the License for the specific language governing permissions and
 * limitations under the License.
 */

package org.apache.kyuubi.plugin.spark.authz.ranger

import java.nio.file.Path

import scala.util.Try

import org.apache.hadoop.security.UserGroupInformation
import org.apache.spark.sql.SparkSessionExtensions
import org.apache.spark.sql.catalyst.analysis.NoSuchTableException
import org.apache.spark.sql.catalyst.catalog.HiveTableRelation
import org.apache.spark.sql.catalyst.plans.logical.Statistics
import org.apache.spark.sql.execution.columnar.InMemoryRelation
import org.apache.spark.sql.execution.datasources.LogicalRelation
import org.scalatest.BeforeAndAfterAll
// scalastyle:off
import org.scalatest.funsuite.AnyFunSuite

import org.apache.kyuubi.Utils
import org.apache.kyuubi.plugin.spark.authz.{AccessControlException, SparkSessionProvider}
import org.apache.kyuubi.plugin.spark.authz.RangerTestNamespace._
import org.apache.kyuubi.plugin.spark.authz.RangerTestUsers._
import org.apache.kyuubi.plugin.spark.authz.rule.Authorization.KYUUBI_AUTHZ_TAG
import org.apache.kyuubi.plugin.spark.authz.util.AuthZUtils._
import org.apache.kyuubi.util.AssertionUtils._
import org.apache.kyuubi.util.reflect.ReflectUtils._
abstract class RangerSparkExtensionSuite extends AnyFunSuite
  with SparkSessionProvider with BeforeAndAfterAll {
  // scalastyle:on
  override protected val extension: SparkSessionExtensions => Unit = new RangerSparkExtension

  override def afterAll(): Unit = {
    spark.stop()
    super.afterAll()
  }

  protected def errorMessage(
      privilege: String,
      resource: String = "default/src",
      user: String = UserGroupInformation.getCurrentUser.getShortUserName): String = {
    s"Permission denied: user [$user] does not have [$privilege] privilege on [$resource]"
  }

  /**
   * Drops temporary view `viewNames` after calling `f`.
   */
  protected def withTempView(viewNames: String*)(f: => Unit): Unit = {
    try {
      f
    } finally {
      viewNames.foreach { viewName =>
        try spark.catalog.dropTempView(viewName)
        catch {
          // If the test failed part way, we don't want to mask the failure by failing to remove
          // temp views that never got created.
          case _: NoSuchTableException =>
        }
      }
    }
  }

  /**
   * Drops global temporary view `viewNames` after calling `f`.
   */
  protected def withGlobalTempView(viewNames: String*)(f: => Unit): Unit = {
    try {
      f
    } finally {
      viewNames.foreach { viewName =>
        try spark.catalog.dropGlobalTempView(viewName)
        catch {
          // If the test failed part way, we don't want to mask the failure by failing to remove
          // global temp views that never got created.
          case _: NoSuchTableException =>
        }
      }
    }
  }

  protected def withTempDir(f: Path => Unit): Unit = {
    val dir = Utils.createTempDir()
    try f(dir)
    finally {
      Utils.deleteDirectoryRecursively(dir.toFile)
    }
  }

  /**
   * Enables authorizing in single call mode,
   * and disables authorizing in single call mode after calling `f`
   */
  protected def withSingleCallEnabled(f: => Unit): Unit = {
    val singleCallConfig =
      s"ranger.plugin.${SparkRangerAdminPlugin.getServiceType}.authorize.in.single.call"
    try {
      SparkRangerAdminPlugin.getRangerConf.setBoolean(singleCallConfig, true)
      f
    } finally {
      SparkRangerAdminPlugin.getRangerConf.setBoolean(singleCallConfig, false)
    }
  }

  test("[KYUUBI #3226] RuleAuthorization: Should check privileges once only.") {
    val logicalPlan = doAs(admin, sql("SHOW TABLES").queryExecution.logical)
    val rule = new RuleAuthorization(spark)

    (1 until 10).foreach { i =>
      if (i == 1) {
        assert(logicalPlan.getTagValue(KYUUBI_AUTHZ_TAG).isEmpty)
      } else {
        assert(logicalPlan.getTagValue(KYUUBI_AUTHZ_TAG).nonEmpty)
      }
      rule.apply(logicalPlan)
    }

    assert(logicalPlan.getTagValue(KYUUBI_AUTHZ_TAG).nonEmpty)
  }

  test("[KYUUBI #3226]: Another session should also check even if the plan is cached.") {
    val testTable = "mytable"
    val create =
      s"""
         | CREATE TABLE IF NOT EXISTS $testTable
         | (id string)
         | using parquet
         |""".stripMargin
    val select = s"SELECT * FROM $testTable"

    withCleanTmpResources(Seq((testTable, "table"))) {
      // create tmp table
      doAs(
        admin, {
          sql(create)

          // session1: first query, should auth once.[LogicalRelation]
          val df = sql(select)
          val plan1 = df.queryExecution.optimizedPlan
          assert(plan1.getTagValue(KYUUBI_AUTHZ_TAG).nonEmpty)

          // cache
          df.cache()

          // session1: second query, should auth once.[InMemoryRelation]
          // (don't need to check in again, but it's okay to check in once)
          val plan2 = sql(select).queryExecution.optimizedPlan
          assert(plan1 != plan2 && plan2.getTagValue(KYUUBI_AUTHZ_TAG).nonEmpty)

          // session2: should auth once.
          val otherSessionDf = spark.newSession().sql(select)

          // KYUUBI_AUTH_TAG is None
          assert(otherSessionDf.queryExecution.logical.getTagValue(KYUUBI_AUTHZ_TAG).isEmpty)
          val plan3 = otherSessionDf.queryExecution.optimizedPlan
          // make sure it use cache.
          assert(plan3.isInstanceOf[InMemoryRelation])
          // auth once only.
          assert(plan3.getTagValue(KYUUBI_AUTHZ_TAG).nonEmpty)
        })
    }
  }

  test("auth: databases") {
    val testDb = "mydb"
    val create = s"CREATE DATABASE IF NOT EXISTS $testDb"
    val alter = s"ALTER DATABASE $testDb SET DBPROPERTIES (abc = '123')"
    val drop = s"DROP DATABASE IF EXISTS $testDb"

    val e = intercept[AccessControlException](sql(create))
    assert(e.getMessage === errorMessage("create", "mydb"))
    withCleanTmpResources(Seq((testDb, "database"))) {
      doAs(admin, assert(Try { sql(create) }.isSuccess))
      doAs(admin, assert(Try { sql(alter) }.isSuccess))
      val e1 = intercept[AccessControlException](sql(alter))
      assert(e1.getMessage === errorMessage("alter", "mydb"))
      val e2 = intercept[AccessControlException](sql(drop))
      assert(e2.getMessage === errorMessage("drop", "mydb"))
      doAs(kent, Try(sql("SHOW DATABASES")).isSuccess)
    }
  }

  test("auth: tables") {
    val db = defaultDb
    val table = "src"
    val col = "key"

    val create0 = s"CREATE TABLE IF NOT EXISTS $db.$table ($col int, value int) USING $format"
    val alter0 = s"ALTER TABLE $db.$table SET TBLPROPERTIES(key='ak')"
    val drop0 = s"DROP TABLE IF EXISTS $db.$table"
    val select = s"SELECT * FROM $db.$table"
    val e = intercept[AccessControlException](sql(create0))
    assert(e.getMessage === errorMessage("create"))

    withCleanTmpResources(Seq((s"$db.$table", "table"))) {
      doAs(bob, assert(Try { sql(create0) }.isSuccess))
      doAs(bob, assert(Try { sql(alter0) }.isSuccess))

      val e1 = intercept[AccessControlException](sql(drop0))
      assert(e1.getMessage === errorMessage("drop"))
      doAs(bob, assert(Try { sql(alter0) }.isSuccess))
      doAs(bob, assert(Try { sql(select).collect() }.isSuccess))
      doAs(kent, assert(Try { sql(s"SELECT key FROM $db.$table").collect() }.isSuccess))

      Seq(
        select,
        s"SELECT value FROM $db.$table",
        s"SELECT value as key FROM $db.$table",
        s"SELECT max(value) FROM $db.$table",
        s"SELECT coalesce(max(value), 1) FROM $db.$table",
        s"SELECT key FROM $db.$table WHERE value in (SELECT value as key FROM $db.$table)")
        .foreach { q =>
          doAs(
            kent, {
              withClue(q) {
                val e = intercept[AccessControlException](sql(q).collect())
                assert(e.getMessage === errorMessage("select", "default/src/value", kent))
              }
            })
        }
    }
  }

  test("auth: functions") {
    val db = defaultDb
    val func = "func"
    val create0 = s"CREATE FUNCTION IF NOT EXISTS $db.$func AS 'abc.mnl.xyz'"
    doAs(
      kent, {
        val e = intercept[AccessControlException](sql(create0))
        assert(e.getMessage === errorMessage("create", "default/func"))
      })
    doAs(admin, assert(Try(sql(create0)).isSuccess))
  }

  test("show tables") {
    val db = "default2"
    val table = "src"
    withCleanTmpResources(
      Seq(
        (s"$db.$table", "table"),
        (s"$db.${table}for_show", "table"),
        (s"$db", "database"))) {
      doAs(admin, sql(s"CREATE DATABASE IF NOT EXISTS $db"))
      doAs(admin, sql(s"CREATE TABLE IF NOT EXISTS $db.$table (key int) USING $format"))
      doAs(admin, sql(s"CREATE TABLE IF NOT EXISTS $db.${table}for_show (key int) USING $format"))

      doAs(admin, assert(sql(s"show tables from $db").collect().length === 2))
      doAs(bob, assert(sql(s"show tables from $db").collect().length === 0))
      doAs(invisibleUser, assert(sql(s"show tables from $db").collect().length === 0))
      doAs(invisibleUser, assert(sql(s"show tables from $db").limit(1).isEmpty))
    }
  }

  test("show databases") {
    val db = "default2"

    withCleanTmpResources(Seq((db, "database"))) {
      doAs(admin, sql(s"CREATE DATABASE IF NOT EXISTS $db"))
      doAs(admin, assert(sql(s"SHOW DATABASES").collect().length == 2))
      doAs(admin, assert(sql(s"SHOW DATABASES").collectAsList().get(0).getString(0) == defaultDb))
      doAs(admin, assert(sql(s"SHOW DATABASES").collectAsList().get(1).getString(0) == s"$db"))

      doAs(bob, assert(sql(s"SHOW DATABASES").collect().length == 1))
      doAs(bob, assert(sql(s"SHOW DATABASES").collectAsList().get(0).getString(0) == defaultDb))
      doAs(invisibleUser, assert(sql(s"SHOW DATABASES").limit(1).isEmpty))
    }
  }

  test("show functions") {
    val default = defaultDb
    val db3 = "default3"
    val function1 = "function1"

    withCleanTmpResources(Seq(
      (s"$default.$function1", "function"),
      (s"$db3.$function1", "function"),
      (db3, "database"))) {
      doAs(admin, sql(s"CREATE FUNCTION $function1 AS 'Function1'"))
      doAs(admin, assert(sql(s"show user functions $default.$function1").collect().length == 1))
      doAs(bob, assert(sql(s"show user functions $default.$function1").collect().length == 0))

      doAs(admin, sql(s"CREATE DATABASE IF NOT EXISTS $db3"))
      doAs(admin, sql(s"CREATE FUNCTION $db3.$function1 AS 'Function1'"))

      doAs(admin, assert(sql(s"show user functions $db3.$function1").collect().length == 1))
      doAs(bob, assert(sql(s"show user functions $db3.$function1").collect().length == 0))

      doAs(admin, assert(sql(s"show system functions").collect().length > 0))
      doAs(bob, assert(sql(s"show system functions").collect().length > 0))

      val adminSystemFunctionCount = doAs(admin, sql(s"show system functions").collect().length)
      val bobSystemFunctionCount = doAs(bob, sql(s"show system functions").collect().length)
      assert(adminSystemFunctionCount == bobSystemFunctionCount)
    }
  }

  test("show columns") {
    val db = defaultDb
    val table = "src"
    val col = "key"
    val create = s"CREATE TABLE IF NOT EXISTS $db.$table ($col int, value int) USING $format"

    withCleanTmpResources(Seq((s"$db.$table", "table"))) {
      doAs(admin, sql(create))

      doAs(admin, assert(sql(s"SHOW COLUMNS IN $table").count() == 2))
      doAs(admin, assert(sql(s"SHOW COLUMNS IN $db.$table").count() == 2))
      doAs(admin, assert(sql(s"SHOW COLUMNS IN $table IN $db").count() == 2))

      doAs(kent, assert(sql(s"SHOW COLUMNS IN $table").count() == 1))
      doAs(kent, assert(sql(s"SHOW COLUMNS IN $db.$table").count() == 1))
      doAs(kent, assert(sql(s"SHOW COLUMNS IN $table IN $db").count() == 1))
    }
  }

  test("show table extended") {
    val db = "default_bob"
    val table = "table"

    withCleanTmpResources(Seq(
      (s"$db.${table}_use1", "table"),
      (s"$db.${table}_use2", "table"),
      (s"$db.${table}_select1", "table"),
      (s"$db.${table}_select2", "table"),
      (s"$db.${table}_select3", "table"),
      (s"$db", "database"))) {
      doAs(admin, sql(s"CREATE DATABASE IF NOT EXISTS $db"))
      doAs(admin, sql(s"CREATE TABLE IF NOT EXISTS $db.${table}_use1 (key int) USING $format"))
      doAs(admin, sql(s"CREATE TABLE IF NOT EXISTS $db.${table}_use2 (key int) USING $format"))
      doAs(admin, sql(s"CREATE TABLE IF NOT EXISTS $db.${table}_select1 (key int) USING $format"))
      doAs(admin, sql(s"CREATE TABLE IF NOT EXISTS $db.${table}_select2 (key int) USING $format"))
      doAs(admin, sql(s"CREATE TABLE IF NOT EXISTS $db.${table}_select3 (key int) USING $format"))

      doAs(
        admin,
        assert(sql(s"show table extended from $db like '$table*'").collect().length === 5))
      doAs(
        bob,
        assert(sql(s"show tables from $db").collect().length === 5))
      doAs(
        bob,
        assert(sql(s"show table extended from $db like '$table*'").collect().length === 3))
      doAs(
        invisibleUser,
        assert(sql(s"show table extended from $db like '$table*'").collect().length === 0))
    }
  }

  test("[KYUUBI #3430] AlterTableRenameCommand should skip permission check if it's tempview") {
    val tempView = "temp_view"
    val tempView2 = "temp_view2"
    val globalTempView = "global_temp_view"
    val globalTempView2 = "global_temp_view2"

    // create or replace view
    doAs(denyUser, sql(s"CREATE TEMPORARY VIEW $tempView AS select * from values(1)"))
    doAs(
      denyUser,
      sql(s"CREATE GLOBAL TEMPORARY VIEW $globalTempView AS SELECT * FROM values(1)"))

    // rename view
    doAs(denyUser2, sql(s"ALTER VIEW $tempView RENAME TO $tempView2"))
    doAs(
      denyUser2,
      sql(s"ALTER VIEW global_temp.$globalTempView RENAME TO global_temp.$globalTempView2"))

    doAs(admin, sql(s"DROP VIEW IF EXISTS $tempView2"))
    doAs(admin, sql(s"DROP VIEW IF EXISTS global_temp.$globalTempView2"))
    doAs(admin, assert(sql("show tables from global_temp").collect().length == 0))
  }

  test("[KYUUBI #3426] Drop temp view should be skipped permission check") {
    val tempView = "temp_view"
    val globalTempView = "global_temp_view"
    doAs(denyUser, sql(s"CREATE TEMPORARY VIEW $tempView AS select * from values(1)"))

    doAs(
      denyUser,
      sql(s"CREATE OR REPLACE TEMPORARY VIEW $tempView" +
        s" AS select * from values(1)"))

    doAs(
      denyUser,
      sql(s"CREATE GLOBAL TEMPORARY VIEW $globalTempView AS SELECT * FROM values(1)"))

    doAs(
      denyUser,
      sql(s"CREATE OR REPLACE GLOBAL TEMPORARY VIEW $globalTempView" +
        s" AS select * from values(1)"))

    // global_temp will contain the temporary view, even if it is not global
    doAs(admin, assert(sql("show tables from global_temp").collect().length == 2))

    doAs(denyUser2, sql(s"DROP VIEW IF EXISTS $tempView"))
    doAs(denyUser2, sql(s"DROP VIEW IF EXISTS global_temp.$globalTempView"))

    doAs(admin, assert(sql("show tables from global_temp").collect().length == 0))
  }

  test("[KYUUBI #3428] AlterViewAsCommand should be skipped permission check") {
    val tempView = "temp_view"
    val globalTempView = "global_temp_view"

    // create or replace view
    doAs(denyUser, sql(s"CREATE TEMPORARY VIEW $tempView AS select * from values(1)"))
    doAs(
      denyUser,
      sql(s"CREATE OR REPLACE TEMPORARY VIEW $tempView" +
        s" AS select * from values(1)"))
    doAs(
      denyUser,
      sql(s"CREATE GLOBAL TEMPORARY VIEW $globalTempView AS SELECT * FROM values(1)"))
    doAs(
      denyUser,
      sql(s"CREATE OR REPLACE GLOBAL TEMPORARY VIEW $globalTempView" +
        s" AS select * from values(1)"))

    // rename view
    doAs(denyUser2, sql(s"ALTER VIEW $tempView AS SELECT * FROM values(1)"))
    doAs(denyUser2, sql(s"ALTER VIEW global_temp.$globalTempView AS SELECT * FROM values(1)"))

    doAs(admin, sql(s"DROP VIEW IF EXISTS $tempView"))
    doAs(admin, sql(s"DROP VIEW IF EXISTS global_temp.$globalTempView"))
    doAs(admin, assert(sql("show tables from global_temp").collect().length == 0))
  }

  test("[KYUUBI #3343] pass temporary view creation") {
    val tempView = "temp_view"
    val globalTempView = "global_temp_view"

    withTempView(tempView) {
      doAs(
        denyUser,
        assert(Try(sql(s"CREATE TEMPORARY VIEW $tempView AS select * from values(1)")).isSuccess))

      doAs(
        denyUser,
        Try(sql(s"CREATE OR REPLACE TEMPORARY VIEW $tempView" +
          s" AS select * from values(1)")).isSuccess)
    }

    withGlobalTempView(globalTempView) {
      doAs(
        denyUser,
        Try(
          sql(
            s"CREATE GLOBAL TEMPORARY VIEW $globalTempView AS SELECT * FROM values(1)")).isSuccess)

      doAs(
        denyUser,
        Try(sql(s"CREATE OR REPLACE GLOBAL TEMPORARY VIEW $globalTempView" +
          s" AS select * from values(1)")).isSuccess)
    }
    doAs(admin, assert(sql("show tables from global_temp").collect().length == 0))
  }

  test("[KYUUBI #5172] Check USE permissions for DESCRIBE FUNCTION") {
    val fun = s"$defaultDb.function1"

    withCleanTmpResources(Seq((s"$fun", "function"))) {
      doAs(admin, sql(s"CREATE FUNCTION $fun AS 'Function1'"))
      doAs(admin, sql(s"DESC FUNCTION $fun").collect().length == 1)
      val e = intercept[AccessControlException](doAs(denyUser, sql(s"DESC FUNCTION $fun")))
      assert(e.getMessage === errorMessage("_any", "default/function1", denyUser))
    }
  }
}

class InMemoryCatalogRangerSparkExtensionSuite extends RangerSparkExtensionSuite {
  override protected val catalogImpl: String = "in-memory"
}

class HiveCatalogRangerSparkExtensionSuite extends RangerSparkExtensionSuite {
  override protected val catalogImpl: String = "hive"
  test("table stats must be specified") {
    val table = "hive_src"
    withCleanTmpResources(Seq((table, "table"))) {
      doAs(admin, sql(s"CREATE TABLE IF NOT EXISTS $table (id int)"))
      doAs(
        admin, {
          val hiveTableRelation = sql(s"SELECT * FROM $table")
            .queryExecution.optimizedPlan.collectLeaves().head.asInstanceOf[HiveTableRelation]
          assert(getField[Option[Statistics]](hiveTableRelation, "tableStats").nonEmpty)
        })
    }
  }

  test("HiveTableRelation should be able to be converted to LogicalRelation") {
    val table = "hive_src"
    withCleanTmpResources(Seq((table, "table"))) {
      doAs(admin, sql(s"CREATE TABLE IF NOT EXISTS $table (id int) STORED AS PARQUET"))
      doAs(
        admin, {
          val relation = sql(s"SELECT * FROM $table")
            .queryExecution.optimizedPlan.collectLeaves().head
          assert(relation.isInstanceOf[LogicalRelation])
        })
    }
  }

  test("Pass through JoinSelection") {
    val db = "test"
    val table1 = "table1"
    val table2 = "table2"

    withCleanTmpResources(Seq(
      (s"$db.$table2", "table"),
      (s"$db.$table1", "table"),
      (s"$db", "database"))) {
      doAs(
        admin, {
          sql(s"CREATE DATABASE IF NOT EXISTS $db")
          sql(s"CREATE TABLE IF NOT EXISTS $db.$table1(id int) STORED AS PARQUET")
          sql(s"INSERT INTO $db.$table1 SELECT 1")
          sql(s"CREATE TABLE IF NOT EXISTS $db.$table2(id int, name string) STORED AS PARQUET")
          sql(s"INSERT INTO $db.$table2 SELECT 1, 'a'")
          val join = s"SELECT a.id, b.name FROM $db.$table1 a JOIN $db.$table2 b ON a.id=b.id"
          assert(sql(join).collect().length == 1)
        })
    }
  }

  test("[KYUUBI #3343] check persisted view creation") {
    val table = "hive_src"
    val adminPermView = "admin_perm_view"
    val permView = "perm_view"

    withCleanTmpResources(Seq(
      (adminPermView, "view"),
      (permView, "view"),
      (table, "table"))) {
      doAs(admin, sql(s"CREATE TABLE IF NOT EXISTS $table (id int)"))

      doAs(admin, sql(s"CREATE VIEW ${adminPermView} AS SELECT * FROM $table"))

      val e1 = intercept[AccessControlException](
        doAs(someone, sql(s"CREATE VIEW $permView AS SELECT 1 as a")))
      assert(e1.getMessage.contains(s"does not have [create] privilege on [default/$permView]"))

      val e2 = intercept[AccessControlException](
        doAs(someone, sql(s"CREATE VIEW $permView AS SELECT * FROM $table")))
      if (isSparkV32OrGreater) {
        assert(e2.getMessage.contains(s"does not have [select] privilege on [default/$table/id]"))
      } else {
        assert(e2.getMessage.contains(s"does not have [select] privilege on [$table]"))
      }
    }
  }

  test("[KYUUBI #3326] check persisted view and skip shadowed table") {
    val db1 = defaultDb
    val table = "hive_src"
    val permView = "perm_view"

    withCleanTmpResources(Seq(
      (s"$db1.$table", "table"),
      (s"$db1.$permView", "view"))) {
      doAs(admin, sql(s"CREATE TABLE IF NOT EXISTS $db1.$table (id int, name string)"))
      doAs(admin, sql(s"CREATE VIEW $db1.$permView AS SELECT * FROM $db1.$table"))

      // KYUUBI #3326: with no privileges to the permanent view or the source table
      val e1 = intercept[AccessControlException](
        doAs(
          someone, {
            sql(s"select * from $db1.$permView").collect()
          }))
      assert(e1.getMessage.contains(s"does not have [select] privilege on [$db1/$permView/id]"))
    }
  }

  test("KYUUBI #4504: query permanent view with privilege to permanent view only") {
    val db1 = defaultDb
    val table = "hive_src"
    val permView = "perm_view"
    val userPermViewOnly = permViewOnlyUser

    withCleanTmpResources(Seq(
      (s"$db1.$table", "table"),
      (s"$db1.$permView", "view"))) {
      doAs(admin, sql(s"CREATE TABLE IF NOT EXISTS $db1.$table (id int, name string)"))
      doAs(admin, sql(s"CREATE VIEW $db1.$permView AS SELECT * FROM $db1.$table"))

      // query all columns of the permanent view
      // with access privileges to the permanent view but no privilege to the source table
      val sql1 = s"SELECT * FROM $db1.$permView"
      doAs(userPermViewOnly, { sql(sql1).collect() })

      // query the second column of permanent view with multiple columns
      // with access privileges to the permanent view but no privilege to the source table
      val sql2 = s"SELECT name FROM $db1.$permView"
      doAs(userPermViewOnly, { sql(sql2).collect() })
    }
  }

  test("[KYUUBI #3371] support throws all disallowed privileges in exception") {
    val db1 = defaultDb
    val srcTable1 = "hive_src1"
    val srcTable2 = "hive_src2"
    val sinkTable1 = "hive_sink1"

    withCleanTmpResources(Seq(
      (s"$db1.$srcTable1", "table"),
      (s"$db1.$srcTable2", "table"),
      (s"$db1.$sinkTable1", "table"))) {
      doAs(
        admin,
        sql(s"CREATE TABLE IF NOT EXISTS $db1.$srcTable1" +
          s" (id int, name string, city string)"))

      doAs(
        admin,
        sql(s"CREATE TABLE IF NOT EXISTS $db1.$srcTable2" +
          s" (id int, age int)"))

      doAs(
        admin,
        sql(s"CREATE TABLE IF NOT EXISTS $db1.$sinkTable1" +
          s" (id int, age int, name string, city string)"))

      val insertSql1 = s"INSERT INTO $sinkTable1" +
        s" SELECT tb1.id as id, tb2.age as age, tb1.name as name, tb1.city as city" +
        s" FROM $db1.$srcTable1 as tb1" +
        s" JOIN $db1.$srcTable2 as tb2" +
        s" on tb1.id = tb2.id"
      val e1 = intercept[AccessControlException](doAs(someone, sql(insertSql1)))
      assert(e1.getMessage.contains(s"does not have [select] privilege on [$db1/$srcTable1/id]"))

      withSingleCallEnabled {
        val e2 = intercept[AccessControlException](doAs(someone, sql(insertSql1)))
        assert(e2.getMessage.contains(s"does not have" +
          s" [select] privilege on" +
          s" [$db1/$srcTable1/id,$db1/$srcTable1/name,$db1/$srcTable1/city," +
          s"$db1/$srcTable2/age,$db1/$srcTable2/id]," +
          s" [update] privilege on [$db1/$sinkTable1/id,$db1/$sinkTable1/age," +
          s"$db1/$sinkTable1/name,$db1/$sinkTable1/city]"))
      }
    }
  }

  test("[KYUUBI #3411] skip checking cache table") {
    if (isSparkV32OrGreater) { // cache table sql supported since 3.2.0

      val db1 = defaultDb
      val srcTable1 = "hive_src1"
      val cacheTable1 = "cacheTable1"
      val cacheTable2 = "cacheTable2"
      val cacheTable3 = "cacheTable3"
      val cacheTable4 = "cacheTable4"

      withCleanTmpResources(Seq(
        (s"$db1.$srcTable1", "table"),
        (s"$db1.$cacheTable1", "cache"),
        (s"$db1.$cacheTable2", "cache"),
        (s"$db1.$cacheTable3", "cache"),
        (s"$db1.$cacheTable4", "cache"))) {

        doAs(
          admin,
          sql(s"CREATE TABLE IF NOT EXISTS $db1.$srcTable1" +
            s" (id int, name string, city string)"))

        val e1 = intercept[AccessControlException](
          doAs(someone, sql(s"CACHE TABLE $cacheTable2 select * from $db1.$srcTable1")))
        assert(
          e1.getMessage.contains(s"does not have [select] privilege on [$db1/$srcTable1/id]"))

        doAs(admin, sql(s"CACHE TABLE $cacheTable3 SELECT 1 AS a, 2 AS b "))
        doAs(someone, sql(s"CACHE TABLE $cacheTable4 select 1 as a, 2 as b "))
      }
    }
  }

  test("[KYUUBI #3608] Support {OWNER} variable for queries") {
    val db = defaultDb
    val table = "owner_variable"

    val select = s"SELECT key FROM $db.$table"

    withCleanTmpResources(Seq((s"$db.$table", "table"))) {
      doAs(
        defaultTableOwner,
        assert(Try {
          sql(s"CREATE TABLE $db.$table (key int, value int) USING $format")
        }.isSuccess))

      doAs(
        defaultTableOwner,
        assert(Try {
          sql(select).collect()
        }.isSuccess))

      doAs(
        createOnlyUser, {
          val e = intercept[AccessControlException](sql(select).collect())
          assert(e.getMessage === errorMessage("select", s"$db/$table/key"))
        })
    }
  }

  test("modified query plan should correctly report stats") {
    val db = "stats_test"
    val table = "stats"
    withCleanTmpResources(
      Seq(
        (s"$db.$table", "table"),
        (s"$db", "database"))) {
      doAs(admin, sql(s"CREATE DATABASE IF NOT EXISTS $db"))
      doAs(admin, sql(s"CREATE TABLE IF NOT EXISTS $db.$table (key int) USING $format"))
      sql("SHOW DATABASES").queryExecution.optimizedPlan.stats
      sql(s"SHOW TABLES IN $db").queryExecution.optimizedPlan.stats
    }
  }

  test("[KYUUBI #4658] insert overwrite hive directory") {
    val db1 = defaultDb
    val table = "src"

    withCleanTmpResources(Seq((s"$db1.$table", "table"))) {
      doAs(admin, sql(s"CREATE TABLE IF NOT EXISTS $db1.$table (id int, name string)"))
      val e = intercept[AccessControlException](
        doAs(
          someone,
          sql(
            s"""INSERT OVERWRITE DIRECTORY '/tmp/test_dir' ROW FORMAT DELIMITED FIELDS
               | TERMINATED BY ','
               | SELECT * FROM $db1.$table;""".stripMargin)))
      assert(e.getMessage.contains(s"does not have [select] privilege on [$db1/$table/id]"))
    }
  }

  test("[KYUUBI #4658] insert overwrite datasource directory") {
    val db1 = defaultDb
    val table = "src"

    withCleanTmpResources(Seq((s"$db1.$table", "table"))) {
      doAs(admin, sql(s"CREATE TABLE IF NOT EXISTS $db1.$table (id int, name string)"))
      val e = intercept[AccessControlException](
        doAs(
          someone,
          sql(
            s"""INSERT OVERWRITE DIRECTORY '/tmp/test_dir'
               | USING parquet
               | SELECT * FROM $db1.$table;""".stripMargin)))
      assert(e.getMessage.contains(s"does not have [select] privilege on [$db1/$table/id]"))
    }
  }

  test("[KYUUBI #5417] should not check scalar-subquery in permanent view") {
    val db1 = defaultDb
    val table1 = "table1"
    val table2 = "table2"
    val view1 = "view1"
    withCleanTmpResources(
      Seq((s"$db1.$table1", "table"), (s"$db1.$table2", "table"), (s"$db1.$view1", "view"))) {
      doAs(admin, sql(s"CREATE TABLE IF NOT EXISTS $db1.$table1 (id int, scope int)"))
      doAs(admin, sql(s"CREATE TABLE IF NOT EXISTS $db1.$table2 (id int, scope int)"))

      val e1 = intercept[AccessControlException] {
        doAs(
          someone,
          sql(
            s"""
               |WITH temp AS (
               |    SELECT max(scope) max_scope
               |    FROM $db1.$table1)
               |SELECT id as new_id FROM $db1.$table2
               |WHERE scope = (SELECT max_scope FROM temp)
               |""".stripMargin).show())
      }
      // Will first check subquery privilege.
      assert(e1.getMessage.contains(s"does not have [select] privilege on [$db1/$table1/scope]"))

      doAs(
        admin,
        sql(
          s"""
             |CREATE VIEW $db1.$view1
             |AS
             |WITH temp AS (
             |    SELECT max(scope) max_scope
             |    FROM $db1.$table1)
             |SELECT id as new_id FROM $db1.$table2
             |WHERE scope = (SELECT max_scope FROM temp)
             |""".stripMargin))
      // Will just check permanent view privilege.
      val e2 = intercept[AccessControlException](
        doAs(someone, sql(s"SELECT * FROM $db1.$view1".stripMargin).show()))
      assert(e2.getMessage.contains(s"does not have [select] privilege on [$db1/$view1/new_id]"))
    }
  }

  test("[KYUUBI #5417] should not check in-subquery in permanent view") {
    val db1 = defaultDb
    val table1 = "table1"
    val table2 = "table2"
    val view1 = "view1"
    withCleanTmpResources(
      Seq((s"$db1.$table1", "table"), (s"$db1.$table2", "table"), (s"$db1.$view1", "view"))) {
      doAs(admin, sql(s"CREATE TABLE IF NOT EXISTS $db1.$table1 (id int, scope int)"))
      doAs(admin, sql(s"CREATE TABLE IF NOT EXISTS $db1.$table2 (id int, scope int)"))

      val e1 = intercept[AccessControlException] {
        doAs(
          someone,
          sql(
            s"""
               |WITH temp AS (
               |    SELECT max(scope) max_scope
               |    FROM $db1.$table1)
               |SELECT id as new_id FROM $db1.$table2
               |WHERE scope in (SELECT max_scope FROM temp)
               |""".stripMargin).show())
      }
      // Will first check subquery privilege.
      assert(e1.getMessage.contains(s"does not have [select] privilege on [$db1/$table1/scope]"))

      doAs(
        admin,
        sql(
          s"""
             |CREATE VIEW $db1.$view1
             |AS
             |WITH temp AS (
             |    SELECT max(scope) max_scope
             |    FROM $db1.$table1)
             |SELECT id as new_id FROM $db1.$table2
             |WHERE scope in (SELECT max_scope FROM temp)
             |""".stripMargin))
      // Will just check permanent view privilege.
      val e2 = intercept[AccessControlException](
        doAs(someone, sql(s"SELECT * FROM $db1.$view1".stripMargin).show()))
      assert(e2.getMessage.contains(s"does not have [select] privilege on [$db1/$view1/new_id]"))
    }
  }

  test("[KYUUBI #5475] Check permanent view's subquery should check view's correct privilege") {
    val db1 = defaultDb
    val table1 = "table1"
    val table2 = "table2"
    val view1 = "view1"
    withSingleCallEnabled {
      withCleanTmpResources(
        Seq((s"$db1.$table1", "table"), (s"$db1.$table2", "table"), (s"$db1.$view1", "view"))) {
        doAs(admin, sql(s"CREATE TABLE IF NOT EXISTS $db1.$table1(id int, scope int)"))
        doAs(
          admin,
          sql(
            s"""
               | CREATE TABLE IF NOT EXISTS $db1.$table2(
               |  id int,
               |  name string,
               |  age int,
               |  scope int)
               | """.stripMargin))
        doAs(
          admin,
          sql(
            s"""
               |CREATE VIEW $db1.$view1
               |AS
               |WITH temp AS (
               |    SELECT max(scope) max_scope
               |    FROM $db1.$table1)
               |SELECT id, name, max(scope) as max_scope, sum(age) sum_age
               |FROM $db1.$table2
               |WHERE scope in (SELECT max_scope FROM temp)
               |GROUP BY id, name
               |""".stripMargin))
        // Will just check permanent view privilege.
        val e2 = intercept[AccessControlException](
          doAs(
            someone,
            sql(s"SELECT id as new_id, name, max_scope FROM $db1.$view1".stripMargin).show()))
        assert(e2.getMessage.contains(
          s"does not have [select] privilege on " +
            s"[$db1/$view1/id,$db1/$view1/name,$db1/$view1/max_scope,$db1/$view1/sum_age]"))
      }
    }
  }

  test("[KYUUBI #5492] saveAsTable create DataSource table miss db info") {
    val table1 = "table1"
    withSingleCallEnabled {
      withCleanTmpResources(Seq.empty) {
        val df = doAs(
          admin,
          sql(s"SELECT * FROM VALUES(1, 100),(2, 200),(3, 300) AS t(id, scope)")).persist()
        interceptContains[AccessControlException](
          doAs(someone, df.write.mode("overwrite").saveAsTable(table1)))(
          s"does not have [create] privilege on [$defaultDb/$table1]")
      }
    }
  }

  test("[KYUUBI #5472] Permanent View should pass column when child plan no output ") {
    val db1 = defaultDb
    val table1 = "table1"
    val view1 = "view1"
    val view2 = "view2"
    withSingleCallEnabled {
      withCleanTmpResources(
        Seq((s"$db1.$table1", "table"), (s"$db1.$view1", "view"), (s"$db1.$view2", "view"))) {
        doAs(admin, sql(s"CREATE TABLE IF NOT EXISTS $db1.$table1 (id int, scope int)"))
        doAs(admin, sql(s"CREATE VIEW $db1.$view1 AS SELECT * FROM $db1.$table1"))
        doAs(
          admin,
          sql(
            s"""
               |CREATE VIEW $db1.$view2
               |AS
               |SELECT count(*) as cnt, sum(id) as sum_id FROM $db1.$table1
              """.stripMargin))
        interceptContains[AccessControlException](
          doAs(someone, sql(s"SELECT count(*) FROM $db1.$table1").show()))(
          s"does not have [select] privilege on [$db1/$table1/id,$db1/$table1/scope]")

        interceptContains[AccessControlException](
          doAs(someone, sql(s"SELECT count(*) FROM $db1.$view1").show()))(
          s"does not have [select] privilege on [$db1/$view1/id,$db1/$view1/scope]")

        interceptContains[AccessControlException](
          doAs(someone, sql(s"SELECT count(*) FROM $db1.$view2").show()))(
          s"does not have [select] privilege on [$db1/$view2/cnt,$db1/$view2/sum_id]")

        interceptContains[AccessControlException](
          doAs(someone, sql(s"SELECT count(id) FROM $db1.$table1 WHERE id > 10").show()))(
          s"does not have [select] privilege on [$db1/$table1/id]")

        interceptContains[AccessControlException](
          doAs(someone, sql(s"SELECT count(id) FROM $db1.$view1 WHERE id > 10").show()))(
          s"does not have [select] privilege on [$db1/$view1/id]")

        interceptContains[AccessControlException](
          doAs(someone, sql(s"SELECT count(sum_id) FROM $db1.$view2 WHERE sum_id > 10").show()))(
          s"does not have [select] privilege on [$db1/$view2/sum_id]")

        interceptContains[AccessControlException](
          doAs(someone, sql(s"SELECT count(scope) FROM $db1.$table1 WHERE id > 10").show()))(
          s"does not have [select] privilege on [$db1/$table1/scope,$db1/$table1/id]")

        interceptContains[AccessControlException](
          doAs(someone, sql(s"SELECT count(scope) FROM $db1.$view1 WHERE id > 10").show()))(
          s"does not have [select] privilege on [$db1/$view1/scope,$db1/$view1/id]")

        interceptContains[AccessControlException](
          doAs(someone, sql(s"SELECT count(cnt) FROM $db1.$view2 WHERE sum_id > 10").show()))(
          s"does not have [select] privilege on [$db1/$view2/cnt,$db1/$view2/sum_id]")
      }
    }
  }

  test("[KYUUBI #5503][AUTHZ] Check plan auth checked should not set tag to all child nodes") {
    assume(isSparkV32OrGreater, "Spark 3.1 not support lateral subquery.")
    val db1 = defaultDb
    val table1 = "table1"
    val table2 = "table2"
    val perm_view = "perm_view"
    withSingleCallEnabled {
      withCleanTmpResources(
        Seq(
          (s"$db1.$table1", "table"),
          (s"$db1.$table2", "table"),
          (s"$db1.$perm_view", "view"))) {
        doAs(admin, sql(s"CREATE TABLE IF NOT EXISTS $db1.$table1 (id int, scope int)"))
        doAs(admin, sql(s"CREATE TABLE IF NOT EXISTS $db1.$table2 (id int, scope int)"))
        doAs(admin, sql(s"CREATE VIEW $db1.$perm_view AS SELECT * FROM $db1.$table2"))
        interceptContains[AccessControlException](
          doAs(
            someone,
            sql(
              s"""
                 |SELECT t1.id
                 |FROM $db1.$table1 t1,
                 |LATERAL (
                 |  SELECT *
                 |  FROM $db1.$perm_view t2
                 |  WHERE t1.id = t2.id
                 |)
                 |""".stripMargin).show()))(
          s"does not have [select] privilege on " +
            s"[$db1/$perm_view/id,$db1/$perm_view/scope]")
        interceptContains[AccessControlException](
          doAs(
            permViewOnlyUser,
            sql(
              s"""
                 |SELECT t1.id
                 |FROM $db1.$table1 t1,
                 |LATERAL (
                 |  SELECT *
                 |  FROM $db1.$perm_view t2
                 |  WHERE t1.id = t2.id
                 |)
                 |""".stripMargin).show()))(
          s"does not have [select] privilege on " +
            s"[$db1/$table1/id]")

        interceptContains[AccessControlException](
          doAs(
            someone,
            sql(
              s"""
                 |SELECT t1.id
                 |FROM $db1.$table1 t1,
                 |LATERAL (
                 |  SELECT *
                 |  FROM $db1.$table2 t2
                 |  WHERE t1.id = t2.id
                 |)
                 |""".stripMargin).show()))(
          s"does not have [select] privilege on " +
            s"[$db1/$table2/id,$db1/$table2/scope]")
        interceptContains[AccessControlException](
          doAs(
            table2OnlyUser,
            sql(
              s"""
                 |SELECT t1.id
                 |FROM $db1.$table1 t1,
                 |LATERAL (
                 |  SELECT *
                 |  FROM $db1.$table2 t2
                 |  WHERE t1.id = t2.id
                 |)
                 |""".stripMargin).show()))(
          s"does not have [select] privilege on " +
            s"[$db1/$table1/id]")
      }
    }
  }

  test("InsertIntoHiveDirCommand") {
    val db1 = defaultDb
    val table1 = "table1"
    withTempDir { path =>
      withSingleCallEnabled {
        withCleanTmpResources(Seq((s"$db1.$table1", "table"))) {
          doAs(admin, sql(s"CREATE TABLE IF NOT EXISTS $db1.$table1 (id int, scope int)"))
          interceptContains[AccessControlException](doAs(
            someone,
            sql(
              s"""
                 |INSERT OVERWRITE DIRECTORY '$path'
                 |ROW FORMAT DELIMITED FIELDS TERMINATED BY ','
                 |SELECT * FROM $db1.$table1""".stripMargin)))(
            s"does not have [select] privilege on [$db1/$table1/id,$db1/$table1/scope], " +
              s"[write] privilege on [[$path, $path/]]")
        }
      }
    }
  }

  test("InsertIntoDataSourceDirCommand") {
    val db1 = defaultDb
    val table1 = "table1"
    withTempDir { path =>
      withSingleCallEnabled {
        withCleanTmpResources(Seq((s"$db1.$table1", "table"))) {
          doAs(admin, sql(s"CREATE TABLE IF NOT EXISTS $db1.$table1 (id int, scope int)"))
          interceptContains[AccessControlException](doAs(
            someone,
            sql(
              s"""
                 |INSERT OVERWRITE DIRECTORY '$path'
                 |USING parquet
                 |SELECT * FROM $db1.$table1""".stripMargin)))(
            s"does not have [select] privilege on [$db1/$table1/id,$db1/$table1/scope], " +
              s"[write] privilege on [[$path, $path/]]")
        }
      }
    }
  }

  test("SaveIntoDataSourceCommand") {
    withTempDir { path =>
      withSingleCallEnabled {
        val df = sql("SELECT 1 as id, 'Tony' as name")
        interceptContains[AccessControlException](doAs(
          someone,
          df.write.format("console").mode("append").save(path.toString)))(
          s"does not have [write] privilege on [[$path, $path/]]")
      }
    }
  }

  test("HadoopFsRelation") {
    val db1 = defaultDb
    val table1 = "table1"
    withTempDir { path =>
      withSingleCallEnabled {
        withCleanTmpResources(Seq((s"$db1.$table1", "table"))) {
          doAs(admin, sql(s"CREATE TABLE IF NOT EXISTS $db1.$table1 (id int, scope int)"))
          doAs(
            admin,
            sql(
              s"""
                 |INSERT OVERWRITE DIRECTORY '$path'
                 |USING parquet
                 |SELECT * FROM $db1.$table1""".stripMargin))

          interceptContains[AccessControlException](
            doAs(
              someone,
              sql(
                s"""
                   |INSERT OVERWRITE DIRECTORY '$path'
                   |USING parquet
                   |SELECT * FROM $db1.$table1""".stripMargin)))(
            s"does not have [select] privilege on [$db1/$table1/id,$db1/$table1/scope], " +
              s"[write] privilege on [[$path, $path/]]")

          doAs(admin, sql(s"SELECT * FROM parquet.`$path`".stripMargin).explain(true))
          interceptContains[AccessControlException](
            doAs(someone, sql(s"SELECT * FROM parquet.`$path`".stripMargin).explain(true)))(
            s"does not have [read] privilege on " +
              s"[[file:$path, file:$path/]]")
        }
      }
    }
  }

  test("LoadDataCommand") {
    val db1 = defaultDb
    val table1 = "table1"
    withSingleCallEnabled {
      withTempDir { path =>
        withCleanTmpResources(Seq((s"$db1.$table1", "table"))) {
          doAs(admin, sql(s"CREATE TABLE IF NOT EXISTS $db1.$table1 (id int, scope int)"))
          val loadDataSql =
            s"""
               |LOAD DATA LOCAL INPATH '$path'
               |OVERWRITE INTO TABLE $db1.$table1
               |""".stripMargin
          doAs(admin, sql(loadDataSql).explain(true))
          interceptContains[AccessControlException](
            doAs(someone, sql(loadDataSql).explain(true)))(
            s"does not have [read] privilege on " +
              s"[[$path, $path/]]")
        }
      }
    }
  }

<<<<<<< HEAD
  test("CreateDatabaseCommand/AlterDatabaseSetLocationCommand") {
    val db1 = "db1"
    withSingleCallEnabled {
      withTempDir { path1 =>
        withTempDir { path2 =>
          withCleanTmpResources(Seq((s"$db1", "database"))) {
            interceptContains[AccessControlException](
              doAs(someone, sql(s"CREATE DATABASE $db1 LOCATION '$path1'")))(
              s"does not have [create] privilege on [$db1], " +
                s"[write] privilege on [[$path1, $path1/]]")
            interceptContains[AccessControlException](
              doAs(someone, sql(s"ALTER DATABASE $db1 SET LOCATION '$path2'")))(
              s"does not have [alter] privilege on [$db1], " +
                s"[write] privilege on [[$path2, $path2/]]")
          }
=======
  test("Add resource command") {
    withTempDir { path =>
      withSingleCallEnabled {
        val supportedCommand = if (isSparkV32OrGreater) {
          Seq("JAR", "FILE", "ARCHIVE")
        } else {
          Seq("JAR", "FILE")
        }
        supportedCommand.foreach { cmd =>
          interceptContains[AccessControlException](
            doAs(someone, sql(s"ADD $cmd $path")))(
            s"does not have [read] privilege on [[$path, $path/]]")
>>>>>>> 0210d547
        }
      }
    }
  }
}<|MERGE_RESOLUTION|>--- conflicted
+++ resolved
@@ -1156,7 +1156,23 @@
     }
   }
 
-<<<<<<< HEAD
+  test("Add resource command") {
+    withTempDir { path =>
+      withSingleCallEnabled {
+        val supportedCommand = if (isSparkV32OrGreater) {
+          Seq("JAR", "FILE", "ARCHIVE")
+        } else {
+          Seq("JAR", "FILE")
+        }
+        supportedCommand.foreach { cmd =>
+          interceptContains[AccessControlException](
+            doAs(someone, sql(s"ADD $cmd $path")))(
+            s"does not have [read] privilege on [[$path, $path/]]")
+        }
+      }
+    }
+  }
+
   test("CreateDatabaseCommand/AlterDatabaseSetLocationCommand") {
     val db1 = "db1"
     withSingleCallEnabled {
@@ -1172,21 +1188,7 @@
               s"does not have [alter] privilege on [$db1], " +
                 s"[write] privilege on [[$path2, $path2/]]")
           }
-=======
-  test("Add resource command") {
-    withTempDir { path =>
-      withSingleCallEnabled {
-        val supportedCommand = if (isSparkV32OrGreater) {
-          Seq("JAR", "FILE", "ARCHIVE")
-        } else {
-          Seq("JAR", "FILE")
         }
-        supportedCommand.foreach { cmd =>
-          interceptContains[AccessControlException](
-            doAs(someone, sql(s"ADD $cmd $path")))(
-            s"does not have [read] privilege on [[$path, $path/]]")
->>>>>>> 0210d547
-        }
       }
     }
   }
