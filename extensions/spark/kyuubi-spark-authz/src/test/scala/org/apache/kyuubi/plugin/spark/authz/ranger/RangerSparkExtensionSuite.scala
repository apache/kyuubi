/*
 * Licensed to the Apache Software Foundation (ASF) under one or more
 * contributor license agreements.  See the NOTICE file distributed with
 * this work for additional information regarding copyright ownership.
 * The ASF licenses this file to You under the Apache License, Version 2.0
 * (the "License"); you may not use this file except in compliance with
 * the License.  You may obtain a copy of the License at
 *
 *    http://www.apache.org/licenses/LICENSE-2.0
 *
 * Unless required by applicable law or agreed to in writing, software
 * distributed under the License is distributed on an "AS IS" BASIS,
 * WITHOUT WARRANTIES OR CONDITIONS OF ANY KIND, either express or implied.
 * See the License for the specific language governing permissions and
 * limitations under the License.
 */

package org.apache.kyuubi.plugin.spark.authz.ranger

import java.lang.reflect.UndeclaredThrowableException
import java.nio.file.Path

import scala.util.Try

import org.apache.hadoop.security.UserGroupInformation
import org.apache.spark.sql.{DataFrame, Row, SparkSessionExtensions}
import org.apache.spark.sql.catalyst.analysis.NoSuchTableException
import org.apache.spark.sql.catalyst.catalog.HiveTableRelation
import org.apache.spark.sql.catalyst.expressions.PythonUDF
import org.apache.spark.sql.catalyst.plans.logical.Statistics
import org.apache.spark.sql.execution.columnar.InMemoryRelation
import org.apache.spark.sql.execution.datasources.LogicalRelation
import org.apache.spark.sql.functions.col
import org.apache.spark.sql.types.{IntegerType, StructField, StructType}
import org.scalatest.BeforeAndAfterAll
// scalastyle:off
import org.scalatest.funsuite.AnyFunSuite

import org.apache.kyuubi.Utils
import org.apache.kyuubi.plugin.spark.authz.{AccessControlException, SparkSessionProvider}
import org.apache.kyuubi.plugin.spark.authz.RangerTestNamespace._
import org.apache.kyuubi.plugin.spark.authz.RangerTestUsers._
import org.apache.kyuubi.plugin.spark.authz.rule.Authorization.KYUUBI_AUTHZ_TAG
import org.apache.kyuubi.plugin.spark.authz.util.AuthZUtils._
import org.apache.kyuubi.util.AssertionUtils._
import org.apache.kyuubi.util.reflect.ReflectUtils._
abstract class RangerSparkExtensionSuite extends AnyFunSuite
  with SparkSessionProvider with BeforeAndAfterAll {
  // scalastyle:on
  override protected val extension: SparkSessionExtensions => Unit = new RangerSparkExtension

  override def afterAll(): Unit = {
    spark.stop()
    super.afterAll()
  }

  protected def errorMessage(
      privilege: String,
      resource: String = "default/src",
      user: String = UserGroupInformation.getCurrentUser.getShortUserName): String = {
    s"Permission denied: user [$user] does not have [$privilege] privilege on [$resource]"
  }

  /**
   * Drops temporary view `viewNames` after calling `f`.
   */
  protected def withTempView(viewNames: String*)(f: => Unit): Unit = {
    try {
      f
    } finally {
      viewNames.foreach { viewName =>
        try spark.catalog.dropTempView(viewName)
        catch {
          // If the test failed part way, we don't want to mask the failure by failing to remove
          // temp views that never got created.
          case _: NoSuchTableException =>
        }
      }
    }
  }

  /**
   * Drops global temporary view `viewNames` after calling `f`.
   */
  protected def withGlobalTempView(viewNames: String*)(f: => Unit): Unit = {
    try {
      f
    } finally {
      viewNames.foreach { viewName =>
        try spark.catalog.dropGlobalTempView(viewName)
        catch {
          // If the test failed part way, we don't want to mask the failure by failing to remove
          // global temp views that never got created.
          case _: NoSuchTableException =>
        }
      }
    }
  }

  protected def withTempDir(f: Path => Unit): Unit = {
    val dir = Utils.createTempDir()
    try f(dir)
    finally {
      Utils.deleteDirectoryRecursively(dir.toFile)
    }
  }

  /**
   * Enables authorizing in single call mode,
   * and disables authorizing in single call mode after calling `f`
   */
  protected def withSingleCallEnabled(f: => Unit): Unit = {
    val singleCallConfig =
      s"ranger.plugin.${SparkRangerAdminPlugin.getServiceType}.authorize.in.single.call"
    try {
      SparkRangerAdminPlugin.getRangerConf.setBoolean(singleCallConfig, true)
      f
    } finally {
      SparkRangerAdminPlugin.getRangerConf.setBoolean(singleCallConfig, false)
    }
  }

  test("[KYUUBI #3226] RuleAuthorization: Should check privileges once only.") {
    val logicalPlan = doAs(admin, sql("SHOW TABLES").queryExecution.logical)
    val rule = new RuleAuthorization(spark)

    (1 until 10).foreach { i =>
      if (i == 1) {
        assert(logicalPlan.getTagValue(KYUUBI_AUTHZ_TAG).isEmpty)
      } else {
        assert(logicalPlan.getTagValue(KYUUBI_AUTHZ_TAG).nonEmpty)
      }
      rule.apply(logicalPlan)
    }

    assert(logicalPlan.getTagValue(KYUUBI_AUTHZ_TAG).nonEmpty)
  }

  test("[KYUUBI #3226]: Another session should also check even if the plan is cached.") {
    val testTable = "mytable"
    val create =
      s"""
         | CREATE TABLE IF NOT EXISTS $testTable
         | (id string)
         | using parquet
         |""".stripMargin
    val select = s"SELECT * FROM $testTable"

    withCleanTmpResources(Seq((testTable, "table"))) {
      // create tmp table
      doAs(
        admin, {
          sql(create)

          // session1: first query, should auth once.[LogicalRelation]
          val df = sql(select)
          val plan1 = df.queryExecution.optimizedPlan
          assert(plan1.getTagValue(KYUUBI_AUTHZ_TAG).nonEmpty)

          // cache
          df.cache()

          // session1: second query, should auth once.[InMemoryRelation]
          // (don't need to check in again, but it's okay to check in once)
          val plan2 = sql(select).queryExecution.optimizedPlan
          assert(plan1 != plan2 && plan2.getTagValue(KYUUBI_AUTHZ_TAG).nonEmpty)

          // session2: should auth once.
          val otherSessionDf = spark.newSession().sql(select)

          // KYUUBI_AUTH_TAG is None
          assert(otherSessionDf.queryExecution.logical.getTagValue(KYUUBI_AUTHZ_TAG).isEmpty)
          val plan3 = otherSessionDf.queryExecution.optimizedPlan
          // make sure it use cache.
          assert(plan3.isInstanceOf[InMemoryRelation])
          // auth once only.
          assert(plan3.getTagValue(KYUUBI_AUTHZ_TAG).nonEmpty)
        })
    }
  }

  test("auth: databases") {
    val testDb = "mydb"
    val create = s"CREATE DATABASE IF NOT EXISTS $testDb"
    val alter = s"ALTER DATABASE $testDb SET DBPROPERTIES (abc = '123')"
    val drop = s"DROP DATABASE IF EXISTS $testDb"

    val e = intercept[AccessControlException](sql(create))
    assert(e.getMessage === errorMessage("create", "mydb"))
    withCleanTmpResources(Seq((testDb, "database"))) {
      doAs(admin, assert(Try { sql(create) }.isSuccess))
      doAs(admin, assert(Try { sql(alter) }.isSuccess))
      val e1 = intercept[AccessControlException](sql(alter))
      assert(e1.getMessage === errorMessage("alter", "mydb"))
      val e2 = intercept[AccessControlException](sql(drop))
      assert(e2.getMessage === errorMessage("drop", "mydb"))
      doAs(kent, Try(sql("SHOW DATABASES")).isSuccess)
    }
  }

  test("auth: tables") {
    val db = defaultDb
    val table = "src"
    val col = "key"

    val create0 = s"CREATE TABLE IF NOT EXISTS $db.$table ($col int, value int) USING $format"
    val alter0 = s"ALTER TABLE $db.$table SET TBLPROPERTIES(key='ak')"
    val drop0 = s"DROP TABLE IF EXISTS $db.$table"
    val select = s"SELECT * FROM $db.$table"
    val e = intercept[AccessControlException](sql(create0))
    assert(e.getMessage === errorMessage("create"))

    withCleanTmpResources(Seq((s"$db.$table", "table"))) {
      doAs(bob, assert(Try { sql(create0) }.isSuccess))
      doAs(bob, assert(Try { sql(alter0) }.isSuccess))

      val e1 = intercept[AccessControlException](sql(drop0))
      assert(e1.getMessage === errorMessage("drop"))
      doAs(bob, assert(Try { sql(alter0) }.isSuccess))
      doAs(bob, assert(Try { sql(select).collect() }.isSuccess))
      doAs(kent, assert(Try { sql(s"SELECT key FROM $db.$table").collect() }.isSuccess))

      Seq(
        select,
        s"SELECT value FROM $db.$table",
        s"SELECT value as key FROM $db.$table",
        s"SELECT max(value) FROM $db.$table",
        s"SELECT coalesce(max(value), 1) FROM $db.$table",
        s"SELECT key FROM $db.$table WHERE value in (SELECT value as key FROM $db.$table)")
        .foreach { q =>
          doAs(
            kent, {
              withClue(q) {
                val e = intercept[AccessControlException](sql(q).collect())
                assert(e.getMessage === errorMessage("select", "default/src/value", kent))
              }
            })
        }
    }
  }

  test("auth: functions") {
    val db = defaultDb
    val func = "func"
    val create0 = s"CREATE FUNCTION IF NOT EXISTS $db.$func AS 'abc.mnl.xyz'"
    doAs(
      kent, {
        val e = intercept[AccessControlException](sql(create0))
        assert(e.getMessage === errorMessage("create", "default/func"))
      })
    doAs(admin, assert(Try(sql(create0)).isSuccess))
  }

  test("show tables") {
    val db = "default2"
    val table = "src"
    withCleanTmpResources(
      Seq(
        (s"$db.$table", "table"),
        (s"$db.${table}for_show", "table"),
        (s"$db", "database"))) {
      doAs(admin, sql(s"CREATE DATABASE IF NOT EXISTS $db"))
      doAs(admin, sql(s"CREATE TABLE IF NOT EXISTS $db.$table (key int) USING $format"))
      doAs(admin, sql(s"CREATE TABLE IF NOT EXISTS $db.${table}for_show (key int) USING $format"))

      doAs(admin, assert(sql(s"show tables from $db").collect().length === 2))
      doAs(bob, assert(sql(s"show tables from $db").collect().length === 0))
      doAs(invisibleUser, assert(sql(s"show tables from $db").collect().length === 0))
      doAs(invisibleUser, assert(sql(s"show tables from $db").limit(1).isEmpty))
    }
  }

  test("show databases") {
    val db = "default2"

    withCleanTmpResources(Seq((db, "database"))) {
      doAs(admin, sql(s"CREATE DATABASE IF NOT EXISTS $db"))
      doAs(admin, assert(sql(s"SHOW DATABASES").collect().length == 2))
      doAs(admin, assert(sql(s"SHOW DATABASES").collectAsList().get(0).getString(0) == defaultDb))
      doAs(admin, assert(sql(s"SHOW DATABASES").collectAsList().get(1).getString(0) == s"$db"))

      doAs(bob, assert(sql(s"SHOW DATABASES").collect().length == 1))
      doAs(bob, assert(sql(s"SHOW DATABASES").collectAsList().get(0).getString(0) == defaultDb))
      doAs(invisibleUser, assert(sql(s"SHOW DATABASES").limit(1).isEmpty))
    }
  }

  test("show functions") {
    val default = defaultDb
    val db3 = "default3"
    val function1 = "function1"

    withCleanTmpResources(Seq(
      (s"$default.$function1", "function"),
      (s"$db3.$function1", "function"),
      (db3, "database"))) {
      doAs(admin, sql(s"CREATE FUNCTION $function1 AS 'Function1'"))
      doAs(admin, assert(sql(s"show user functions $default.$function1").collect().length == 1))
      doAs(bob, assert(sql(s"show user functions $default.$function1").collect().length == 0))

      doAs(admin, sql(s"CREATE DATABASE IF NOT EXISTS $db3"))
      doAs(admin, sql(s"CREATE FUNCTION $db3.$function1 AS 'Function1'"))

      doAs(admin, assert(sql(s"show user functions $db3.$function1").collect().length == 1))
      doAs(bob, assert(sql(s"show user functions $db3.$function1").collect().length == 0))

      doAs(admin, assert(sql(s"show system functions").collect().length > 0))
      doAs(bob, assert(sql(s"show system functions").collect().length > 0))

      val adminSystemFunctionCount = doAs(admin, sql(s"show system functions").collect().length)
      val bobSystemFunctionCount = doAs(bob, sql(s"show system functions").collect().length)
      assert(adminSystemFunctionCount == bobSystemFunctionCount)
    }
  }

  test("show columns") {
    val db = defaultDb
    val table = "src"
    val col = "key"
    val create = s"CREATE TABLE IF NOT EXISTS $db.$table ($col int, value int) USING $format"

    withCleanTmpResources(Seq((s"$db.$table", "table"))) {
      doAs(admin, sql(create))

      doAs(admin, assert(sql(s"SHOW COLUMNS IN $table").count() == 2))
      doAs(admin, assert(sql(s"SHOW COLUMNS IN $db.$table").count() == 2))
      doAs(admin, assert(sql(s"SHOW COLUMNS IN $table IN $db").count() == 2))

      doAs(kent, assert(sql(s"SHOW COLUMNS IN $table").count() == 1))
      doAs(kent, assert(sql(s"SHOW COLUMNS IN $db.$table").count() == 1))
      doAs(kent, assert(sql(s"SHOW COLUMNS IN $table IN $db").count() == 1))
    }
  }

  test("show table extended") {
    val db = "default_bob"
    val table = "table"

    withCleanTmpResources(Seq(
      (s"$db.${table}_use1", "table"),
      (s"$db.${table}_use2", "table"),
      (s"$db.${table}_select1", "table"),
      (s"$db.${table}_select2", "table"),
      (s"$db.${table}_select3", "table"),
      (s"$db", "database"))) {
      doAs(admin, sql(s"CREATE DATABASE IF NOT EXISTS $db"))
      doAs(admin, sql(s"CREATE TABLE IF NOT EXISTS $db.${table}_use1 (key int) USING $format"))
      doAs(admin, sql(s"CREATE TABLE IF NOT EXISTS $db.${table}_use2 (key int) USING $format"))
      doAs(admin, sql(s"CREATE TABLE IF NOT EXISTS $db.${table}_select1 (key int) USING $format"))
      doAs(admin, sql(s"CREATE TABLE IF NOT EXISTS $db.${table}_select2 (key int) USING $format"))
      doAs(admin, sql(s"CREATE TABLE IF NOT EXISTS $db.${table}_select3 (key int) USING $format"))

      doAs(
        admin,
        assert(sql(s"show table extended from $db like '$table*'").collect().length === 5))
      doAs(
        bob,
        assert(sql(s"show tables from $db").collect().length === 5))
      doAs(
        bob,
        assert(sql(s"show table extended from $db like '$table*'").collect().length === 3))
      doAs(
        invisibleUser,
        assert(sql(s"show table extended from $db like '$table*'").collect().length === 0))
    }
  }

  test("[KYUUBI #3430] AlterTableRenameCommand should skip permission check if it's tempview") {
    val tempView = "temp_view"
    val tempView2 = "temp_view2"
    val globalTempView = "global_temp_view"
    val globalTempView2 = "global_temp_view2"

    // create or replace view
    doAs(denyUser, sql(s"CREATE TEMPORARY VIEW $tempView AS select * from values(1)"))
    doAs(
      denyUser,
      sql(s"CREATE GLOBAL TEMPORARY VIEW $globalTempView AS SELECT * FROM values(1)"))

    // rename view
    doAs(denyUser2, sql(s"ALTER VIEW $tempView RENAME TO $tempView2"))
    doAs(
      denyUser2,
      sql(s"ALTER VIEW global_temp.$globalTempView RENAME TO global_temp.$globalTempView2"))

    doAs(admin, sql(s"DROP VIEW IF EXISTS $tempView2"))
    doAs(admin, sql(s"DROP VIEW IF EXISTS global_temp.$globalTempView2"))
    doAs(admin, assert(sql("show tables from global_temp").collect().length == 0))
  }

  test("[KYUUBI #3426] Drop temp view should be skipped permission check") {
    val tempView = "temp_view"
    val globalTempView = "global_temp_view"
    doAs(denyUser, sql(s"CREATE TEMPORARY VIEW $tempView AS select * from values(1)"))

    doAs(
      denyUser,
      sql(s"CREATE OR REPLACE TEMPORARY VIEW $tempView" +
        s" AS select * from values(1)"))

    doAs(
      denyUser,
      sql(s"CREATE GLOBAL TEMPORARY VIEW $globalTempView AS SELECT * FROM values(1)"))

    doAs(
      denyUser,
      sql(s"CREATE OR REPLACE GLOBAL TEMPORARY VIEW $globalTempView" +
        s" AS select * from values(1)"))

    // global_temp will contain the temporary view, even if it is not global
    doAs(admin, assert(sql("show tables from global_temp").collect().length == 2))

    doAs(denyUser2, sql(s"DROP VIEW IF EXISTS $tempView"))
    doAs(denyUser2, sql(s"DROP VIEW IF EXISTS global_temp.$globalTempView"))

    doAs(admin, assert(sql("show tables from global_temp").collect().length == 0))
  }

  test("[KYUUBI #3428] AlterViewAsCommand should be skipped permission check") {
    val tempView = "temp_view"
    val globalTempView = "global_temp_view"

    // create or replace view
    doAs(denyUser, sql(s"CREATE TEMPORARY VIEW $tempView AS select * from values(1)"))
    doAs(
      denyUser,
      sql(s"CREATE OR REPLACE TEMPORARY VIEW $tempView" +
        s" AS select * from values(1)"))
    doAs(
      denyUser,
      sql(s"CREATE GLOBAL TEMPORARY VIEW $globalTempView AS SELECT * FROM values(1)"))
    doAs(
      denyUser,
      sql(s"CREATE OR REPLACE GLOBAL TEMPORARY VIEW $globalTempView" +
        s" AS select * from values(1)"))

    // rename view
    doAs(denyUser2, sql(s"ALTER VIEW $tempView AS SELECT * FROM values(1)"))
    doAs(denyUser2, sql(s"ALTER VIEW global_temp.$globalTempView AS SELECT * FROM values(1)"))

    doAs(admin, sql(s"DROP VIEW IF EXISTS $tempView"))
    doAs(admin, sql(s"DROP VIEW IF EXISTS global_temp.$globalTempView"))
    doAs(admin, assert(sql("show tables from global_temp").collect().length == 0))
  }

  test("[KYUUBI #3343] pass temporary view creation") {
    val tempView = "temp_view"
    val globalTempView = "global_temp_view"

    withTempView(tempView) {
      doAs(
        denyUser,
        assert(Try(sql(s"CREATE TEMPORARY VIEW $tempView AS select * from values(1)")).isSuccess))

      doAs(
        denyUser,
        Try(sql(s"CREATE OR REPLACE TEMPORARY VIEW $tempView" +
          s" AS select * from values(1)")).isSuccess)
    }

    withGlobalTempView(globalTempView) {
      doAs(
        denyUser,
        Try(
          sql(
            s"CREATE GLOBAL TEMPORARY VIEW $globalTempView AS SELECT * FROM values(1)")).isSuccess)

      doAs(
        denyUser,
        Try(sql(s"CREATE OR REPLACE GLOBAL TEMPORARY VIEW $globalTempView" +
          s" AS select * from values(1)")).isSuccess)
    }
    doAs(admin, assert(sql("show tables from global_temp").collect().length == 0))
  }

  test("[KYUUBI #5172] Check USE permissions for DESCRIBE FUNCTION") {
    val fun = s"$defaultDb.function1"

    withCleanTmpResources(Seq((s"$fun", "function"))) {
      doAs(admin, sql(s"CREATE FUNCTION $fun AS 'Function1'"))
      doAs(admin, sql(s"DESC FUNCTION $fun").collect().length == 1)
      val e = intercept[AccessControlException](doAs(denyUser, sql(s"DESC FUNCTION $fun")))
      assert(e.getMessage === errorMessage("_any", "default/function1", denyUser))
    }
  }
}

class InMemoryCatalogRangerSparkExtensionSuite extends RangerSparkExtensionSuite {
  override protected val catalogImpl: String = "in-memory"
}

class HiveCatalogRangerSparkExtensionSuite extends RangerSparkExtensionSuite {
  override protected val catalogImpl: String = "hive"
  test("table stats must be specified") {
    val table = "hive_src"
    withCleanTmpResources(Seq((table, "table"))) {
      doAs(admin, sql(s"CREATE TABLE IF NOT EXISTS $table (id int)"))
      doAs(
        admin, {
          val hiveTableRelation = sql(s"SELECT * FROM $table")
            .queryExecution.optimizedPlan.collectLeaves().head.asInstanceOf[HiveTableRelation]
          assert(getField[Option[Statistics]](hiveTableRelation, "tableStats").nonEmpty)
        })
    }
  }

  test("HiveTableRelation should be able to be converted to LogicalRelation") {
    val table = "hive_src"
    withCleanTmpResources(Seq((table, "table"))) {
      doAs(admin, sql(s"CREATE TABLE IF NOT EXISTS $table (id int) STORED AS PARQUET"))
      doAs(
        admin, {
          val relation = sql(s"SELECT * FROM $table")
            .queryExecution.optimizedPlan.collectLeaves().head
          assert(relation.isInstanceOf[LogicalRelation])
        })
    }
  }

  test("Pass through JoinSelection") {
    val db = "test"
    val table1 = "table1"
    val table2 = "table2"

    withCleanTmpResources(Seq(
      (s"$db.$table2", "table"),
      (s"$db.$table1", "table"),
      (s"$db", "database"))) {
      doAs(
        admin, {
          sql(s"CREATE DATABASE IF NOT EXISTS $db")
          sql(s"CREATE TABLE IF NOT EXISTS $db.$table1(id int) STORED AS PARQUET")
          sql(s"INSERT INTO $db.$table1 SELECT 1")
          sql(s"CREATE TABLE IF NOT EXISTS $db.$table2(id int, name string) STORED AS PARQUET")
          sql(s"INSERT INTO $db.$table2 SELECT 1, 'a'")
          val join = s"SELECT a.id, b.name FROM $db.$table1 a JOIN $db.$table2 b ON a.id=b.id"
          assert(sql(join).collect().length == 1)
        })
    }
  }

  test("[KYUUBI #3343] check persisted view creation") {
    val table = "hive_src"
    val adminPermView = "admin_perm_view"
    val permView = "perm_view"

    withCleanTmpResources(Seq(
      (adminPermView, "view"),
      (permView, "view"),
      (table, "table"))) {
      doAs(admin, sql(s"CREATE TABLE IF NOT EXISTS $table (id int)"))

      doAs(admin, sql(s"CREATE VIEW ${adminPermView} AS SELECT * FROM $table"))

      val e1 = intercept[AccessControlException](
        doAs(someone, sql(s"CREATE VIEW $permView AS SELECT 1 as a")))
      assert(e1.getMessage.contains(s"does not have [create] privilege on [default/$permView]"))

      val e2 = intercept[AccessControlException](
        doAs(someone, sql(s"CREATE VIEW $permView AS SELECT * FROM $table")))
      if (isSparkV32OrGreater) {
        assert(e2.getMessage.contains(s"does not have [select] privilege on [default/$table/id]"))
      } else {
        assert(e2.getMessage.contains(s"does not have [select] privilege on [$table]"))
      }
    }
  }

  test("[KYUUBI #3326] check persisted view and skip shadowed table") {
    val db1 = defaultDb
    val table = "hive_src"
    val permView = "perm_view"

    withCleanTmpResources(Seq(
      (s"$db1.$table", "table"),
      (s"$db1.$permView", "view"))) {
      doAs(admin, sql(s"CREATE TABLE IF NOT EXISTS $db1.$table (id int, name string)"))
      doAs(admin, sql(s"CREATE VIEW $db1.$permView AS SELECT * FROM $db1.$table"))

      // KYUUBI #3326: with no privileges to the permanent view or the source table
      val e1 = intercept[AccessControlException](
        doAs(
          someone, {
            sql(s"select * from $db1.$permView").collect()
          }))
      assert(e1.getMessage.contains(s"does not have [select] privilege on [$db1/$permView/id]"))
    }
  }

  test("KYUUBI #4504: query permanent view with privilege to permanent view only") {
    val db1 = defaultDb
    val table = "hive_src"
    val permView = "perm_view"
    val userPermViewOnly = permViewOnlyUser

    withCleanTmpResources(Seq(
      (s"$db1.$table", "table"),
      (s"$db1.$permView", "view"))) {
      doAs(admin, sql(s"CREATE TABLE IF NOT EXISTS $db1.$table (id int, name string)"))
      doAs(admin, sql(s"CREATE VIEW $db1.$permView AS SELECT * FROM $db1.$table"))

      // query all columns of the permanent view
      // with access privileges to the permanent view but no privilege to the source table
      val sql1 = s"SELECT * FROM $db1.$permView"
      doAs(userPermViewOnly, { sql(sql1).collect() })

      // query the second column of permanent view with multiple columns
      // with access privileges to the permanent view but no privilege to the source table
      val sql2 = s"SELECT name FROM $db1.$permView"
      doAs(userPermViewOnly, { sql(sql2).collect() })
    }
  }

  test("[KYUUBI #3371] support throws all disallowed privileges in exception") {
    val db1 = defaultDb
    val srcTable1 = "hive_src1"
    val srcTable2 = "hive_src2"
    val sinkTable1 = "hive_sink1"

    withCleanTmpResources(Seq(
      (s"$db1.$srcTable1", "table"),
      (s"$db1.$srcTable2", "table"),
      (s"$db1.$sinkTable1", "table"))) {
      doAs(
        admin,
        sql(s"CREATE TABLE IF NOT EXISTS $db1.$srcTable1" +
          s" (id int, name string, city string)"))

      doAs(
        admin,
        sql(s"CREATE TABLE IF NOT EXISTS $db1.$srcTable2" +
          s" (id int, age int)"))

      doAs(
        admin,
        sql(s"CREATE TABLE IF NOT EXISTS $db1.$sinkTable1" +
          s" (id int, age int, name string, city string)"))

      val insertSql1 = s"INSERT INTO $sinkTable1" +
        s" SELECT tb1.id as id, tb2.age as age, tb1.name as name, tb1.city as city" +
        s" FROM $db1.$srcTable1 as tb1" +
        s" JOIN $db1.$srcTable2 as tb2" +
        s" on tb1.id = tb2.id"

      withSingleCallEnabled {
        val e = intercept[AccessControlException](doAs(someone, sql(insertSql1)))
        assert(e.getMessage.contains(s"does not have" +
          s" [select] privilege on" +
          s" [$db1/$srcTable1/city,$db1/$srcTable1/id,$db1/$srcTable1/name," +
          s"$db1/$srcTable2/age,$db1/$srcTable2/id]," +
          s" [update] privilege on [$db1/$sinkTable1/id,$db1/$sinkTable1/age," +
          s"$db1/$sinkTable1/name,$db1/$sinkTable1/city]"))
      }
    }
  }

  test("[KYUUBI #3411] skip checking cache table") {
    if (isSparkV32OrGreater) { // cache table sql supported since 3.2.0

      val db1 = defaultDb
      val srcTable1 = "hive_src1"
      val cacheTable1 = "cacheTable1"
      val cacheTable2 = "cacheTable2"
      val cacheTable3 = "cacheTable3"
      val cacheTable4 = "cacheTable4"

      withCleanTmpResources(Seq(
        (s"$db1.$srcTable1", "table"),
        (s"$db1.$cacheTable1", "cache"),
        (s"$db1.$cacheTable2", "cache"),
        (s"$db1.$cacheTable3", "cache"),
        (s"$db1.$cacheTable4", "cache"))) {

        doAs(
          admin,
          sql(s"CREATE TABLE IF NOT EXISTS $db1.$srcTable1" +
            s" (id int, name string, city string)"))

        withSingleCallEnabled {
          val e1 = intercept[AccessControlException](
            doAs(someone, sql(s"CACHE TABLE $cacheTable2 select * from $db1.$srcTable1")))
          assert(
            e1.getMessage.contains(s"does not have [select] privilege on " +
              s"[$db1/$srcTable1/city,$db1/$srcTable1/id,$db1/$srcTable1/name]"))
        }
        doAs(admin, sql(s"CACHE TABLE $cacheTable3 SELECT 1 AS a, 2 AS b "))
        doAs(someone, sql(s"CACHE TABLE $cacheTable4 select 1 as a, 2 as b "))
      }
    }
  }

  test("[KYUUBI #3608] Support {OWNER} variable for queries") {
    val db = defaultDb
    val table = "owner_variable"

    val select = s"SELECT key FROM $db.$table"

    withCleanTmpResources(Seq((s"$db.$table", "table"))) {
      doAs(
        defaultTableOwner,
        assert(Try {
          sql(s"CREATE TABLE $db.$table (key int, value int) USING $format")
        }.isSuccess))

      doAs(
        defaultTableOwner,
        assert(Try {
          sql(select).collect()
        }.isSuccess))

      doAs(
        createOnlyUser, {
          val e = intercept[AccessControlException](sql(select).collect())
          assert(e.getMessage === errorMessage("select", s"$db/$table/key"))
        })
    }
  }

  test("modified query plan should correctly report stats") {
    val db = "stats_test"
    val table = "stats"
    withCleanTmpResources(
      Seq(
        (s"$db.$table", "table"),
        (s"$db", "database"))) {
      doAs(admin, sql(s"CREATE DATABASE IF NOT EXISTS $db"))
      doAs(admin, sql(s"CREATE TABLE IF NOT EXISTS $db.$table (key int) USING $format"))
      sql("SHOW DATABASES").queryExecution.optimizedPlan.stats
      sql(s"SHOW TABLES IN $db").queryExecution.optimizedPlan.stats
    }
  }

  test("[KYUUBI #4658] insert overwrite hive directory") {
    val db1 = defaultDb
    val table = "src"

    withCleanTmpResources(Seq((s"$db1.$table", "table"))) {
      doAs(admin, sql(s"CREATE TABLE IF NOT EXISTS $db1.$table (id int, name string)"))
      val e = intercept[AccessControlException](
        doAs(
          someone,
          sql(
            s"""INSERT OVERWRITE DIRECTORY '/tmp/test_dir' ROW FORMAT DELIMITED FIELDS
               | TERMINATED BY ','
               | SELECT * FROM $db1.$table;""".stripMargin)))
      assert(e.getMessage.contains(s"does not have [select] privilege on [$db1/$table/id]"))
    }
  }

  test("[KYUUBI #4658] insert overwrite datasource directory") {
    val db1 = defaultDb
    val table = "src"

    withCleanTmpResources(Seq((s"$db1.$table", "table"))) {
      doAs(admin, sql(s"CREATE TABLE IF NOT EXISTS $db1.$table (id int, name string)"))
      val e = intercept[AccessControlException](
        doAs(
          someone,
          sql(
            s"""INSERT OVERWRITE DIRECTORY '/tmp/test_dir'
               | USING parquet
               | SELECT * FROM $db1.$table;""".stripMargin)))
      assert(e.getMessage.contains(s"does not have [select] privilege on [$db1/$table/id]"))
    }
  }

  test("[KYUUBI #5417] should not check scalar-subquery in permanent view") {
    val db1 = defaultDb
    val table1 = "table1"
    val table2 = "table2"
    val view1 = "view1"
    withCleanTmpResources(
      Seq((s"$db1.$table1", "table"), (s"$db1.$table2", "table"), (s"$db1.$view1", "view"))) {
      doAs(admin, sql(s"CREATE TABLE IF NOT EXISTS $db1.$table1 (id int, scope int)"))
      doAs(admin, sql(s"CREATE TABLE IF NOT EXISTS $db1.$table2 (id int, scope int)"))

      val e1 = intercept[AccessControlException] {
        doAs(
          someone,
          sql(
            s"""
               |WITH temp AS (
               |    SELECT max(scope) max_scope
               |    FROM $db1.$table1)
               |SELECT id as new_id FROM $db1.$table2
               |WHERE scope = (SELECT max_scope FROM temp)
               |""".stripMargin).show())
      }
      // Will first check subquery privilege.
      assert(e1.getMessage.contains(s"does not have [select] privilege on [$db1/$table1/scope]"))

      doAs(
        admin,
        sql(
          s"""
             |CREATE VIEW $db1.$view1
             |AS
             |WITH temp AS (
             |    SELECT max(scope) max_scope
             |    FROM $db1.$table1)
             |SELECT id as new_id FROM $db1.$table2
             |WHERE scope = (SELECT max_scope FROM temp)
             |""".stripMargin))
      // Will just check permanent view privilege.
      val e2 = intercept[AccessControlException](
        doAs(someone, sql(s"SELECT * FROM $db1.$view1".stripMargin).show()))
      assert(e2.getMessage.contains(s"does not have [select] privilege on [$db1/$view1/new_id]"))
    }
  }

  test("[KYUUBI #5417] should not check in-subquery in permanent view") {
    val db1 = defaultDb
    val table1 = "table1"
    val table2 = "table2"
    val view1 = "view1"
    withCleanTmpResources(
      Seq((s"$db1.$table1", "table"), (s"$db1.$table2", "table"), (s"$db1.$view1", "view"))) {
      doAs(admin, sql(s"CREATE TABLE IF NOT EXISTS $db1.$table1 (id int, scope int)"))
      doAs(admin, sql(s"CREATE TABLE IF NOT EXISTS $db1.$table2 (id int, scope int)"))

      val e1 = intercept[AccessControlException] {
        doAs(
          someone,
          sql(
            s"""
               |WITH temp AS (
               |    SELECT max(scope) max_scope
               |    FROM $db1.$table1)
               |SELECT id as new_id FROM $db1.$table2
               |WHERE scope in (SELECT max_scope FROM temp)
               |""".stripMargin).show())
      }
      // Will first check subquery privilege.
      assert(e1.getMessage.contains(s"does not have [select] privilege on [$db1/$table1/scope]"))

      doAs(
        admin,
        sql(
          s"""
             |CREATE VIEW $db1.$view1
             |AS
             |WITH temp AS (
             |    SELECT max(scope) max_scope
             |    FROM $db1.$table1)
             |SELECT id as new_id FROM $db1.$table2
             |WHERE scope in (SELECT max_scope FROM temp)
             |""".stripMargin))
      // Will just check permanent view privilege.
      val e2 = intercept[AccessControlException](
        doAs(someone, sql(s"SELECT * FROM $db1.$view1".stripMargin).show()))
      assert(e2.getMessage.contains(s"does not have [select] privilege on [$db1/$view1/new_id]"))
    }
  }

  test("[KYUUBI #5475] Check permanent view's subquery should check view's correct privilege") {
    val db1 = defaultDb
    val table1 = "table1"
    val table2 = "table2"
    val view1 = "view1"
    withSingleCallEnabled {
      withCleanTmpResources(
        Seq((s"$db1.$table1", "table"), (s"$db1.$table2", "table"), (s"$db1.$view1", "view"))) {
        doAs(admin, sql(s"CREATE TABLE IF NOT EXISTS $db1.$table1(id int, scope int)"))
        doAs(
          admin,
          sql(
            s"""
               | CREATE TABLE IF NOT EXISTS $db1.$table2(
               |  id int,
               |  name string,
               |  age int,
               |  scope int)
               | """.stripMargin))
        doAs(
          admin,
          sql(
            s"""
               |CREATE VIEW $db1.$view1
               |AS
               |WITH temp AS (
               |    SELECT max(scope) max_scope
               |    FROM $db1.$table1)
               |SELECT id, name, max(scope) as max_scope, sum(age) sum_age
               |FROM $db1.$table2
               |WHERE scope in (SELECT max_scope FROM temp)
               |GROUP BY id, name
               |""".stripMargin))
        // Will just check permanent view privilege.
        val e2 = intercept[AccessControlException](
          doAs(
            someone,
            sql(s"SELECT id as new_id, name, max_scope FROM $db1.$view1".stripMargin).show()))
        assert(e2.getMessage.contains(
          s"does not have [select] privilege on " +
            s"[$db1/$view1/name,$db1/$view1/id,$db1/$view1/max_scope]"))
      }
    }
  }

  test("[KYUUBI #5492] saveAsTable create DataSource table miss db info") {
    val table1 = "table1"
    withSingleCallEnabled {
      withCleanTmpResources(Seq.empty) {
        val df = doAs(
          admin,
          sql(s"SELECT * FROM VALUES(1, 100),(2, 200),(3, 300) AS t(id, scope)")).persist()
        interceptEndsWith[AccessControlException](
          doAs(someone, df.write.mode("overwrite").saveAsTable(table1)))(
          s"does not have [create] privilege on [$defaultDb/$table1]")
      }
    }
  }

  test("[KYUUBI #5472] Permanent View should pass column when child plan no output ") {
    val db1 = defaultDb
    val table1 = "table1"
    val view1 = "view1"
    val view2 = "view2"
    withSingleCallEnabled {
      withCleanTmpResources(
        Seq((s"$db1.$table1", "table"), (s"$db1.$view1", "view"), (s"$db1.$view2", "view"))) {
        doAs(admin, sql(s"CREATE TABLE IF NOT EXISTS $db1.$table1 (id int, scope int)"))
        doAs(admin, sql(s"CREATE VIEW $db1.$view1 AS SELECT * FROM $db1.$table1"))
        doAs(
          admin,
          sql(
            s"""
               |CREATE VIEW $db1.$view2
               |AS
               |SELECT count(*) as cnt, sum(id) as sum_id FROM $db1.$table1
              """.stripMargin))
        interceptEndsWith[AccessControlException](
          doAs(someone, sql(s"SELECT count(*) FROM $db1.$table1").show()))(
          s"does not have [select] privilege on [$db1/$table1/id,$db1/$table1/scope]")

        interceptEndsWith[AccessControlException](
          doAs(someone, sql(s"SELECT count(*) FROM $db1.$view1").show()))(
          s"does not have [select] privilege on [$db1/$view1/id,$db1/$view1/scope]")

        interceptEndsWith[AccessControlException](
          doAs(someone, sql(s"SELECT count(*) FROM $db1.$view2").show()))(
          s"does not have [select] privilege on [$db1/$view2/cnt,$db1/$view2/sum_id]")

        interceptEndsWith[AccessControlException](
          doAs(someone, sql(s"SELECT count(id) FROM $db1.$table1 WHERE id > 10").show()))(
          s"does not have [select] privilege on [$db1/$table1/id]")

        interceptEndsWith[AccessControlException](
          doAs(someone, sql(s"SELECT count(id) FROM $db1.$view1 WHERE id > 10").show()))(
          s"does not have [select] privilege on [$db1/$view1/id]")

        interceptEndsWith[AccessControlException](
          doAs(someone, sql(s"SELECT count(sum_id) FROM $db1.$view2 WHERE sum_id > 10").show()))(
          s"does not have [select] privilege on [$db1/$view2/sum_id]")

        interceptEndsWith[AccessControlException](
          doAs(someone, sql(s"SELECT count(scope) FROM $db1.$table1 WHERE id > 10").show()))(
          s"does not have [select] privilege on [$db1/$table1/scope,$db1/$table1/id]")

        interceptEndsWith[AccessControlException](
          doAs(someone, sql(s"SELECT count(scope) FROM $db1.$view1 WHERE id > 10").show()))(
          s"does not have [select] privilege on [$db1/$view1/scope,$db1/$view1/id]")

        interceptEndsWith[AccessControlException](
          doAs(someone, sql(s"SELECT count(cnt) FROM $db1.$view2 WHERE sum_id > 10").show()))(
          s"does not have [select] privilege on [$db1/$view2/cnt,$db1/$view2/sum_id]")
      }
    }
  }

  test("[KYUUBI #5503][AUTHZ] Check plan auth checked should not set tag to all child nodes") {
    assume(isSparkV32OrGreater, "Spark 3.1 not support lateral subquery.")
    val db1 = defaultDb
    val table1 = "table1"
    val table2 = "table2"
    val perm_view = "perm_view"
    withSingleCallEnabled {
      withCleanTmpResources(
        Seq(
          (s"$db1.$table1", "table"),
          (s"$db1.$table2", "table"),
          (s"$db1.$perm_view", "view"))) {
        doAs(admin, sql(s"CREATE TABLE IF NOT EXISTS $db1.$table1 (id int, scope int)"))
        doAs(admin, sql(s"CREATE TABLE IF NOT EXISTS $db1.$table2 (id int, scope int)"))
        doAs(admin, sql(s"CREATE VIEW $db1.$perm_view AS SELECT * FROM $db1.$table2"))
        interceptEndsWith[AccessControlException](
          doAs(
            someone,
            sql(
              s"""
                 |SELECT t1.id
                 |FROM $db1.$table1 t1,
                 |LATERAL (
                 |  SELECT *
                 |  FROM $db1.$perm_view t2
                 |  WHERE t1.id = t2.id
                 |)
                 |""".stripMargin).show()))(
          s"does not have [select] privilege on " +
            s"[$db1/$perm_view/id,$db1/$perm_view/scope]")
        interceptEndsWith[AccessControlException](
          doAs(
            permViewOnlyUser,
            sql(
              s"""
                 |SELECT t1.id
                 |FROM $db1.$table1 t1,
                 |LATERAL (
                 |  SELECT *
                 |  FROM $db1.$perm_view t2
                 |  WHERE t1.id = t2.id
                 |)
                 |""".stripMargin).show()))(
          s"does not have [select] privilege on " +
            s"[$db1/$table1/id]")

        interceptEndsWith[AccessControlException](
          doAs(
            someone,
            sql(
              s"""
                 |SELECT t1.id
                 |FROM $db1.$table1 t1,
                 |LATERAL (
                 |  SELECT *
                 |  FROM $db1.$table2 t2
                 |  WHERE t1.id = t2.id
                 |)
                 |""".stripMargin).show()))(
          s"does not have [select] privilege on " +
            s"[$db1/$table2/id,$db1/$table2/scope]")
        interceptEndsWith[AccessControlException](
          doAs(
            table2OnlyUser,
            sql(
              s"""
                 |SELECT t1.id
                 |FROM $db1.$table1 t1,
                 |LATERAL (
                 |  SELECT *
                 |  FROM $db1.$table2 t2
                 |  WHERE t1.id = t2.id
                 |)
                 |""".stripMargin).show()))(
          s"does not have [select] privilege on " +
            s"[$db1/$table1/id]")
      }
    }
  }

  test("InsertIntoHiveDirCommand") {
    val db1 = defaultDb
    val table1 = "table1"
    withTempDir { path =>
      withSingleCallEnabled {
        withCleanTmpResources(Seq((s"$db1.$table1", "table"))) {
          doAs(admin, sql(s"CREATE TABLE IF NOT EXISTS $db1.$table1 (id int, scope int)"))
          interceptEndsWith[AccessControlException](doAs(
            someone,
            sql(
              s"""
                 |INSERT OVERWRITE DIRECTORY '$path'
                 |ROW FORMAT DELIMITED FIELDS TERMINATED BY ','
                 |SELECT * FROM $db1.$table1""".stripMargin)))(
            s"does not have [select] privilege on [$db1/$table1/id,$db1/$table1/scope], " +
              s"[write] privilege on [[$path, $path/]]")
        }
      }
    }
  }

  test("InsertIntoDataSourceDirCommand") {
    val db1 = defaultDb
    val table1 = "table1"
    withTempDir { path =>
      withSingleCallEnabled {
        withCleanTmpResources(Seq((s"$db1.$table1", "table"))) {
          doAs(admin, sql(s"CREATE TABLE IF NOT EXISTS $db1.$table1 (id int, scope int)"))
          interceptEndsWith[AccessControlException](doAs(
            someone,
            sql(
              s"""
                 |INSERT OVERWRITE DIRECTORY '$path'
                 |USING parquet
                 |SELECT * FROM $db1.$table1""".stripMargin)))(
            s"does not have [select] privilege on [$db1/$table1/id,$db1/$table1/scope], " +
              s"[write] privilege on [[$path, $path/]]")
        }
      }
    }
  }

  test("SaveIntoDataSourceCommand") {
    withTempDir { path =>
      withSingleCallEnabled {
        val df = sql("SELECT 1 as id, 'Tony' as name")
        interceptEndsWith[AccessControlException](doAs(
          someone,
          df.write.format("console").mode("append").save(path.toString)))(
          s"does not have [write] privilege on [[$path, $path/]]")
      }
    }
  }

  test("HadoopFsRelation") {
    val db1 = defaultDb
    val table1 = "table1"
    withTempDir { path =>
      withSingleCallEnabled {
        withCleanTmpResources(Seq((s"$db1.$table1", "table"))) {
          doAs(admin, sql(s"CREATE TABLE IF NOT EXISTS $db1.$table1 (id int, scope int)"))
          doAs(
            admin,
            sql(
              s"""
                 |INSERT OVERWRITE DIRECTORY '$path'
                 |USING parquet
                 |SELECT * FROM $db1.$table1""".stripMargin))

          interceptEndsWith[AccessControlException](
            doAs(
              someone,
              sql(
                s"""
                   |INSERT OVERWRITE DIRECTORY '$path'
                   |USING parquet
                   |SELECT * FROM $db1.$table1""".stripMargin)))(
            s"does not have [select] privilege on [$db1/$table1/id,$db1/$table1/scope], " +
              s"[write] privilege on [[$path, $path/]]")

          doAs(admin, sql(s"SELECT * FROM parquet.`$path`".stripMargin).explain(true))
          interceptEndsWith[AccessControlException](
            doAs(someone, sql(s"SELECT * FROM parquet.`$path`".stripMargin).explain(true)))(
            s"does not have [read] privilege on " +
              s"[[file:$path, file:$path/]]")
        }
      }
    }
  }

  test("LoadDataCommand") {
    val db1 = defaultDb
    val table1 = "table1"
    withSingleCallEnabled {
      withTempDir { path =>
        withCleanTmpResources(Seq((s"$db1.$table1", "table"))) {
          doAs(admin, sql(s"CREATE TABLE IF NOT EXISTS $db1.$table1 (id int, scope int)"))
          val loadDataSql =
            s"""
               |LOAD DATA LOCAL INPATH '$path'
               |OVERWRITE INTO TABLE $db1.$table1
               |""".stripMargin
          doAs(admin, sql(loadDataSql).explain(true))
          interceptEndsWith[AccessControlException](
            doAs(someone, sql(loadDataSql).explain(true)))(
            s"does not have [read] privilege on [[$path, $path/]], " +
              s"[update] privilege on [$db1/$table1]")
        }
      }
    }
  }

  test("Add resource command") {
    withTempDir { path =>
      withSingleCallEnabled {
        val supportedCommand = if (isSparkV32OrGreater) {
          Seq("JAR", "FILE", "ARCHIVE")
        } else {
          Seq("JAR", "FILE")
        }
        supportedCommand.foreach { cmd =>
          interceptEndsWith[AccessControlException](
            doAs(someone, sql(s"ADD $cmd $path")))(
            s"does not have [read] privilege on [[$path, $path/]]")
        }
      }
    }
  }

  test("CreateDatabaseCommand/AlterDatabaseSetLocationCommand") {
    val db1 = "db1"
    withSingleCallEnabled {
      withTempDir { path1 =>
        withTempDir { path2 =>
          withCleanTmpResources(Seq((s"$db1", "database"))) {
            interceptEndsWith[AccessControlException](
              doAs(someone, sql(s"CREATE DATABASE $db1 LOCATION '$path1'")))(
              s"does not have [create] privilege on [$db1], " +
                s"[write] privilege on [[$path1, $path1/]]")
            doAs(admin, sql(s"CREATE DATABASE $db1 LOCATION '$path1'"))
            interceptEndsWith[AccessControlException](
              doAs(someone, sql(s"ALTER DATABASE $db1 SET LOCATION '$path2'")))(
              s"does not have [alter] privilege on [$db1], " +
                s"[write] privilege on [[$path2, $path2/]]")
            val e = intercept[UndeclaredThrowableException](
              doAs(admin, sql(s"ALTER DATABASE $db1 SET LOCATION '$path2'")))
            assert(e.getCause.getMessage.contains("does not support altering database location"))
          }
        }
      }
    }
  }

  test("AlterTableSetLocationCommand/AlterTableAddPartitionCommand") {
    val db1 = defaultDb
    val table1 = "table1"
    val table2 = "table2"
    withSingleCallEnabled {
      withTempDir { path1 =>
        withCleanTmpResources(Seq((s"$db1.$table1", "table"), (s"$db1.$table2", "table"))) {
          doAs(
            admin,
            sql(
              s"""
                 |CREATE TABLE IF NOT EXISTS $db1.$table1(
                 |id int,
                 |scope int,
                 |day string)
                 |PARTITIONED BY (day)
                 |""".stripMargin))
          interceptEndsWith[AccessControlException](
            doAs(someone, sql(s"ALTER TABLE $db1.$table1 SET LOCATION '$path1'")))(
            s"does not have [alter] privilege on [$db1/$table1], " +
              s"[write] privilege on [[$path1, $path1/]]")

          withTempDir { path2 =>
            withTempDir { path3 =>
              interceptEndsWith[AccessControlException](
                doAs(
                  someone,
                  sql(
                    s"""
                       |ALTER TABLE $db1.$table1
                       |ADD
                       |PARTITION (day='2023-01-01') LOCATION '$path2'
                       |PARTITION (day='2023-01-02') LOCATION '$path3'
                       |""".stripMargin)))(
                s"does not have [alter] privilege on [$db1/$table1/day], " +
                  s"[write] privilege on [[$path2, $path2/],[$path3, $path3/]]")
            }
          }
        }
      }
    }
  }

  test("Table Command location privilege") {
    val db1 = defaultDb
    val table1 = "table1"
    val table2 = "table2"
    withSingleCallEnabled {
      withTempDir { path =>
        withCleanTmpResources(Seq((s"$db1.$table1", "table"), (s"$db1.$table2", "table"))) {
          interceptEndsWith[AccessControlException](doAs(
            someone,
            sql(
              s"""
                 |CREATE TABLE IF NOT EXISTS $db1.$table1(id int, scope int)
                 |LOCATION '$path'""".stripMargin)))(
            if (!isSparkV35OrGreater) {
              s"does not have [create] privilege on [$db1/$table1], " +
                s"[write] privilege on [[$path, $path/]]"
            } else {
              s"does not have [create] privilege on [$db1/$table1], " +
                s"[write] privilege on [[file://$path, file://$path/]]"
            })
          doAs(
            admin,
            sql(
              s"""
                 |CREATE TABLE IF NOT EXISTS $db1.$table1(id int, scope int)
                 |LOCATION '$path'""".stripMargin))
          interceptEndsWith[AccessControlException](
            doAs(
              someone,
              sql(
                s"""
                   |CREATE TABLE $db1.$table2
                   |LIKE $db1.$table1
                   |LOCATION '$path'
                   |""".stripMargin)))(
            s"does not have [select] privilege on [$db1/$table1], " +
              s"[create] privilege on [$db1/$table2], " +
              s"[write] privilege on [[$path, $path/]]")
          interceptEndsWith[AccessControlException](
            doAs(
              someone,
              sql(
                s"""
                   |CREATE TABLE $db1.$table2
                   |LOCATION '$path'
                   |AS
                   |SELECT * FROM $db1.$table1
                   |""".stripMargin)))(
            if (!isSparkV35OrGreater) {
              s"does not have [select] privilege on [$db1/$table1/id,$db1/$table1/scope], " +
                s"[create] privilege on [$db1/$table2/id,$db1/$table2/scope], " +
                s"[write] privilege on [[$path, $path/]]"
            } else {
              s"does not have [select] privilege on [$db1/$table1/id,$db1/$table1/scope], " +
                s"[create] privilege on [$db1/$table2/id,$db1/$table2/scope], " +
                s"[write] privilege on [[file://$path, file://$path/]]"
            })
        }
      }
    }
  }

  test("[KYUUBI #5677][AUTHZ] Typeof expression miss column information") {
    val db1 = defaultDb
    val table1 = "table1"
    withSingleCallEnabled {
      withCleanTmpResources(Seq((s"$db1.$table1", "table"))) {
        doAs(
          admin,
          sql(
            s"""
               |CREATE TABLE IF NOT EXISTS $db1.$table1(
               |id int,
               |scope int,
               |day string)
               |""".stripMargin))
        doAs(admin, sql(s"INSERT INTO $db1.$table1 SELECT 1, 2, 'TONY'"))
        interceptEndsWith[AccessControlException](
          doAs(
            someone,
            sql(s"SELECT typeof(id), typeof(typeof(day)) FROM $db1.$table1").collect()))(
          s"does not have [select] privilege on [$db1/$table1/day,$db1/$table1/id]")
        interceptEndsWith[AccessControlException](
          doAs(
            someone,
            sql(
              s"""
                 |SELECT
                 |typeof(cast(id as string)),
                 |typeof(substring(day, 1, 3))
                 |FROM $db1.$table1""".stripMargin).collect()))(
          s"does not have [select] privilege on [$db1/$table1/day,$db1/$table1/id]")
        checkAnswer(
          admin,
          s"""
             |SELECT
             |typeof(id),
             |typeof(typeof(day)),
             |typeof(cast(id as string)),
             |typeof(substring(day, 1, 3))
             |FROM $db1.$table1""".stripMargin,
          Seq(Row("int", "string", "string", "string")))
      }
    }
  }

  test("[KYUUBI #5692][Bug] Authz not skip explain command") {
    val db1 = defaultDb
    val table1 = "table1"
    withSingleCallEnabled {
      withCleanTmpResources(Seq((s"$db1.$table1", "table"))) {
        doAs(admin, sql(s"CREATE TABLE IF NOT EXISTS $db1.$table1 (id int, scope int)"))
        val explainSql =
          s"""
             |EXPLAIN
             |SELECT id FROM $db1.$table1
             |""".stripMargin
        doAs(admin, sql(explainSql))
        val result = doAs(someone, sql(explainSql).collect()).head.getString(0)
        assert(!result.contains("Error occurred during query planning"))
        assert(!result.contains(s"does not have [select] privilege on [$db1/$table1/id]"))
        interceptEndsWith[AccessControlException](
          doAs(someone, sql(s"SELECT id FROM $db1.$table1").collect()))(
          s"does not have [select] privilege on [$db1/$table1/id]")
      }
    }
  }

<<<<<<< HEAD
  test("[KYUUBI #5594][AUTHZ] BuildQuery should respect normal node's input ") {
    assume(!isSparkV35OrGreater, "mapInPandas not supported after spark 3.5")
    val db1 = defaultDb
    val table1 = "table1"
    val view1 = "view1"
    withSingleCallEnabled {
      withCleanTmpResources(Seq((s"$db1.$table1", "table"), (s"$db1.$view1", "view"))) {
        doAs(admin, sql(s"CREATE TABLE IF NOT EXISTS $db1.$table1 (id int, scope int)"))
        doAs(admin, sql(s"CREATE VIEW $db1.$view1 AS SELECT * FROM $db1.$table1"))

        val table = spark.read.table(s"$db1.$table1")
        val mapTableInPandasUDF = PythonUDF(
          "mapInPandasUDF",
          null,
          StructType(Seq(StructField("id", IntegerType), StructField("scope", IntegerType))),
          table.queryExecution.analyzed.output,
          205,
          true)
        interceptContains[AccessControlException](
          doAs(
            someone,
            invokeAs(
              table,
              "mapInPandas",
              (classOf[PythonUDF], mapTableInPandasUDF))
              .asInstanceOf[DataFrame].select(col("id"), col("scope")).limit(1).show(true)))(
          s"does not have [select] privilege on [$db1/$table1/id,$db1/$table1/scope]")

        val view = spark.read.table(s"$db1.$view1")
        val mapViewInPandasUDF = PythonUDF(
          "mapInPandasUDF",
          null,
          StructType(Seq(StructField("id", IntegerType), StructField("scope", IntegerType))),
          view.queryExecution.analyzed.output,
          205,
          true)
        interceptContains[AccessControlException](
          doAs(
            someone,
            invokeAs(
              view,
              "mapInPandas",
              (classOf[PythonUDF], mapViewInPandasUDF))
              .asInstanceOf[DataFrame].select(col("id"), col("scope")).limit(1).show(true)))(
          s"does not have [select] privilege on [$db1/$view1/id,$db1/$view1/scope]")
      }
    }
  }

  test("[KYUUBI #5594][AUTHZ] BuildQuery should respect sort agg input") {
    val db1 = defaultDb
    val table1 = "table1"
    val view1 = "view1"
    withSingleCallEnabled {
      withCleanTmpResources(Seq((s"$db1.$table1", "table"), (s"$db1.$view1", "view"))) {
        doAs(admin, sql(s"CREATE TABLE IF NOT EXISTS $db1.$table1 (id int, scope int)"))
        doAs(admin, sql(s"CREATE VIEW $db1.$view1 AS SELECT * FROM $db1.$table1"))
        interceptContains[AccessControlException](
          doAs(
            someone,
            sql(s"SELECT count(*) FROM $db1.$table1 WHERE id > 1").collect()))(
          s"does not have [select] privilege on [$db1/$table1/id,$db1/$table1/scope]")
        interceptContains[AccessControlException](
          doAs(
            someone,
            sql(s"SELECT count(*) FROM $db1.$view1 WHERE id > 1").collect()))(
          s"does not have [select] privilege on [$db1/$view1/id,$db1/$view1/scope]")
        interceptContains[AccessControlException](
          doAs(
            someone,
            sql(s"SELECT count(id) FROM $db1.$view1 WHERE id > 1").collect()))(
          s"does not have [select] privilege on [$db1/$view1/id]")
=======
  test("[KYUUBI #5793][BUG] PVM with nested scala-subquery should not src table privilege") {
    val db1 = defaultDb
    val table1 = "table1"
    val table2 = "table2"
    val table3 = "table3"
    val view1 = "perm_view"
    withSingleCallEnabled {
      withCleanTmpResources(
        Seq(
          (s"$db1.$table1", "table"),
          (s"$db1.$table2", "table"),
          (s"$db1.$table3", "table"),
          (s"$db1.$view1", "view"))) {
        doAs(admin, sql(s"CREATE TABLE IF NOT EXISTS $db1.$table1(id int, scope int)"))
        doAs(
          admin,
          sql(
            s"""
               | CREATE TABLE IF NOT EXISTS $db1.$table2(
               |  id int,
               |  name string,
               |  age int,
               |  scope int)
               | """.stripMargin))
        doAs(admin, sql(s"CREATE TABLE IF NOT EXISTS $db1.$table3(id int, scope int)"))
        doAs(
          admin,
          sql(
            s"""
               |CREATE VIEW $db1.$view1
               |AS
               |SELECT id, name, max(scope) as max_scope, sum(age) sum_age
               |FROM $db1.$table2
               |WHERE scope in (
               |    SELECT max(scope) max_scope
               |    FROM $db1.$table1
               |    WHERE id IN (SELECT id FROM $db1.$table3)
               |)
               |GROUP BY id, name
               |""".stripMargin))

        checkAnswer(permViewOnlyUser, s"SELECT * FROM $db1.$view1", Array.empty[Row])
>>>>>>> 30c9c165
      }
    }
  }
}<|MERGE_RESOLUTION|>--- conflicted
+++ resolved
@@ -1372,80 +1372,6 @@
     }
   }
 
-<<<<<<< HEAD
-  test("[KYUUBI #5594][AUTHZ] BuildQuery should respect normal node's input ") {
-    assume(!isSparkV35OrGreater, "mapInPandas not supported after spark 3.5")
-    val db1 = defaultDb
-    val table1 = "table1"
-    val view1 = "view1"
-    withSingleCallEnabled {
-      withCleanTmpResources(Seq((s"$db1.$table1", "table"), (s"$db1.$view1", "view"))) {
-        doAs(admin, sql(s"CREATE TABLE IF NOT EXISTS $db1.$table1 (id int, scope int)"))
-        doAs(admin, sql(s"CREATE VIEW $db1.$view1 AS SELECT * FROM $db1.$table1"))
-
-        val table = spark.read.table(s"$db1.$table1")
-        val mapTableInPandasUDF = PythonUDF(
-          "mapInPandasUDF",
-          null,
-          StructType(Seq(StructField("id", IntegerType), StructField("scope", IntegerType))),
-          table.queryExecution.analyzed.output,
-          205,
-          true)
-        interceptContains[AccessControlException](
-          doAs(
-            someone,
-            invokeAs(
-              table,
-              "mapInPandas",
-              (classOf[PythonUDF], mapTableInPandasUDF))
-              .asInstanceOf[DataFrame].select(col("id"), col("scope")).limit(1).show(true)))(
-          s"does not have [select] privilege on [$db1/$table1/id,$db1/$table1/scope]")
-
-        val view = spark.read.table(s"$db1.$view1")
-        val mapViewInPandasUDF = PythonUDF(
-          "mapInPandasUDF",
-          null,
-          StructType(Seq(StructField("id", IntegerType), StructField("scope", IntegerType))),
-          view.queryExecution.analyzed.output,
-          205,
-          true)
-        interceptContains[AccessControlException](
-          doAs(
-            someone,
-            invokeAs(
-              view,
-              "mapInPandas",
-              (classOf[PythonUDF], mapViewInPandasUDF))
-              .asInstanceOf[DataFrame].select(col("id"), col("scope")).limit(1).show(true)))(
-          s"does not have [select] privilege on [$db1/$view1/id,$db1/$view1/scope]")
-      }
-    }
-  }
-
-  test("[KYUUBI #5594][AUTHZ] BuildQuery should respect sort agg input") {
-    val db1 = defaultDb
-    val table1 = "table1"
-    val view1 = "view1"
-    withSingleCallEnabled {
-      withCleanTmpResources(Seq((s"$db1.$table1", "table"), (s"$db1.$view1", "view"))) {
-        doAs(admin, sql(s"CREATE TABLE IF NOT EXISTS $db1.$table1 (id int, scope int)"))
-        doAs(admin, sql(s"CREATE VIEW $db1.$view1 AS SELECT * FROM $db1.$table1"))
-        interceptContains[AccessControlException](
-          doAs(
-            someone,
-            sql(s"SELECT count(*) FROM $db1.$table1 WHERE id > 1").collect()))(
-          s"does not have [select] privilege on [$db1/$table1/id,$db1/$table1/scope]")
-        interceptContains[AccessControlException](
-          doAs(
-            someone,
-            sql(s"SELECT count(*) FROM $db1.$view1 WHERE id > 1").collect()))(
-          s"does not have [select] privilege on [$db1/$view1/id,$db1/$view1/scope]")
-        interceptContains[AccessControlException](
-          doAs(
-            someone,
-            sql(s"SELECT count(id) FROM $db1.$view1 WHERE id > 1").collect()))(
-          s"does not have [select] privilege on [$db1/$view1/id]")
-=======
   test("[KYUUBI #5793][BUG] PVM with nested scala-subquery should not src table privilege") {
     val db1 = defaultDb
     val table1 = "table1"
@@ -1488,7 +1414,82 @@
                |""".stripMargin))
 
         checkAnswer(permViewOnlyUser, s"SELECT * FROM $db1.$view1", Array.empty[Row])
->>>>>>> 30c9c165
+      }
+    }
+  }
+
+  test("[KYUUBI #5594][AUTHZ] BuildQuery should respect normal node's input ") {
+    assume(!isSparkV35OrGreater, "mapInPandas not supported after spark 3.5")
+    val db1 = defaultDb
+    val table1 = "table1"
+    val view1 = "view1"
+    withSingleCallEnabled {
+      withCleanTmpResources(Seq((s"$db1.$table1", "table"), (s"$db1.$view1", "view"))) {
+        doAs(admin, sql(s"CREATE TABLE IF NOT EXISTS $db1.$table1 (id int, scope int)"))
+        doAs(admin, sql(s"CREATE VIEW $db1.$view1 AS SELECT * FROM $db1.$table1"))
+
+        val table = spark.read.table(s"$db1.$table1")
+        val mapTableInPandasUDF = PythonUDF(
+          "mapInPandasUDF",
+          null,
+          StructType(Seq(StructField("id", IntegerType), StructField("scope", IntegerType))),
+          table.queryExecution.analyzed.output,
+          205,
+          true)
+        interceptContains[AccessControlException](
+          doAs(
+            someone,
+            invokeAs(
+              table,
+              "mapInPandas",
+              (classOf[PythonUDF], mapTableInPandasUDF))
+              .asInstanceOf[DataFrame].select(col("id"), col("scope")).limit(1).show(true)))(
+          s"does not have [select] privilege on [$db1/$table1/id,$db1/$table1/scope]")
+
+        val view = spark.read.table(s"$db1.$view1")
+        val mapViewInPandasUDF = PythonUDF(
+          "mapInPandasUDF",
+          null,
+          StructType(Seq(StructField("id", IntegerType), StructField("scope", IntegerType))),
+          view.queryExecution.analyzed.output,
+          205,
+          true)
+        interceptContains[AccessControlException](
+          doAs(
+            someone,
+            invokeAs(
+              view,
+              "mapInPandas",
+              (classOf[PythonUDF], mapViewInPandasUDF))
+              .asInstanceOf[DataFrame].select(col("id"), col("scope")).limit(1).show(true)))(
+          s"does not have [select] privilege on [$db1/$view1/id,$db1/$view1/scope]")
+      }
+    }
+  }
+
+  test("[KYUUBI #5594][AUTHZ] BuildQuery should respect sort agg input") {
+    val db1 = defaultDb
+    val table1 = "table1"
+    val view1 = "view1"
+    withSingleCallEnabled {
+      withCleanTmpResources(Seq((s"$db1.$table1", "table"), (s"$db1.$view1", "view"))) {
+        doAs(admin, sql(s"CREATE TABLE IF NOT EXISTS $db1.$table1 (id int, scope int)"))
+        doAs(admin, sql(s"CREATE VIEW $db1.$view1 AS SELECT * FROM $db1.$table1"))
+        interceptContains[AccessControlException](
+          doAs(
+            someone,
+            sql(s"SELECT count(*) FROM $db1.$table1 WHERE id > 1").collect()))(
+          s"does not have [select] privilege on [$db1/$table1/id,$db1/$table1/scope]")
+        interceptContains[AccessControlException](
+          doAs(
+            someone,
+            sql(s"SELECT count(*) FROM $db1.$view1 WHERE id > 1").collect()))(
+          s"does not have [select] privilege on [$db1/$view1/id,$db1/$view1/scope]")
+        interceptContains[AccessControlException](
+          doAs(
+            someone,
+            sql(s"SELECT count(id) FROM $db1.$view1 WHERE id > 1").collect()))(
+          s"does not have [select] privilege on [$db1/$view1/id]")
       }
     }
   }
