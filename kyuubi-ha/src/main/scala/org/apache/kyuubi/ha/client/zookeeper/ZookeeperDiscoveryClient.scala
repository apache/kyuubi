--- conflicted
+++ resolved
@@ -39,21 +39,9 @@
 
 import org.apache.kyuubi.{KYUUBI_VERSION, KyuubiException, KyuubiSQLException, Logging}
 import org.apache.kyuubi.config.KyuubiConf
-<<<<<<< HEAD
 import org.apache.kyuubi.ha.HighAvailabilityConf.{HA_ENGINE_REF_ID, HA_ZK_NODE_TIMEOUT, HA_ZK_PUBLISH_CONFIGS}
 import org.apache.kyuubi.ha.client.{DiscoveryClient, ServiceDiscovery, ServiceNodeInfo}
 import org.apache.kyuubi.ha.client.zookeeper.ZookeeperClientProvider.{buildZookeeperClient, getGracefulStopThreadDelay}
-=======
-import org.apache.kyuubi.config.KyuubiConf.PROXY_SPARK_UI_ENABLED
-import org.apache.kyuubi.ha.HighAvailabilityConf.HA_ENGINE_REF_ID
-import org.apache.kyuubi.ha.HighAvailabilityConf.HA_ZK_NODE_TIMEOUT
-import org.apache.kyuubi.ha.HighAvailabilityConf.HA_ZK_PUBLISH_CONFIGS
-import org.apache.kyuubi.ha.client.DiscoveryClient
-import org.apache.kyuubi.ha.client.ServiceDiscovery
-import org.apache.kyuubi.ha.client.ServiceNodeInfo
-import org.apache.kyuubi.ha.client.zookeeper.ZookeeperClientProvider.buildZookeeperClient
-import org.apache.kyuubi.ha.client.zookeeper.ZookeeperClientProvider.getGracefulStopThreadDelay
->>>>>>> 573e16d2
 import org.apache.kyuubi.ha.client.zookeeper.ZookeeperDiscoveryClient.connectionChecker
 import org.apache.kyuubi.util.{KyuubiHadoopUtils, ThreadUtils}
 
@@ -212,24 +200,14 @@
       val size = sizeOpt.getOrElse(hosts.size())
       hosts.asScala.takeRight(size).map { p =>
         val path = ZKPaths.makePath(namespace, p)
-        // zookeeper node data may contains public conf or engine ui info
-        val znodeData = new String(zkClient.getData.forPath(path), StandardCharsets.UTF_8)
-        val instance = znodeData.split(";")(0)
-        val ui =
-          znodeData.split(";").find(_.startsWith("spark.ui=")).map(_.stripPrefix("spark.ui="))
+        val instance = new String(zkClient.getData.forPath(path), StandardCharsets.UTF_8)
         val (host, port) = DiscoveryClient.parseInstanceHostPort(instance)
         val version = p.split(";").find(_.startsWith("version=")).map(_.stripPrefix("version="))
         val engineRefId = p.split(";").find(_.startsWith("refId=")).map(_.stripPrefix("refId="))
         val attributes =
           p.split(";").map(_.split("=", 2)).filter(_.size == 2).map(kv => (kv.head, kv.last)).toMap
         info(s"Get service instance:$instance and version:$version under $namespace")
-<<<<<<< HEAD
-        val stat = zkClient.checkExists().forPath(path)
-        val createTime = stat.getCtime
-        ServiceNodeInfo(namespace, p, host, port, version, engineRefId, attributes, createTime)
-=======
-        ServiceNodeInfo(namespace, p, host, port, version, engineRefId, ui)
->>>>>>> 573e16d2
+        ServiceNodeInfo(namespace, p, host, port, version, engineRefId, attributes)
       }
     } catch {
       case _: Exception if silent => Nil
@@ -246,7 +224,6 @@
       version: Option[String] = None,
       external: Boolean = false): Unit = {
     val instance = serviceDiscovery.fe.connectionUrl
-<<<<<<< HEAD
     watcher = new DeRegisterWatcher(instance, serviceDiscovery)
     serviceNode = createPersistentNode(
       conf,
@@ -255,11 +232,6 @@
       version,
       external,
       serviceDiscovery.fe.attributes)
-=======
-    val ui = serviceDiscovery.fe.extraConfs.get("ui")
-    val watcher = new DeRegisterWatcher(instance, serviceDiscovery)
-    serviceNode = createPersistentNode(conf, namespace, instance, version, ui, external)
->>>>>>> 573e16d2
     // Set a watch on the serviceNode
     watchNode()
   }
@@ -299,7 +271,7 @@
       instance: String,
       version: Option[String] = None,
       external: Boolean = false): String = {
-    createPersistentNode(conf, namespace, instance, version, None, external).getActualPath
+    createPersistentNode(conf, namespace, instance, version, external).getActualPath
   }
 
   @VisibleForTesting
@@ -362,13 +334,8 @@
       namespace: String,
       instance: String,
       version: Option[String] = None,
-<<<<<<< HEAD
       external: Boolean = false,
       attributes: Map[String, String] = Map.empty): PersistentNode = {
-=======
-      ui: Option[String] = None,
-      external: Boolean = false): PersistentNode = {
->>>>>>> 573e16d2
     val ns = ZKPaths.makePath(null, namespace)
     try {
       zkClient
@@ -399,12 +366,6 @@
       } else {
         instance
       }
-    znodeData =
-      if (conf.get(PROXY_SPARK_UI_ENABLED) && ui.nonEmpty) {
-        znodeData + ";spark.ui=" + ui.get
-      } else {
-        znodeData
-      }
     try {
       localServiceNode = new PersistentNode(
         zkClient,
