/*
 * Licensed to the Apache Software Foundation (ASF) under one or more
 * contributor license agreements.  See the NOTICE file distributed with
 * this work for additional information regarding copyright ownership.
 * The ASF licenses this file to You under the Apache License, Version 2.0
 * (the "License"); you may not use this file except in compliance with
 * the License.  You may obtain a copy of the License at
 *
 *    http://www.apache.org/licenses/LICENSE-2.0
 *
 * Unless required by applicable law or agreed to in writing, software
 * distributed under the License is distributed on an "AS IS" BASIS,
 * WITHOUT WARRANTIES OR CONDITIONS OF ANY KIND, either express or implied.
 * See the License for the specific language governing permissions and
 * limitations under the License.
 */

package org.apache.kyuubi.ha.client

case class ServiceNodeInfo(
    namespace: String,
    nodeName: String,
    host: String,
    port: Int,
    version: Option[String],
    engineRefId: Option[String],
<<<<<<< HEAD
    attributes: Map[String, String] = Map.empty,
    createTime: Long) {
=======
    ui: Option[String] = None) {
>>>>>>> 573e16d2
  def instance: String = s"$host:$port"
}<|MERGE_RESOLUTION|>--- conflicted
+++ resolved
@@ -24,11 +24,6 @@
     port: Int,
     version: Option[String],
     engineRefId: Option[String],
-<<<<<<< HEAD
-    attributes: Map[String, String] = Map.empty,
-    createTime: Long) {
-=======
-    ui: Option[String] = None) {
->>>>>>> 573e16d2
+    attributes: Map[String, String] = Map.empty) {
   def instance: String = s"$host:$port"
 }