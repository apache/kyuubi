--- conflicted
+++ resolved
@@ -49,15 +49,6 @@
             <artifactId>kyuubi-spark-monitor</artifactId>
             <version>${project.version}</version>
         </dependency>
-<<<<<<< HEAD
-
-        <dependency>
-            <groupId>org.apache.spark</groupId>
-            <artifactId>spark-core_${scala.binary.version}</artifactId>
-            <scope>provided</scope>
-        </dependency>
-=======
->>>>>>> 18aebe76
 
         <dependency>
             <groupId>org.apache.spark</groupId>
