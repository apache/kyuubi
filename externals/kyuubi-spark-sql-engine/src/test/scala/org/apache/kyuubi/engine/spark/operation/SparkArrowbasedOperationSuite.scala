--- conflicted
+++ resolved
@@ -278,7 +278,6 @@
     assert(numStages == 1)
   }
 
-<<<<<<< HEAD
   test("CommandResultExec should not trigger job") {
     var numJobs = 0
     val listener = new SparkListener {
@@ -299,7 +298,8 @@
       }
     }
     assert(numJobs == 0)
-=======
+  }
+
   test("LocalTableScanExec should not trigger job") {
     val listener = new JobCountListener
     withJdbcStatement("view_1") { statement =>
@@ -335,7 +335,6 @@
     val metrics = listener.queryExecution.executedPlan.collectLeaves().head.metrics
     assert(metrics.contains("numOutputRows"))
     assert(metrics("numOutputRows").value === 1)
->>>>>>> 9086b28b
   }
 
   private def checkResultSetFormat(statement: Statement, expectFormat: String): Unit = {
