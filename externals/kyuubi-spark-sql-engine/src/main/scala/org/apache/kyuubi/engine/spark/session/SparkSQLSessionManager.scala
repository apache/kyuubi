/*
 * Licensed to the Apache Software Foundation (ASF) under one or more
 * contributor license agreements.  See the NOTICE file distributed with
 * this work for additional information regarding copyright ownership.
 * The ASF licenses this file to You under the Apache License, Version 2.0
 * (the "License"); you may not use this file except in compliance with
 * the License.  You may obtain a copy of the License at
 *
 *    http://www.apache.org/licenses/LICENSE-2.0
 *
 * Unless required by applicable law or agreed to in writing, software
 * distributed under the License is distributed on an "AS IS" BASIS,
 * WITHOUT WARRANTIES OR CONDITIONS OF ANY KIND, either express or implied.
 * See the License for the specific language governing permissions and
 * limitations under the License.
 */

package org.apache.kyuubi.engine.spark.session

import java.util.concurrent.{Future, ThreadPoolExecutor, TimeUnit}

import org.apache.hive.service.rpc.thrift.TProtocolVersion
import org.apache.spark.sql.SparkSession

import org.apache.kyuubi.KyuubiSQLException
import org.apache.kyuubi.config.KyuubiConf
import org.apache.kyuubi.config.KyuubiConf._
import org.apache.kyuubi.engine.spark.operation.SparkSQLOperationManager
import org.apache.kyuubi.session._
import org.apache.kyuubi.util.ThreadUtils

/**
 * A [[SessionManager]] constructed with [[SparkSession]] which give it the ability to talk with
 * Spark and let Spark do all the rest heavy work :)
 *
 *  @param name Service Name
 * @param spark A [[SparkSession]] instance that this [[SessionManager]] holds to create individual
 *              [[SparkSession]] for [[org.apache.kyuubi.session.Session]]s.
 */
class SparkSQLSessionManager private (name: String, spark: SparkSession)
  extends SessionManager(name) {

  def this(spark: SparkSession) = this(classOf[SparkSQLSessionManager].getSimpleName, spark)

  val operationManager = new SparkSQLOperationManager()

<<<<<<< HEAD
  @volatile private var _latestLogoutTime: Long = Long.MaxValue
  def latestLogoutTime: Long = _latestLogoutTime
=======
  private var execPool: ThreadPoolExecutor = _

  @volatile private var _latestLogoutTime: Long = Long.MaxValue
  def latestLogoutTime: Long = _latestLogoutTime

  override def initialize(conf: KyuubiConf): Unit = {
    val poolSize = conf.get(ENGINE_EXEC_POOL_SIZE)
    val waitQueueSize = conf.get(ENGINE_EXEC_WAIT_QUEUE_SIZE)
    val keepAliveMs = conf.get(ENGINE_EXEC_KEEPALIVE_TIME)
    execPool = ThreadUtils.newDaemonQueuedThreadPool(
      poolSize, waitQueueSize, keepAliveMs, s"$name-exec-pool")
    super.initialize(conf)
  }

  override def stop(): Unit = {
    if (execPool != null) {
      execPool.shutdown()
      val timeout = conf.get(ENGINE_EXEC_POOL_SHUTDOWN_TIMEOUT)
      try {
        execPool.awaitTermination(timeout, TimeUnit.SECONDS)
      } catch {
        case e: InterruptedException =>
          warn(s"Exceeded timeout($timeout ms) to wait the exec-pool shutdown gracefully", e)
      }
    }
    super.stop()
  }
>>>>>>> 9ca23bcf

  override def openSession(
      protocol: TProtocolVersion,
      user: String,
      password: String,
      ipAddress: String,
      conf: Map[String, String]): SessionHandle = {
    info(s"Opening session for $user@$ipAddress")
    val sessionImpl = new SparkSessionImpl(protocol, user, password, ipAddress, conf, this)
    val handle = sessionImpl.handle
    try {
      val sparkSession = spark.newSession()
      conf.foreach {
        case (HIVE_VAR_PREFIX(key), value) => setModifiableConfig(sparkSession, key, value)
        case (HIVE_CONF_PREFIX(key), value) => setModifiableConfig(sparkSession, key, value)
        case ("use:database", database) => sparkSession.catalog.setCurrentDatabase(database)
        case (key, value) => setModifiableConfig(sparkSession, key, value)
      }
      sessionImpl.open()
      operationManager.setSparkSession(handle, sparkSession)
      setSession(handle, sessionImpl)
      info(s"$user's session with $handle is opened, current opening sessions" +
      s" $getOpenSessionCount")
      handle
    } catch {
      case e: Exception =>
        sessionImpl.close()
        throw KyuubiSQLException(s"Error opening session $handle for $user: ${e.getMessage}", e)
    }
  }

  override def closeSession(sessionHandle: SessionHandle): Unit = {
    _latestLogoutTime = System.currentTimeMillis()
    super.closeSession(sessionHandle)
    operationManager.removeSparkSession(sessionHandle)
  }

  def submitBackgroundOperation(r: Runnable): Future[_] = execPool.submit(r)

  private def setModifiableConfig(spark: SparkSession, key: String, value: String): Unit = {
    if (spark.conf.isModifiable(key)) {
      spark.conf.set(key, value)
    } else {
      warn(s"Spark config $key is static and will be ignored")
    }
  }
}<|MERGE_RESOLUTION|>--- conflicted
+++ resolved
@@ -44,14 +44,10 @@
 
   val operationManager = new SparkSQLOperationManager()
 
-<<<<<<< HEAD
   @volatile private var _latestLogoutTime: Long = Long.MaxValue
   def latestLogoutTime: Long = _latestLogoutTime
-=======
+
   private var execPool: ThreadPoolExecutor = _
-
-  @volatile private var _latestLogoutTime: Long = Long.MaxValue
-  def latestLogoutTime: Long = _latestLogoutTime
 
   override def initialize(conf: KyuubiConf): Unit = {
     val poolSize = conf.get(ENGINE_EXEC_POOL_SIZE)
@@ -75,7 +71,6 @@
     }
     super.stop()
   }
->>>>>>> 9ca23bcf
 
   override def openSession(
       protocol: TProtocolVersion,
