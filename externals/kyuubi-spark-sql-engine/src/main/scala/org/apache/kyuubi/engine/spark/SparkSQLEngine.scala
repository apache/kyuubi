--- conflicted
+++ resolved
@@ -198,36 +198,18 @@
               case Some(engine) =>
                 engine.stop()
                 val event = EngineEvent(engine).copy(diagnostic = e.getMessage)
-                EventLoggingService.onEvent(event)
+                EventLogging.onEvent(event)
                 error(event, e)
               case _ => error("Current SparkSQLEngine is not created.")
             }
 
         }
       } catch {
-<<<<<<< HEAD
         case t: Throwable => error(s"Failed to instantiate SparkSession: ${t.getMessage}", t)
       } finally {
         if (spark != null) {
           spark.stop()
         }
-=======
-        case e: KyuubiException => currentEngine match {
-            case Some(engine) =>
-              engine.stop()
-              val event = EngineEvent(engine).copy(diagnostic = e.getMessage)
-              EventLogging.onEvent(event)
-              error(event, e)
-            case _ => error("Current SparkSQLEngine is not created.")
-          }
-
-      }
-    } catch {
-      case t: Throwable => error(s"Failed to instantiate SparkSession: ${t.getMessage}", t)
-    } finally {
-      if (spark != null) {
-        spark.stop()
->>>>>>> 6d94fee6
       }
     }
   }
