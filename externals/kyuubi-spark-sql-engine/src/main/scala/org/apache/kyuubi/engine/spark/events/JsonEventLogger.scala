/*
 * Licensed to the Apache Software Foundation (ASF) under one or more
 * contributor license agreements.  See the NOTICE file distributed with
 * this work for additional information regarding copyright ownership.
 * The ASF licenses this file to You under the Apache License, Version 2.0
 * (the "License"); you may not use this file except in compliance with
 * the License.  You may obtain a copy of the License at
 *
 *    http://www.apache.org/licenses/LICENSE-2.0
 *
 * Unless required by applicable law or agreed to in writing, software
 * distributed under the License is distributed on an "AS IS" BASIS,
 * WITHOUT WARRANTIES OR CONDITIONS OF ANY KIND, either express or implied.
 * See the License for the specific language governing permissions and
 * limitations under the License.
 */

package org.apache.kyuubi.engine.spark.events

import java.io.{BufferedOutputStream, FileOutputStream, IOException, PrintWriter}
import java.net.URI
import java.nio.file.Paths

import scala.collection.mutable.HashMap

import org.apache.hadoop.conf.Configuration
import org.apache.hadoop.fs.{FileSystem, FSDataOutputStream, Path}
import org.apache.hadoop.fs.permission.FsPermission

import org.apache.kyuubi.Logging
import org.apache.kyuubi.config.KyuubiConf
import org.apache.kyuubi.config.KyuubiConf.ENGINE_EVENT_JSON_LOG_PATH
import org.apache.kyuubi.engine.spark.events.JsonEventLogger.{JSON_LOG_DIR_PERM, JSON_LOG_FILE_PERM}
import org.apache.kyuubi.service.AbstractService

/**
 * This event logger logs Kyuubi engine events in JSON file format.
 * The hierarchical directory structure is {ENGINE_EVENT_JSON_LOG_PATH}/{eventType}/{logName}.json
 * The {eventType} is based on core concepts of the Kyuubi systems, e.g. engine/session/statement
 * @param logName the engine id formed of appId + attemptId(if any)
 */
class JsonEventLogger(logName: String, hadoopConf: Configuration)
  extends AbstractService("JsonEventLogger") with EventLogger with Logging {

  type Logger = (PrintWriter, Option[FSDataOutputStream])

  private var logRoot: URI = _
  private var fs: FileSystem = _
  private val writers = HashMap.empty[String, Logger]

  private def getOrUpdate(event: KyuubiEvent): Logger = synchronized {
    writers.getOrElseUpdate(event.eventType, {
      val eventPath = new Path(new Path(logRoot), event.eventType)
      FileSystem.mkdirs(fs, eventPath, JSON_LOG_DIR_PERM)
      val logFile = new Path(eventPath, logName + ".json")
      var hadoopDataStream: FSDataOutputStream = null
      val rawStream = if (logFile.toUri.getScheme == "file") {
        new FileOutputStream(logFile.toUri.getPath)
      } else {
        hadoopDataStream = fs.create(logFile)
        hadoopDataStream
      }
      fs.setPermission(logFile, JSON_LOG_FILE_PERM)
      val bStream = new BufferedOutputStream(rawStream)
      info(s"Logging kyuubi events to $logFile")
      (new PrintWriter(bStream), Option(hadoopDataStream))
    })
  }

  private def requireLogRootWritable(): Unit = {
    val fileStatus = fs.getFileStatus(new Path(logRoot))
    if (!fileStatus.isDirectory) {
      throw new IllegalArgumentException(s"Log directory $logRoot is not a directory.")
    }
  }

  override def initialize(conf: KyuubiConf): Unit = synchronized {
    logRoot = Paths.get(conf.get(ENGINE_EVENT_JSON_LOG_PATH)).toAbsolutePath.toUri
    fs = FileSystem.get(logRoot, hadoopConf)
    requireLogRootWritable()
    super.initialize(conf)
  }

  override def stop(): Unit = synchronized {
    writers.foreach { case (name, (writer, stream)) =>
      try {
        writer.close()
      } catch {
        case e: IOException => error(s"File to close $name's event writer", e)
      }
    }
    super.stop()
  }

<<<<<<< HEAD
  override def logEvent(kyuubiEvent: KyuubiEvent): Unit = kyuubiEvent match {
    case e: EngineEvent =>
      val writer = getOrUpdate(e)
      // scalastyle:off println
      writer.println(e.toJson)
      // scalastyle:on println
      writer.flush()
    case statement: StatementEvent =>
      val writer = getOrUpdate(statement)
      // scalastyle:off println
      writer.println(statement.toJson)
      // scalastyle:on println
      writer.flush()
    case _ => // TODO: add extra events handling here
=======
  override def logEvent(kyuubiEvent: KyuubiEvent): Unit = {
    val (writer, stream) = getOrUpdate(kyuubiEvent)
    // scalastyle:off println
    writer.println(kyuubiEvent.toJson)
    // scalastyle:on println
    writer.flush()
    stream.foreach(_.hflush())
>>>>>>> 4c8f3b87
  }
}

object JsonEventLogger {
  val JSON_LOG_DIR_PERM: FsPermission = new FsPermission(Integer.parseInt("770", 8).toShort)
  val JSON_LOG_FILE_PERM: FsPermission = new FsPermission(Integer.parseInt("660", 8).toShort)
}<|MERGE_RESOLUTION|>--- conflicted
+++ resolved
@@ -92,7 +92,13 @@
     super.stop()
   }
 
-<<<<<<< HEAD
+  override def logEvent(kyuubiEvent: KyuubiEvent): Unit = {
+    val (writer, stream) = getOrUpdate(kyuubiEvent)
+    // scalastyle:off println
+    writer.println(kyuubiEvent.toJson)
+    // scalastyle:on println
+    writer.flush()
+    stream.foreach(_.hflush())
   override def logEvent(kyuubiEvent: KyuubiEvent): Unit = kyuubiEvent match {
     case e: EngineEvent =>
       val writer = getOrUpdate(e)
@@ -107,15 +113,6 @@
       // scalastyle:on println
       writer.flush()
     case _ => // TODO: add extra events handling here
-=======
-  override def logEvent(kyuubiEvent: KyuubiEvent): Unit = {
-    val (writer, stream) = getOrUpdate(kyuubiEvent)
-    // scalastyle:off println
-    writer.println(kyuubiEvent.toJson)
-    // scalastyle:on println
-    writer.flush()
-    stream.foreach(_.hflush())
->>>>>>> 4c8f3b87
   }
 }
 
