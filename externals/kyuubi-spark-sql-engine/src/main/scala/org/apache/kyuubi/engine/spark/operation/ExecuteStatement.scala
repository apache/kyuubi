--- conflicted
+++ resolved
@@ -44,11 +44,7 @@
     queryTimeout: Long)
   extends SparkOperation(spark, OperationType.EXECUTE_STATEMENT, session) with Logging {
 
-<<<<<<< HEAD
-  import org.apache.kyuubi.operation.AbstractOperation._
-=======
   import org.apache.kyuubi.KyuubiSparkUtils._
->>>>>>> 18aebe76
 
   private val forceCancel =
     session.sessionManager.getConf.get(KyuubiConf.OPERATION_FORCE_CANCEL)
@@ -68,14 +64,8 @@
 
   private val kyuubiStatementInfo = KyuubiStatementInfo(
     statementId, statement, spark.sparkContext.applicationId,
-<<<<<<< HEAD
-    session.getTypeInfo.identifier.toString, null,
-    spark.sparkContext.sparkUser, null, Map(state -> lastAccessTime))
-  KyuubiStatementMonitor.addStatementDetailForOperationId(statementId, kyuubiStatementInfo)
-=======
     session.getTypeInfo.identifier, Map(state -> lastAccessTime))
   KyuubiStatementMonitor.putStatementInfoIntoQueue(kyuubiStatementInfo)
->>>>>>> 18aebe76
 
   override protected def resultSchema: StructType = {
     if (result == null || result.schema.isEmpty) {
@@ -103,11 +93,7 @@
       // TODO: Make it configurable
       spark.sparkContext.addSparkListener(operationListener)
       result = spark.sql(statement)
-<<<<<<< HEAD
-      kyuubiStatementInfo.physicalPlan = result.queryExecution
-=======
       kyuubiStatementInfo.queryExecution = result.queryExecution
->>>>>>> 18aebe76
       debug(result.queryExecution)
       iter = new ArrayFetchIterator(result.collect())
       setState(OperationState.FINISHED)
@@ -183,11 +169,7 @@
 
   override def setState(newState: OperationState): Unit = {
     super.setState(newState)
-<<<<<<< HEAD
-     kyuubiStatementInfo.stateTimeMap.put(newState, lastAccessTime)
-=======
     kyuubiStatementInfo.stateToTime.put(newState, lastAccessTime)
->>>>>>> 18aebe76
   }
 
   override def setOperationException(opEx: KyuubiSQLException): Unit = {
