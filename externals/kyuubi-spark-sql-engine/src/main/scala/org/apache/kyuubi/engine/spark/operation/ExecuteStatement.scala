--- conflicted
+++ resolved
@@ -84,48 +84,7 @@
       Thread.currentThread().setContextClassLoader(spark.sharedState.jarClassLoader)
       addOperationListener()
       result = spark.sql(statement)
-<<<<<<< HEAD
-
-      iter =
-        if (incrementalCollect) {
-          info("Execute in incremental collect mode")
-          if (arrowEnabled) {
-            new IterableFetchIterator[Array[Byte]](
-              SparkDatasetHelper.toArrowBatchRdd(
-                convertComplexType(result),
-                compressionCodec).toLocalIterator.toIterable)
-          } else {
-            new IterableFetchIterator[Row](result.toLocalIterator().asScala.toIterable)
-          }
-        } else {
-          val resultMaxRows = spark.conf.getOption(OPERATION_RESULT_MAX_ROWS.key).map(_.toInt)
-            .getOrElse(session.sessionManager.getConf.get(OPERATION_RESULT_MAX_ROWS))
-          if (resultMaxRows <= 0) {
-            info("Execute in full collect mode")
-            if (arrowEnabled) {
-              new ArrayFetchIterator(
-                SparkDatasetHelper.toArrowBatchRdd(
-                  convertComplexType(result),
-                  compressionCodec).collect())
-            } else {
-              new ArrayFetchIterator(result.collect())
-            }
-          } else {
-            info(s"Execute with max result rows[$resultMaxRows]")
-            if (arrowEnabled) {
-              // this will introduce shuffle and hurt performance
-              new ArrayFetchIterator(
-                SparkDatasetHelper.toArrowBatchRdd(
-                  convertComplexType(result.limit(resultMaxRows)),
-                  compressionCodec).collect())
-            } else {
-              new ArrayFetchIterator(result.take(resultMaxRows))
-            }
-          }
-        }
-=======
       iter = collectAsIterator(result)
->>>>>>> cc4ec5a5
       setCompiledStateIfNeeded()
       setState(OperationState.FINISHED)
     } catch {
