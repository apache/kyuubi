/*
 * Licensed to the Apache Software Foundation (ASF) under one or more
 * contributor license agreements.  See the NOTICE file distributed with
 * this work for additional information regarding copyright ownership.
 * The ASF licenses this file to You under the Apache License, Version 2.0
 * (the "License"); you may not use this file except in compliance with
 * the License.  You may obtain a copy of the License at
 *
 *    http://www.apache.org/licenses/LICENSE-2.0
 *
 * Unless required by applicable law or agreed to in writing, software
 * distributed under the License is distributed on an "AS IS" BASIS,
 * WITHOUT WARRANTIES OR CONDITIONS OF ANY KIND, either express or implied.
 * See the License for the specific language governing permissions and
 * limitations under the License.
 */

package org.apache.kyuubi.engine.spark.operation

import java.io.IOException
import java.time.ZoneId

import org.apache.hive.service.rpc.thrift.{TRowSet, TTableSchema}
import org.apache.spark.kyuubi.SparkUtilsHelper.redact
import org.apache.spark.sql.{DataFrame, Row, SparkSession}
import org.apache.spark.sql.types.StructType

import org.apache.kyuubi.{KyuubiSQLException, Utils}
import org.apache.kyuubi.config.KyuubiConf
import org.apache.kyuubi.config.KyuubiConf.SESSION_USER_SIGN_ENABLED
import org.apache.kyuubi.config.KyuubiReservedKeys.{KYUUBI_SESSION_SIGN_PUBLICKEY, KYUUBI_SESSION_USER_KEY, KYUUBI_SESSION_USER_SIGN, KYUUBI_STATEMENT_ID_KEY}
import org.apache.kyuubi.engine.spark.KyuubiSparkUtil.SPARK_SCHEDULER_POOL_KEY
import org.apache.kyuubi.engine.spark.operation.SparkOperation.TIMEZONE_KEY
import org.apache.kyuubi.engine.spark.schema.{RowSet, SchemaHelper}
import org.apache.kyuubi.engine.spark.session.SparkSessionImpl
import org.apache.kyuubi.operation.{AbstractOperation, FetchIterator, OperationState}
import org.apache.kyuubi.operation.FetchOrientation._
import org.apache.kyuubi.operation.OperationState.OperationState
import org.apache.kyuubi.operation.log.OperationLog
import org.apache.kyuubi.session.{AbstractSession, Session}

abstract class SparkOperation(session: Session)
  extends AbstractOperation(session) {

  protected val spark: SparkSession = session.asInstanceOf[SparkSessionImpl].spark

  private val timeZone: ZoneId = {
    spark.conf.getOption(TIMEZONE_KEY).map { timeZoneId =>
      ZoneId.of(timeZoneId.replaceFirst("(\\+|\\-)(\\d):", "$10$2:"), ZoneId.SHORT_IDS)
    }.getOrElse(ZoneId.systemDefault())
  }

  protected var iter: FetchIterator[_] = _

  protected var result: DataFrame = _

  protected def resultSchema: StructType

  override def redactedStatement: String =
    redact(spark.sessionState.conf.stringRedactionPattern, statement)

  override def cleanup(targetState: OperationState): Unit = state.synchronized {
    if (!isTerminalState(state)) {
      setState(targetState)
      Option(getBackgroundHandle).foreach(_.cancel(true))
      if (!spark.sparkContext.isStopped) spark.sparkContext.cancelJobGroup(statementId)
    }
  }

  protected val forceCancel =
    session.sessionManager.getConf.get(KyuubiConf.OPERATION_FORCE_CANCEL)

  protected val schedulerPool =
    spark.conf.getOption(KyuubiConf.OPERATION_SCHEDULER_POOL.key).orElse(
      session.sessionManager.getConf.get(KyuubiConf.OPERATION_SCHEDULER_POOL))

  protected val isSessionUserSignEnabled: Boolean = spark.sparkContext.getConf.getBoolean(
    s"spark.${SESSION_USER_SIGN_ENABLED.key}",
    SESSION_USER_SIGN_ENABLED.defaultVal.get)

  protected def setSparkLocalProperty: (String, String) => Unit =
    spark.sparkContext.setLocalProperty

  protected def withLocalProperties[T](f: => T): T = {
    try {
      spark.sparkContext.setJobGroup(statementId, redactedStatement, forceCancel)
      spark.sparkContext.setLocalProperty(KYUUBI_SESSION_USER_KEY, session.user)
      spark.sparkContext.setLocalProperty(KYUUBI_STATEMENT_ID_KEY, statementId)
      schedulerPool match {
        case Some(pool) =>
          spark.sparkContext.setLocalProperty(SPARK_SCHEDULER_POOL_KEY, pool)
        case None =>
      }

      if (isSessionUserSignEnabled) {
        setSessionUserSign()
      }

      f
    } finally {
      spark.sparkContext.setLocalProperty(SPARK_SCHEDULER_POOL_KEY, null)
      spark.sparkContext.setLocalProperty(KYUUBI_SESSION_USER_KEY, null)
      spark.sparkContext.setLocalProperty(KYUUBI_STATEMENT_ID_KEY, null)
      spark.sparkContext.clearJobGroup()
      if (isSessionUserSignEnabled) {
        clearSessionUserSign()
      }
    }
  }

  protected def onError(cancel: Boolean = false): PartialFunction[Throwable, Unit] = {
    // We should use Throwable instead of Exception since `java.lang.NoClassDefFoundError`
    // could be thrown.
    case e: Throwable =>
      if (cancel && !spark.sparkContext.isStopped) spark.sparkContext.cancelJobGroup(statementId)
      state.synchronized {
        val errMsg = Utils.stringifyException(e)
        if (state == OperationState.TIMEOUT) {
          val ke = KyuubiSQLException(s"Timeout operating $opType: $errMsg")
          setOperationException(ke)
          throw ke
        } else if (isTerminalState(state)) {
          setOperationException(KyuubiSQLException(errMsg))
          warn(s"Ignore exception in terminal state with $statementId: $errMsg")
        } else {
          error(s"Error operating $opType: $errMsg", e)
          val ke = KyuubiSQLException(s"Error operating $opType: $errMsg", e)
          setOperationException(ke)
          setState(OperationState.ERROR)
          throw ke
        }
      }
  }

  override protected def beforeRun(): Unit = {
    Thread.currentThread().setContextClassLoader(spark.sharedState.jarClassLoader)
    setHasResultSet(true)
    setState(OperationState.RUNNING)
  }

  override protected def afterRun(): Unit = {
    state.synchronized {
      if (!isTerminalState(state)) {
        setState(OperationState.FINISHED)
      }
    }
    OperationLog.removeCurrentOperationLog()
  }

  override def cancel(): Unit = {
    cleanup(OperationState.CANCELED)
  }

  override def close(): Unit = {
    cleanup(OperationState.CLOSED)
    try {
      getOperationLog.foreach(_.close())
    } catch {
      case e: IOException =>
        error(e.getMessage, e)
    }
  }

  override def getResultSetSchema: TTableSchema =
    SchemaHelper.toTTableSchema(resultSchema, timeZone.toString)

  override def getNextRowSet(order: FetchOrientation, rowSetSize: Int): TRowSet =
    withLocalProperties {
      var resultRowSet: TRowSet = null
      try {
        validateDefaultFetchOrientation(order)
        assertState(OperationState.FINISHED)
        setHasResultSet(true)
        order match {
          case FETCH_NEXT => iter.fetchNext()
          case FETCH_PRIOR => iter.fetchPrior(rowSetSize);
          case FETCH_FIRST => iter.fetchAbsolute(0);
        }
        resultRowSet =
          if (arrowEnabled) {
            if (iter.hasNext) {
              val taken = iter.next().asInstanceOf[Array[Byte]]
              RowSet.toTRowSet(taken, getProtocolVersion)
            } else {
              RowSet.emptyTRowSet()
            }
          } else {
            val taken = iter.take(rowSetSize)
            RowSet.toTRowSet(
              taken.toList.asInstanceOf[List[Row]],
              resultSchema,
              getProtocolVersion,
              timeZone)
          }
        resultRowSet.setStartRowOffset(iter.getPosition)
      } catch onError(cancel = true)

      resultRowSet
    }

  override def shouldRunAsync: Boolean = false

<<<<<<< HEAD
  protected def setSessionUserSign(): Unit = {
    (
      session.conf.get(KYUUBI_SESSION_SIGN_PUBLICKEY),
      session.conf.get(KYUUBI_SESSION_USER_SIGN)) match {
      case (Some(pubKey), Some(userSign)) =>
        setSparkLocalProperty(KYUUBI_SESSION_SIGN_PUBLICKEY, pubKey)
        setSparkLocalProperty(KYUUBI_SESSION_USER_SIGN, userSign)
      case _ =>
        throw new IllegalArgumentException(
          s"missing $KYUUBI_SESSION_SIGN_PUBLICKEY or $KYUUBI_SESSION_USER_SIGN" +
            s" in session config for session user sign")
    }
  }

  protected def clearSessionUserSign(): Unit = {
    setSparkLocalProperty(KYUUBI_SESSION_SIGN_PUBLICKEY, "")
    setSparkLocalProperty(KYUUBI_SESSION_USER_SIGN, "")
=======
  protected def arrowEnabled(): Boolean = {
    // normalized config is required, to pass unit test
    session.asInstanceOf[AbstractSession].normalizedConf
      .getOrElse("kyuubi.operation.result.codec", "simple")
      .equalsIgnoreCase("arrow") &&
    // TODO: (fchen) make all operation support arrow
    getClass.getCanonicalName == classOf[ExecuteStatement].getCanonicalName
>>>>>>> e49f7754
  }
}

object SparkOperation {
  val TIMEZONE_KEY = "spark.sql.session.timeZone"
}<|MERGE_RESOLUTION|>--- conflicted
+++ resolved
@@ -199,8 +199,16 @@
     }
 
   override def shouldRunAsync: Boolean = false
-
-<<<<<<< HEAD
+  
+  protected def arrowEnabled(): Boolean = {
+    // normalized config is required, to pass unit test
+    session.asInstanceOf[AbstractSession].normalizedConf
+      .getOrElse("kyuubi.operation.result.codec", "simple")
+      .equalsIgnoreCase("arrow") &&
+    // TODO: (fchen) make all operation support arrow
+    getClass.getCanonicalName == classOf[ExecuteStatement].getCanonicalName
+  }
+  
   protected def setSessionUserSign(): Unit = {
     (
       session.conf.get(KYUUBI_SESSION_SIGN_PUBLICKEY),
@@ -218,15 +226,6 @@
   protected def clearSessionUserSign(): Unit = {
     setSparkLocalProperty(KYUUBI_SESSION_SIGN_PUBLICKEY, "")
     setSparkLocalProperty(KYUUBI_SESSION_USER_SIGN, "")
-=======
-  protected def arrowEnabled(): Boolean = {
-    // normalized config is required, to pass unit test
-    session.asInstanceOf[AbstractSession].normalizedConf
-      .getOrElse("kyuubi.operation.result.codec", "simple")
-      .equalsIgnoreCase("arrow") &&
-    // TODO: (fchen) make all operation support arrow
-    getClass.getCanonicalName == classOf[ExecuteStatement].getCanonicalName
->>>>>>> e49f7754
   }
 }
 
