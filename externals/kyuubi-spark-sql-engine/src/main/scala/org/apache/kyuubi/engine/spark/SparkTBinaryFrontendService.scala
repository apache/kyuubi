--- conflicted
+++ resolved
@@ -93,19 +93,11 @@
     }
   }
 
-<<<<<<< HEAD
   override def attributes: Map[String, String] = {
-    Map(KYUUBI_ENGINE_ID -> KyuubiSparkUtil.engineId)
-=======
-  override def extraConfs: Map[String, String] = {
-    val extraConfs =
-      if (sc.uiWebUrl.nonEmpty) {
-        Map("ui" -> sc.uiWebUrl.get)
-      } else {
-        Map.empty
-      }
-    super.extraConfs ++ extraConfs
->>>>>>> 573e16d2
+    Map(
+      KYUUBI_ENGINE_ID -> KyuubiSparkUtil.engineId,
+      KYUUBI_ENGINE_URL -> sc.uiWebUrl.get,
+      KYUUBI_ENGINE_SUBMIT_TIME_KEY -> sc.startTime.toString)
   }
 }
 
