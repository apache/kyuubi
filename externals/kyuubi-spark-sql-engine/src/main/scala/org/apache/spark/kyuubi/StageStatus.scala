--- conflicted
+++ resolved
@@ -24,20 +24,15 @@
 }
 
 class SparkStageInfo(val stageId: Int, val numTasks: Int) {
-<<<<<<< HEAD
   val numActiveTasks = new AtomicInteger(0)
   val numCompleteTasks = new AtomicInteger(0)
 }
 
 class SparkJobInfo(val numStages: Int, val stageIds: Set[Int]) {
   val numCompleteStages = new AtomicInteger(0)
-=======
-  var numActiveTasks = new AtomicInteger(0)
-  var numCompleteTasks = new AtomicInteger(0)
 }
 
 
 class SparkJobInfo(val numStages: Int, val stageIds: Seq[Int]) {
   var numCompleteStages = new AtomicInteger(0)
->>>>>>> 72e7aea3
 }