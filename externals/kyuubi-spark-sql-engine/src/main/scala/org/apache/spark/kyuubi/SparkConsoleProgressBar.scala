--- conflicted
+++ resolved
@@ -29,12 +29,8 @@
 
 class SparkConsoleProgressBar(
     operation: Operation,
-<<<<<<< HEAD
     liveJobs: ConcurrentHashMap[Int, JobInfo],
     liveStages: ConcurrentHashMap[StageAttempt, StageInfo],
-=======
-    liveStages: ConcurrentHashMap[SparkStageAttempt, SparkStageInfo],
->>>>>>> e244029b
     updatePeriodMSec: Long,
     timeFormat: String)
   extends Logging {
