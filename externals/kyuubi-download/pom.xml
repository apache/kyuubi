--- conflicted
+++ resolved
@@ -31,8 +31,6 @@
     <packaging>pom</packaging>
     <name>Kyuubi Project Download Externals</name>
 
-<<<<<<< HEAD
-=======
     <properties>
         <spark.download.skip>false</spark.download.skip>
         <spark.archive.name>spark-${spark.version}-bin-hadoop2.7.tgz</spark.archive.name>
@@ -42,7 +40,6 @@
         <!-- spark.archive.sha512>f5652835094d9f69eb3260e20ca9c2d58e8bdf85a8ed15797549a518b23c862b75a329b38d4248f8427e4310718238c60fae0f9d1afb3c70fb390d3e9cce2e49</spark.archive.sha512 -->
     </properties>
 
->>>>>>> 3d0f0500
     <build>
         <plugins>
             <plugin>
