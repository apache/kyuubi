--- conflicted
+++ resolved
@@ -17,10 +17,15 @@
 
 package org.apache.kyuubi.engine.hive.operation
 
-import org.apache.kyuubi.HiveEngineTests
+import scala.collection.mutable.ArrayBuffer
+
+import org.apache.hadoop.hive.ql.exec.FunctionInfo
+
 import org.apache.kyuubi.engine.hive.HiveSQLEngine
-
-class HiveOperationSuite extends HiveEngineTests {
+import org.apache.kyuubi.operation.HiveJDBCTestHelper
+import org.apache.kyuubi.operation.meta.ResultSetSchemaConstant._
+
+class HiveOperationSuite extends HiveJDBCTestHelper {
 
   override def beforeAll(): Unit = {
     HiveSQLEngine.startEngine()
@@ -30,8 +35,6 @@
   override protected def jdbcUrl: String = {
     "jdbc:hive2://" + HiveSQLEngine.currentEngine.get.frontendServices.head.connectionUrl + "/;"
   }
-<<<<<<< HEAD
-=======
 
   test("get catalogs") {
     withJdbcStatement() { statement =>
@@ -334,5 +337,4 @@
       assert(connection.getClientInfo("ApplicationName") == "test kyuubi hive jdbc")
     }
   }
->>>>>>> d33cef73
 }