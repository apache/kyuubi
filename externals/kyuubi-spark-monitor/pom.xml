<?xml version="1.0" encoding="UTF-8"?>
<!--
  ~ Licensed to the Apache Software Foundation (ASF) under one or more
  ~ contributor license agreements.  See the NOTICE file distributed with
  ~ this work for additional information regarding copyright ownership.
  ~ The ASF licenses this file to You under the Apache License, Version 2.0
  ~ (the "License"); you may not use this file except in compliance with
  ~ the License.  You may obtain a copy of the License at
  ~
  ~    http://www.apache.org/licenses/LICENSE-2.0
  ~
  ~ Unless required by applicable law or agreed to in writing, software
  ~ distributed under the License is distributed on an "AS IS" BASIS,
  ~ WITHOUT WARRANTIES OR CONDITIONS OF ANY KIND, either express or implied.
  ~ See the License for the specific language governing permissions and
  ~ limitations under the License.
  -->

<project xmlns="http://maven.apache.org/POM/4.0.0"
         xmlns:xsi="http://www.w3.org/2001/XMLSchema-instance"
         xsi:schemaLocation="http://maven.apache.org/POM/4.0.0 http://maven.apache.org/xsd/maven-4.0.0.xsd">
    <parent>
        <groupId>org.apache.kyuubi</groupId>
        <artifactId>kyuubi</artifactId>
        <version>1.3.0-SNAPSHOT</version>
        <relativePath>../../pom.xml</relativePath>
    </parent>
    <modelVersion>4.0.0</modelVersion>

    <artifactId>kyuubi-spark-monitor</artifactId>
    <packaging>jar</packaging>
    <name>Kyuubi Project Spark Monitor</name>

    <dependencies>
        <dependency>
            <groupId>org.apache.kyuubi</groupId>
            <artifactId>kyuubi-common</artifactId>
            <version>${project.version}</version>
        </dependency>

        <dependency>
            <groupId>org.apache.spark</groupId>
            <artifactId>spark-sql_${scala.binary.version}</artifactId>
            <scope>provided</scope>
        </dependency>
<<<<<<< HEAD

        <dependency>
            <groupId>org.apache.spark</groupId>
            <artifactId>spark-core_${scala.binary.version}</artifactId>
            <scope>provided</scope>
        </dependency>
=======
>>>>>>> 18aebe76
    </dependencies>

    <build>
        <outputDirectory>target/scala-${scala.binary.version}/classes</outputDirectory>
        <testOutputDirectory>target/scala-${scala.binary.version}/test-classes</testOutputDirectory>
    </build>
</project><|MERGE_RESOLUTION|>--- conflicted
+++ resolved
@@ -43,15 +43,6 @@
             <artifactId>spark-sql_${scala.binary.version}</artifactId>
             <scope>provided</scope>
         </dependency>
-<<<<<<< HEAD
-
-        <dependency>
-            <groupId>org.apache.spark</groupId>
-            <artifactId>spark-core_${scala.binary.version}</artifactId>
-            <scope>provided</scope>
-        </dependency>
-=======
->>>>>>> 18aebe76
     </dependencies>
 
     <build>
