--- conflicted
+++ resolved
@@ -879,20 +879,12 @@
     withJdbcStatement() { statement =>
       val createResult =
         statement.executeQuery("create catalog cat_a with ('type'='generic_in_memory')")
-<<<<<<< HEAD
-      }
-=======
->>>>>>> acdfa6ce
       assert(createResult.next())
       assert(createResult.getString(1) === "OK")
       val dropResult = statement.executeQuery("drop catalog cat_a")
       assert(dropResult.next())
       assert(dropResult.getString(1) === "OK")
-<<<<<<< HEAD
-    })
-=======
-    }
->>>>>>> acdfa6ce
+    }
   }
 
   test("execute statement - set/get catalog") {
