/*
 * Licensed to the Apache Software Foundation (ASF) under one or more
 * contributor license agreements.  See the NOTICE file distributed with
 * this work for additional information regarding copyright ownership.
 * The ASF licenses this file to You under the Apache License, Version 2.0
 * (the "License"); you may not use this file except in compliance with
 * the License.  You may obtain a copy of the License at
 *
 *    http://www.apache.org/licenses/LICENSE-2.0
 *
 * Unless required by applicable law or agreed to in writing, software
 * distributed under the License is distributed on an "AS IS" BASIS,
 * WITHOUT WARRANTIES OR CONDITIONS OF ANY KIND, either express or implied.
 * See the License for the specific language governing permissions and
 * limitations under the License.
 */

package org.apache.kyuubi.engine.flink.operation

import java.sql.DatabaseMetaData
import java.util.UUID

import scala.collection.JavaConverters._

import org.apache.flink.api.common.JobID
import org.apache.flink.table.types.logical.LogicalTypeRoot
import org.apache.hive.service.rpc.thrift._

import org.apache.kyuubi.Utils
import org.apache.kyuubi.config.KyuubiConf._
import org.apache.kyuubi.engine.flink.WithFlinkTestResources
import org.apache.kyuubi.engine.flink.result.Constants
import org.apache.kyuubi.engine.flink.util.TestUserClassLoaderJar
import org.apache.kyuubi.jdbc.hive.KyuubiStatement
import org.apache.kyuubi.operation.HiveJDBCTestHelper
import org.apache.kyuubi.operation.meta.ResultSetSchemaConstant._

abstract class FlinkOperationSuite extends HiveJDBCTestHelper with WithFlinkTestResources {

  test("get catalogs") {
    withJdbcStatement() { statement =>
      val meta = statement.getConnection.getMetaData
      val catalogs = meta.getCatalogs
      val expected = Set("default_catalog").toIterator
      while (catalogs.next()) {
        assert(catalogs.getString(TABLE_CAT) === expected.next())
      }
      assert(!expected.hasNext)
      assert(!catalogs.next())
    }
  }

  test("get columns") {
    val tableName = "flink_get_col_operation"

    withJdbcStatement(tableName) { statement =>
      statement.execute(
        s"""
           | create table $tableName (
           |  c0 boolean,
           |  c1 tinyint,
           |  c2 smallint,
           |  c3 integer,
           |  c4 bigint,
           |  c5 float,
           |  c6 double,
           |  c7 decimal(38,20),
           |  c8 decimal(10,2),
           |  c9 string,
           |  c10 array<bigint>,
           |  c11 array<string>,
           |  c12 map<smallint, tinyint>,
           |  c13 date,
           |  c14 timestamp,
           |  c15 binary
           | )
           | with (
           |   'connector' = 'filesystem'
           | )
    """.stripMargin)

      val metaData = statement.getConnection.getMetaData

      Seq("%", null, ".*", "c.*") foreach { columnPattern =>
        val rowSet = metaData.getColumns("", "", tableName, columnPattern)

        import java.sql.Types._
        val expectedJavaTypes = Seq(
          BOOLEAN,
          TINYINT,
          SMALLINT,
          INTEGER,
          BIGINT,
          FLOAT,
          DOUBLE,
          DECIMAL,
          DECIMAL,
          VARCHAR,
          ARRAY,
          ARRAY,
          JAVA_OBJECT,
          DATE,
          TIMESTAMP,
          BINARY)

        val expectedSqlType = Seq(
          "BOOLEAN",
          "TINYINT",
          "SMALLINT",
          "INT",
          "BIGINT",
          "FLOAT",
          "DOUBLE",
          "DECIMAL(38, 20)",
          "DECIMAL(10, 2)",
          "STRING",
          "ARRAY<BIGINT>",
          "ARRAY<STRING>",
          "MAP<SMALLINT, TINYINT>",
          "DATE",
          "TIMESTAMP(6)",
          "BINARY(1)")

        var pos = 0

        while (rowSet.next()) {
          assert(rowSet.getString(TABLE_CAT) === "default_catalog")
          assert(rowSet.getString(TABLE_SCHEM) === "default_database")
          assert(rowSet.getString(TABLE_NAME) === tableName)
          assert(rowSet.getString(COLUMN_NAME) === s"c$pos")
          assert(rowSet.getInt(DATA_TYPE) === expectedJavaTypes(pos))
          assert(rowSet.getString(TYPE_NAME) === expectedSqlType(pos))
          assert(rowSet.getInt(BUFFER_LENGTH) === 0)
          assert(rowSet.getInt(NULLABLE) === 1)
          assert(rowSet.getInt(ORDINAL_POSITION) === pos)
          assert(rowSet.getString(IS_NULLABLE) === "YES")
          assert(rowSet.getString(IS_AUTO_INCREMENT) === "NO")
          pos += 1
        }

        assert(pos === expectedSqlType.length, "all columns should have been verified")
      }
      val rowSet = metaData.getColumns(null, "*", "not_exist", "not_exist")
      assert(!rowSet.next())
    }
  }

  test("get primary keys") {
    val tableName1 = "flink_get_primary_keys_operation1"
    val tableName2 = "flink_get_primary_keys_operation2"
    val tableName3 = "flink_get_primary_keys_operation3"

    withJdbcStatement(tableName1, tableName2, tableName3) { statement =>
      statement.execute(
        s"""
           | create table $tableName1 (
           |  id1 int,
           |  c1 tinyint,
           |  c2 smallint,
           |  c3 integer,
           |  CONSTRAINT pk_con primary key(id1) NOT ENFORCED
           | )
           | with (
           |   'connector' = 'filesystem'
           | )
    """.stripMargin)

      statement.execute(
        s"""
           | create table $tableName2 (
           |  id1 int,
           |  id2 int,
           |  c1 tinyint,
           |  c2 smallint,
           |  c3 integer,
           |  CONSTRAINT pk_con primary key(id1,id2) NOT ENFORCED
           | )
           | with (
           |   'connector' = 'filesystem'
           | )
    """.stripMargin)

      statement.execute(
        s"""
           | create table $tableName3 (
           |  id1 int,
           |  id2 int,
           |  c1 tinyint,
           |  c2 smallint,
           |  c3 integer
           | )
           | with (
           |   'connector' = 'filesystem'
           | )
    """.stripMargin)

      val metaData = statement.getConnection.getMetaData

      Seq(tableName1, tableName2, tableName3) foreach { tableName =>
        val rowSet = metaData.getPrimaryKeys("", "", tableName)

        if (tableName.equals(tableName3)) {
          assert(!rowSet.next())
        } else {
          if (tableName.equals(tableName1)) {
            assert(rowSet.next())
            assert(rowSet.getString(TABLE_CAT) === "default_catalog")
            assert(rowSet.getString(TABLE_SCHEM) === "default_database")
            assert(rowSet.getString(TABLE_NAME) === tableName)
            assert(rowSet.getString(COLUMN_NAME) === "id1")
            assert(rowSet.getInt(KEY_SEQ) === 1)
            assert(rowSet.getString(PK_NAME) === "pk_con")
          } else if (tableName.equals(tableName2)) {
            assert(rowSet.next())
            assert(rowSet.getString(TABLE_CAT) === "default_catalog")
            assert(rowSet.getString(TABLE_SCHEM) === "default_database")
            assert(rowSet.getString(TABLE_NAME) === tableName)
            assert(rowSet.getString(COLUMN_NAME) === "id1")
            assert(rowSet.getInt(KEY_SEQ) === 1)
            assert(rowSet.getString(PK_NAME) === "pk_con")

            assert(rowSet.next())
            assert(rowSet.getString(TABLE_CAT) === "default_catalog")
            assert(rowSet.getString(TABLE_SCHEM) === "default_database")
            assert(rowSet.getString(TABLE_NAME) === tableName)
            assert(rowSet.getString(COLUMN_NAME) === "id2")
            assert(rowSet.getInt(KEY_SEQ) === 2)
            assert(rowSet.getString(PK_NAME) === "pk_con")
          }
        }

      }
    }
  }

  test("get type info") {
    withJdbcStatement() { statement =>
      val typeInfo = statement.getConnection.getMetaData.getTypeInfo

      typeInfo.next()
      assert(typeInfo.getString(TYPE_NAME) === LogicalTypeRoot.CHAR.name())
      assert(typeInfo.getInt(DATA_TYPE) === java.sql.Types.CHAR)
      assert(typeInfo.getInt(PRECISION) === 0)
      assert(typeInfo.getShort(NULLABLE) === 1)
      assert(!typeInfo.getBoolean(CASE_SENSITIVE))
      assert(typeInfo.getShort(SEARCHABLE) === 3)
      assert(typeInfo.getInt(NUM_PREC_RADIX) === 0)

      typeInfo.next()
      assert(typeInfo.getString(TYPE_NAME) === LogicalTypeRoot.VARCHAR.name())
      assert(typeInfo.getInt(DATA_TYPE) === java.sql.Types.VARCHAR)
      assert(typeInfo.getInt(PRECISION) === 0)
      assert(typeInfo.getShort(NULLABLE) === 1)
      assert(typeInfo.getBoolean(CASE_SENSITIVE))
      assert(typeInfo.getShort(SEARCHABLE) === 3)
      assert(typeInfo.getInt(NUM_PREC_RADIX) === 0)

      typeInfo.next()
      assert(typeInfo.getString(TYPE_NAME) === LogicalTypeRoot.BOOLEAN.name())
      assert(typeInfo.getInt(DATA_TYPE) === java.sql.Types.BOOLEAN)
      assert(typeInfo.getInt(PRECISION) === 0)
      assert(typeInfo.getShort(NULLABLE) === 1)
      assert(!typeInfo.getBoolean(CASE_SENSITIVE))
      assert(typeInfo.getShort(SEARCHABLE) === 3)
      assert(typeInfo.getInt(NUM_PREC_RADIX) === 0)

      typeInfo.next()
      assert(typeInfo.getString(TYPE_NAME) === LogicalTypeRoot.BINARY.name())
      assert(typeInfo.getInt(DATA_TYPE) === java.sql.Types.BINARY)
      assert(typeInfo.getInt(PRECISION) === 0)
      assert(typeInfo.getShort(NULLABLE) === 1)
      assert(!typeInfo.getBoolean(CASE_SENSITIVE))
      assert(typeInfo.getShort(SEARCHABLE) === 3)
      assert(typeInfo.getInt(NUM_PREC_RADIX) === 0)

      typeInfo.next()
      assert(typeInfo.getString(TYPE_NAME) === LogicalTypeRoot.VARBINARY.name())
      assert(typeInfo.getInt(DATA_TYPE) === java.sql.Types.VARBINARY)
      assert(typeInfo.getInt(PRECISION) === 0)
      assert(typeInfo.getShort(NULLABLE) === 1)
      assert(!typeInfo.getBoolean(CASE_SENSITIVE))
      assert(typeInfo.getShort(SEARCHABLE) === 3)
      assert(typeInfo.getInt(NUM_PREC_RADIX) === 0)

      typeInfo.next()
      assert(typeInfo.getString(TYPE_NAME) === LogicalTypeRoot.DECIMAL.name())
      assert(typeInfo.getInt(DATA_TYPE) === java.sql.Types.DECIMAL)
      assert(typeInfo.getInt(PRECISION) === 38)
      assert(typeInfo.getShort(NULLABLE) === 1)
      assert(!typeInfo.getBoolean(CASE_SENSITIVE))
      assert(typeInfo.getShort(SEARCHABLE) === 3)
      assert(typeInfo.getInt(NUM_PREC_RADIX) === 10)

      typeInfo.next()
      assert(typeInfo.getString(TYPE_NAME) === LogicalTypeRoot.TINYINT.name())
      assert(typeInfo.getInt(DATA_TYPE) === java.sql.Types.TINYINT)
      assert(typeInfo.getInt(PRECISION) === 3)
      assert(typeInfo.getShort(NULLABLE) === 1)
      assert(!typeInfo.getBoolean(CASE_SENSITIVE))
      assert(typeInfo.getShort(SEARCHABLE) === 3)
      assert(typeInfo.getInt(NUM_PREC_RADIX) === 10)

      typeInfo.next()
      assert(typeInfo.getString(TYPE_NAME) === LogicalTypeRoot.SMALLINT.name())
      assert(typeInfo.getInt(DATA_TYPE) === java.sql.Types.SMALLINT)
      assert(typeInfo.getInt(PRECISION) === 5)
      assert(typeInfo.getShort(NULLABLE) === 1)
      assert(!typeInfo.getBoolean(CASE_SENSITIVE))
      assert(typeInfo.getShort(SEARCHABLE) === 3)
      assert(typeInfo.getInt(NUM_PREC_RADIX) === 10)

      typeInfo.next()
      assert(typeInfo.getString(TYPE_NAME) === LogicalTypeRoot.INTEGER.name())
      assert(typeInfo.getInt(DATA_TYPE) === java.sql.Types.INTEGER)
      assert(typeInfo.getInt(PRECISION) === 10)
      assert(typeInfo.getShort(NULLABLE) === 1)
      assert(!typeInfo.getBoolean(CASE_SENSITIVE))
      assert(typeInfo.getShort(SEARCHABLE) === 3)
      assert(typeInfo.getInt(NUM_PREC_RADIX) === 10)

      typeInfo.next()
      assert(typeInfo.getString(TYPE_NAME) === LogicalTypeRoot.BIGINT.name())
      assert(typeInfo.getInt(DATA_TYPE) === java.sql.Types.BIGINT)
      assert(typeInfo.getInt(PRECISION) === 19)
      assert(typeInfo.getShort(NULLABLE) === 1)
      assert(!typeInfo.getBoolean(CASE_SENSITIVE))
      assert(typeInfo.getShort(SEARCHABLE) === 3)
      assert(typeInfo.getInt(NUM_PREC_RADIX) === 10)

      typeInfo.next()
      assert(typeInfo.getString(TYPE_NAME) === LogicalTypeRoot.FLOAT.name())
      assert(typeInfo.getInt(DATA_TYPE) === java.sql.Types.FLOAT)
      assert(typeInfo.getInt(PRECISION) === 7)
      assert(typeInfo.getShort(NULLABLE) === 1)
      assert(!typeInfo.getBoolean(CASE_SENSITIVE))
      assert(typeInfo.getShort(SEARCHABLE) === 3)
      assert(typeInfo.getInt(NUM_PREC_RADIX) === 10)

      typeInfo.next()
      assert(typeInfo.getString(TYPE_NAME) === LogicalTypeRoot.DOUBLE.name())
      assert(typeInfo.getInt(DATA_TYPE) === java.sql.Types.DOUBLE)
      assert(typeInfo.getInt(PRECISION) === 15)
      assert(typeInfo.getShort(NULLABLE) === 1)
      assert(!typeInfo.getBoolean(CASE_SENSITIVE))
      assert(typeInfo.getShort(SEARCHABLE) === 3)
      assert(typeInfo.getInt(NUM_PREC_RADIX) === 10)

      typeInfo.next()
      assert(typeInfo.getString(TYPE_NAME) === LogicalTypeRoot.DATE.name())
      assert(typeInfo.getInt(DATA_TYPE) === java.sql.Types.DATE)
      assert(typeInfo.getInt(PRECISION) === 0)
      assert(typeInfo.getShort(NULLABLE) === 1)
      assert(!typeInfo.getBoolean(CASE_SENSITIVE))
      assert(typeInfo.getShort(SEARCHABLE) === 3)
      assert(typeInfo.getInt(NUM_PREC_RADIX) === 0)

      typeInfo.next()
      assert(typeInfo.getString(TYPE_NAME) === LogicalTypeRoot.TIME_WITHOUT_TIME_ZONE.name())
      assert(typeInfo.getInt(DATA_TYPE) === java.sql.Types.TIME)
      assert(typeInfo.getInt(PRECISION) === 0)
      assert(typeInfo.getShort(NULLABLE) === 1)
      assert(!typeInfo.getBoolean(CASE_SENSITIVE))
      assert(typeInfo.getShort(SEARCHABLE) === 3)
      assert(typeInfo.getInt(NUM_PREC_RADIX) === 0)

      typeInfo.next()
      assert(typeInfo.getString(TYPE_NAME) === LogicalTypeRoot.TIMESTAMP_WITHOUT_TIME_ZONE.name())
      assert(typeInfo.getInt(DATA_TYPE) === java.sql.Types.TIMESTAMP)
      assert(typeInfo.getInt(PRECISION) === 0)
      assert(typeInfo.getShort(NULLABLE) === 1)
      assert(!typeInfo.getBoolean(CASE_SENSITIVE))
      assert(typeInfo.getShort(SEARCHABLE) === 3)
      assert(typeInfo.getInt(NUM_PREC_RADIX) === 0)

      typeInfo.next()
      assert(typeInfo.getString(TYPE_NAME) === LogicalTypeRoot.TIMESTAMP_WITH_TIME_ZONE.name())
      assert(typeInfo.getInt(DATA_TYPE) === java.sql.Types.TIMESTAMP_WITH_TIMEZONE)
      assert(typeInfo.getInt(PRECISION) === 0)
      assert(typeInfo.getShort(NULLABLE) === 1)
      assert(!typeInfo.getBoolean(CASE_SENSITIVE))
      assert(typeInfo.getShort(SEARCHABLE) === 0)
      assert(typeInfo.getInt(NUM_PREC_RADIX) === 0)

      typeInfo.next()
      assert(
        typeInfo.getString(TYPE_NAME) === LogicalTypeRoot.TIMESTAMP_WITH_LOCAL_TIME_ZONE.name())
      assert(typeInfo.getInt(DATA_TYPE) === java.sql.Types.TIMESTAMP_WITH_TIMEZONE)
      assert(typeInfo.getInt(PRECISION) === 0)
      assert(typeInfo.getShort(NULLABLE) === 1)
      assert(!typeInfo.getBoolean(CASE_SENSITIVE))
      assert(typeInfo.getShort(SEARCHABLE) === 0)
      assert(typeInfo.getInt(NUM_PREC_RADIX) === 0)

      typeInfo.next()
      assert(typeInfo.getString(TYPE_NAME) === LogicalTypeRoot.INTERVAL_YEAR_MONTH.name())
      assert(typeInfo.getInt(DATA_TYPE) === java.sql.Types.OTHER)
      assert(typeInfo.getInt(PRECISION) === 0)
      assert(typeInfo.getShort(NULLABLE) === 1)
      assert(!typeInfo.getBoolean(CASE_SENSITIVE))
      assert(typeInfo.getShort(SEARCHABLE) === 0)
      assert(typeInfo.getInt(NUM_PREC_RADIX) === 0)

      typeInfo.next()
      assert(typeInfo.getString(TYPE_NAME) === LogicalTypeRoot.INTERVAL_DAY_TIME.name())
      assert(typeInfo.getInt(DATA_TYPE) === java.sql.Types.OTHER)
      assert(typeInfo.getInt(PRECISION) === 0)
      assert(typeInfo.getShort(NULLABLE) === 1)
      assert(!typeInfo.getBoolean(CASE_SENSITIVE))
      assert(typeInfo.getShort(SEARCHABLE) === 0)
      assert(typeInfo.getInt(NUM_PREC_RADIX) === 0)

      typeInfo.next()
      assert(typeInfo.getString(TYPE_NAME) === LogicalTypeRoot.ARRAY.name())
      assert(typeInfo.getInt(DATA_TYPE) === java.sql.Types.ARRAY)
      assert(typeInfo.getInt(PRECISION) === 0)
      assert(typeInfo.getShort(NULLABLE) === 1)
      assert(!typeInfo.getBoolean(CASE_SENSITIVE))
      assert(typeInfo.getShort(SEARCHABLE) === 0)
      assert(typeInfo.getInt(NUM_PREC_RADIX) === 0)

      typeInfo.next()
      assert(typeInfo.getString(TYPE_NAME) === LogicalTypeRoot.MULTISET.name())
      assert(typeInfo.getInt(DATA_TYPE) === java.sql.Types.JAVA_OBJECT)
      assert(typeInfo.getInt(PRECISION) === 0)
      assert(typeInfo.getShort(NULLABLE) === 1)
      assert(!typeInfo.getBoolean(CASE_SENSITIVE))
      assert(typeInfo.getShort(SEARCHABLE) === 0)
      assert(typeInfo.getInt(NUM_PREC_RADIX) === 0)

      typeInfo.next()
      assert(typeInfo.getString(TYPE_NAME) === LogicalTypeRoot.MAP.name())
      assert(typeInfo.getInt(DATA_TYPE) === java.sql.Types.JAVA_OBJECT)
      assert(typeInfo.getInt(PRECISION) === 0)
      assert(typeInfo.getShort(NULLABLE) === 1)
      assert(!typeInfo.getBoolean(CASE_SENSITIVE))
      assert(typeInfo.getShort(SEARCHABLE) === 0)
      assert(typeInfo.getInt(NUM_PREC_RADIX) === 0)

      typeInfo.next()
      assert(typeInfo.getString(TYPE_NAME) === LogicalTypeRoot.ROW.name())
      assert(typeInfo.getInt(DATA_TYPE) === java.sql.Types.JAVA_OBJECT)
      assert(typeInfo.getInt(PRECISION) === 0)
      assert(typeInfo.getShort(NULLABLE) === 1)
      assert(!typeInfo.getBoolean(CASE_SENSITIVE))
      assert(typeInfo.getShort(SEARCHABLE) === 0)
      assert(typeInfo.getInt(NUM_PREC_RADIX) === 0)

      typeInfo.next()
      assert(typeInfo.getString(TYPE_NAME) === LogicalTypeRoot.DISTINCT_TYPE.name())
      assert(typeInfo.getInt(DATA_TYPE) === java.sql.Types.OTHER)
      assert(typeInfo.getInt(PRECISION) === 0)
      assert(typeInfo.getShort(NULLABLE) === 1)
      assert(!typeInfo.getBoolean(CASE_SENSITIVE))
      assert(typeInfo.getShort(SEARCHABLE) === 0)
      assert(typeInfo.getInt(NUM_PREC_RADIX) === 0)

      typeInfo.next()
      assert(typeInfo.getString(TYPE_NAME) === LogicalTypeRoot.STRUCTURED_TYPE.name())
      assert(typeInfo.getInt(DATA_TYPE) === java.sql.Types.OTHER)
      assert(typeInfo.getInt(PRECISION) === 0)
      assert(typeInfo.getShort(NULLABLE) === 1)
      assert(!typeInfo.getBoolean(CASE_SENSITIVE))
      assert(typeInfo.getShort(SEARCHABLE) === 0)
      assert(typeInfo.getInt(NUM_PREC_RADIX) === 0)

      typeInfo.next()
      assert(typeInfo.getString(TYPE_NAME) === LogicalTypeRoot.NULL.name())
      assert(typeInfo.getInt(DATA_TYPE) === java.sql.Types.NULL)
      assert(typeInfo.getInt(PRECISION) === 0)
      assert(typeInfo.getShort(NULLABLE) === 1)
      assert(!typeInfo.getBoolean(CASE_SENSITIVE))
      assert(typeInfo.getShort(SEARCHABLE) === 3)
      assert(typeInfo.getInt(NUM_PREC_RADIX) === 0)

      typeInfo.next()
      assert(typeInfo.getString(TYPE_NAME) === LogicalTypeRoot.RAW.name())
      assert(typeInfo.getInt(DATA_TYPE) === java.sql.Types.OTHER)
      assert(typeInfo.getInt(PRECISION) === 0)
      assert(typeInfo.getShort(NULLABLE) === 1)
      assert(!typeInfo.getBoolean(CASE_SENSITIVE))
      assert(typeInfo.getShort(SEARCHABLE) === 0)
      assert(typeInfo.getInt(NUM_PREC_RADIX) === 0)

      typeInfo.next()
      assert(typeInfo.getString(TYPE_NAME) === LogicalTypeRoot.SYMBOL.name())
      assert(typeInfo.getInt(DATA_TYPE) === java.sql.Types.OTHER)
      assert(typeInfo.getInt(PRECISION) === 0)
      assert(typeInfo.getShort(NULLABLE) === 1)
      assert(!typeInfo.getBoolean(CASE_SENSITIVE))
      assert(typeInfo.getShort(SEARCHABLE) === 0)
      assert(typeInfo.getInt(NUM_PREC_RADIX) === 0)

      typeInfo.next()
      assert(typeInfo.getString(TYPE_NAME) === LogicalTypeRoot.UNRESOLVED.name())
      assert(typeInfo.getInt(DATA_TYPE) === java.sql.Types.OTHER)
      assert(typeInfo.getInt(PRECISION) === 0)
      assert(typeInfo.getShort(NULLABLE) === 1)
      assert(!typeInfo.getBoolean(CASE_SENSITIVE))
      assert(typeInfo.getShort(SEARCHABLE) === 0)
      assert(typeInfo.getInt(NUM_PREC_RADIX) === 0)
    }
  }

  test("get schemas") {
    withJdbcStatement() { statement =>
      val metaData = statement.getConnection.getMetaData
      var resultSet = metaData.getSchemas(null, null)
      val defaultCatalog = "default_catalog"
      val defaultDatabase = "default_database"
      while (resultSet.next()) {
        assert(resultSet.getString(TABLE_SCHEM) === defaultDatabase)
        assert(resultSet.getString(TABLE_CATALOG) === defaultCatalog)
      }
      resultSet = metaData.getSchemas(
        defaultCatalog.split("_").apply(0),
        defaultDatabase.split("_").apply(0))
      while (resultSet.next()) {
        assert(resultSet.getString(TABLE_SCHEM) === defaultDatabase)
        assert(resultSet.getString(TABLE_CATALOG) === defaultCatalog)
      }
    }
  }

  test("get table types") {
    withJdbcStatement() { statement =>
      val meta = statement.getConnection.getMetaData
      val types = meta.getTableTypes
      val expected = Constants.SUPPORTED_TABLE_TYPES.toIterator
      while (types.next()) {
        assert(types.getString(TABLE_TYPE) === expected.next())
      }
      assert(!expected.hasNext)
      assert(!types.next())
    }
  }

  test("get tables") {
    val table = "table_1_test"
    val table_view = "table_1_test_view"

    withJdbcStatement(table) { statement =>
      statement.execute(
        s"""
           | create table $table (
           |  id int,
           |  name string,
           |  price double
           | )
           | comment 'table_comment'
           | with (
           |   'connector' = 'filesystem'
           | )
       """.stripMargin)

      statement.execute(
        s"""
           | create view ${table_view}
           | as select 1
       """.stripMargin)

      val metaData = statement.getConnection.getMetaData
      val rs1 = metaData.getTables(null, null, null, null)
      assert(rs1.next())
      assert(rs1.getString(1) == "default_catalog")
      assert(rs1.getString(2) == "default_database")
      assert(rs1.getString(3) == table)
      assert(rs1.getString(4) == "TABLE")
      assert(rs1.getString(5) == "table_comment")
      assert(rs1.next())
      assert(rs1.getString(1) == "default_catalog")
      assert(rs1.getString(2) == "default_database")
      assert(rs1.getString(3) == table_view)
      assert(rs1.getString(4) == "VIEW")
      assert(rs1.getString(5) == "")

      // get table , table name like table%
      val rs2 = metaData.getTables(null, null, "table%", Array("TABLE"))
      assert(rs2.next())
      assert(rs2.getString(1) == "default_catalog")
      assert(rs2.getString(2) == "default_database")
      assert(rs2.getString(3) == table)
      assert(!rs2.next())

      // get view , view name like *
      val rs3 = metaData.getTables(null, "default_database", "*", Array("VIEW"))
      assert(rs3.next())
      assert(rs3.getString(1) == "default_catalog")
      assert(rs3.getString(2) == "default_database")
      assert(rs3.getString(3) == table_view)

      // get view , view name like *, schema pattern like default_%
      val rs4 = metaData.getTables(null, "default_%", "*", Array("VIEW"))
      assert(rs4.next())
      assert(rs4.getString(3) == table_view)

      // get view , view name like *, schema pattern like no_exists_%
      val rs5 = metaData.getTables(null, "no_exists_%", "*", Array("VIEW"))
      assert(!rs5.next())
    }
  }

  test("get functions") {
    withJdbcStatement() { statement =>
      val metaData = statement.getConnection.getMetaData
      Seq("currentTimestamp", "currentDate", "currentTime", "localTimestamp", "localTime")
        .foreach { func =>
          val resultSet = metaData.getFunctions(null, null, func)
          while (resultSet.next()) {
            assert(resultSet.getString(FUNCTION_CAT) === null)
            assert(resultSet.getString(FUNCTION_SCHEM) === null)
            assert(resultSet.getString(FUNCTION_NAME) === func)
            assert(resultSet.getString(REMARKS) === null)
            assert(resultSet.getInt(FUNCTION_TYPE) === DatabaseMetaData.functionResultUnknown)
            assert(resultSet.getString(SPECIFIC_NAME) === null)
          }
        }
      val expected =
        List("currentTimestamp", "currentDate", "currentTime", "localTimestamp", "localTime")
      Seq("current", "local")
        .foreach { funcPattern =>
          val resultSet = metaData.getFunctions(null, null, funcPattern)
          while (resultSet.next()) {
            assert(resultSet.getString(FUNCTION_CAT) === null)
            assert(resultSet.getString(FUNCTION_SCHEM) === null)
            assert(expected.contains(resultSet.getString(FUNCTION_NAME)))
            assert(resultSet.getString(REMARKS) === null)
            assert(resultSet.getString(FUNCTION_TYPE) === DatabaseMetaData.functionResultUnknown)
            assert(resultSet.getString(SPECIFIC_NAME) === null)
          }
        }
    }
  }

  test("execute statement - select column name with dots") {
    withJdbcStatement() { statement =>
      val resultSet = statement.executeQuery("select 'tmp.hello'")
      assert(resultSet.next())
      assert(resultSet.getString(1) === "tmp.hello")
    }
  }

  test("execute statement - select decimal") {
    withJdbcStatement() { statement =>
      val resultSet = statement.executeQuery("SELECT 1.2BD, 1.23BD ")
      assert(resultSet.next())
      assert(resultSet.getBigDecimal(1) === java.math.BigDecimal.valueOf(1.2))
      assert(resultSet.getBigDecimal(2) === java.math.BigDecimal.valueOf(1.23))
      val metaData = resultSet.getMetaData
      assert(metaData.getColumnType(1) === java.sql.Types.DECIMAL)
      assert(metaData.getColumnType(2) === java.sql.Types.DECIMAL)
      assert(metaData.getPrecision(1) == 2)
      assert(metaData.getPrecision(2) == 3)
      assert(metaData.getScale(1) == 1)
      assert(metaData.getScale(2) == 2)
    }
  }

  test("execute statement - select varchar/char") {
    withJdbcStatement() { statement =>
      val resultSet =
        statement.executeQuery("select cast('varchar10' as varchar(10)), " +
          "cast('char16' as char(16))")
      val metaData = resultSet.getMetaData
      assert(metaData.getColumnType(1) === java.sql.Types.VARCHAR)
      assert(metaData.getPrecision(1) === 10)
      assert(metaData.getColumnType(2) === java.sql.Types.CHAR)
      assert(metaData.getPrecision(2) === 16)
      assert(resultSet.next())
      assert(resultSet.getString(1) === "varchar10")
      assert(resultSet.getString(2) === "char16          ")
    }
  }

  test("execute statement - select tinyint") {
    withJdbcStatement() { statement =>
      val resultSet = statement.executeQuery("select cast(1 as tinyint)")
      assert(resultSet.next())
      assert(resultSet.getByte(1) === 1)
      val metaData = resultSet.getMetaData
      assert(metaData.getColumnType(1) === java.sql.Types.TINYINT)
    }
  }

  test("execute statement - select smallint") {
    withJdbcStatement() { statement =>
      val resultSet = statement.executeQuery("select cast(1 as smallint)")
      assert(resultSet.next())
      assert(resultSet.getShort(1) === 1)
      val metaData = resultSet.getMetaData
      assert(metaData.getColumnType(1) === java.sql.Types.SMALLINT)
    }
  }

  test("execute statement - select int") {
    withJdbcStatement() { statement =>
      val resultSet = statement.executeQuery("select 1")
      assert(resultSet.next())
      assert(resultSet.getInt(1) === 1)
      val metaData = resultSet.getMetaData
      assert(metaData.getColumnType(1) === java.sql.Types.INTEGER)
    }
  }

  test("execute statement - select bigint") {
    withJdbcStatement() { statement =>
      val resultSet = statement.executeQuery("select cast(1 as bigint)")
      assert(resultSet.next())
      assert(resultSet.getLong(1) === 1)
      val metaData = resultSet.getMetaData
      assert(metaData.getColumnType(1) === java.sql.Types.BIGINT)
    }
  }

  test("execute statement - select date") {
    withJdbcStatement() { statement =>
      val resultSet = statement.executeQuery("select date '2022-01-01'")
      assert(resultSet.next())
      assert(resultSet.getDate(1).toLocalDate.toString == "2022-01-01")
      val metaData = resultSet.getMetaData
      assert(metaData.getColumnType(1) === java.sql.Types.DATE)
    }
  }

  test("execute statement - select timestamp") {
    withJdbcStatement() { statement =>
      val resultSet =
        statement.executeQuery(
          "select timestamp '2022-01-01 00:00:00', timestamp '2022-01-01 00:00:00.123456789'")
      val metaData = resultSet.getMetaData
      assert(metaData.getColumnType(1) === java.sql.Types.TIMESTAMP)
      assert(metaData.getColumnType(2) === java.sql.Types.TIMESTAMP)
      // 9 digits for fraction of seconds
      assert(metaData.getPrecision(1) == 29)
      assert(metaData.getPrecision(2) == 29)
      assert(resultSet.next())
      assert(resultSet.getTimestamp(1).toString == "2022-01-01 00:00:00.0")
      assert(resultSet.getTimestamp(2).toString == "2022-01-01 00:00:00.123456789")
    }
  }

  test("execute statement - select time") {
    withJdbcStatement() { statement =>
      val resultSet =
        statement.executeQuery(
          "select time '00:00:03', time '00:00:05.123456789'")
      val metaData = resultSet.getMetaData
      assert(metaData.getColumnType(1) === java.sql.Types.VARCHAR)
      assert(metaData.getColumnType(2) === java.sql.Types.VARCHAR)
      assert(resultSet.next())
      assert(resultSet.getString(1) == "00:00:03")
      assert(resultSet.getString(2) == "00:00:05.123")
    }
  }

  test("execute statement - select array") {
    withJdbcStatement() { statement =>
      val resultSet = statement.executeQuery("select array ['v1', 'v2', 'v3']")
      val metaData = resultSet.getMetaData
      assert(metaData.getColumnType(1) === java.sql.Types.ARRAY)
      assert(resultSet.next())
      val expected = "[v1,v2,v3]"
      assert(resultSet.getObject(1).toString == expected)
    }
  }

  test("execute statement - select map") {
    withJdbcStatement() { statement =>
      val resultSet = statement.executeQuery("select map ['k1', 'v1', 'k2', 'v2']")
      assert(resultSet.next())
      assert(List("{k1=v1, k2=v2}", "{k2=v2, k1=v1}")
        .contains(resultSet.getString(1)))
      val metaData = resultSet.getMetaData
      assert(metaData.getColumnType(1) === java.sql.Types.JAVA_OBJECT)
    }
  }

  test("execute statement - select row") {
    withJdbcStatement() { statement =>
      val resultSet = statement.executeQuery("select (1, '2', true)")
      assert(resultSet.next())
      val expected = """{INT NOT NULL:1,CHAR(1) NOT NULL:2,BOOLEAN NOT NULL:true}"""
      assert(resultSet.getString(1) == expected)
      val metaData = resultSet.getMetaData
      assert(metaData.getColumnType(1) === java.sql.Types.STRUCT)
    }
  }

  test("execute statement - select binary") {
    withJdbcStatement() { statement =>
      val resultSet = statement.executeQuery("select encode('kyuubi', 'UTF-8')")
      assert(resultSet.next())
      // TODO: validate table results after FLINK-28882 is resolved
      assert(resultSet.getString(1) == "k")
      val metaData = resultSet.getMetaData
      assert(metaData.getColumnType(1) === java.sql.Types.BINARY)
    }
  }

  test("execute statement - select varbinary") {
    withJdbcStatement() { statement =>
      val resultSet = statement.executeQuery("select cast('kyuubi' as varbinary)")
      assert(resultSet.next())
      assert(resultSet.getString(1) == "kyuubi")
      val metaData = resultSet.getMetaData
      assert(metaData.getColumnType(1) === java.sql.Types.BINARY)
    }
  }

  test("execute statement - select float") {
    withJdbcStatement() { statement =>
      val resultSet = statement.executeQuery("SELECT cast(0.1 as float)")
      assert(resultSet.next())
      assert(resultSet.getString(1) == "0.1")
      assert(resultSet.getFloat(1) == 0.1f)
    }
  }

  test("execute statement - select count") {
    withJdbcStatement() { statement =>
      statement.execute(
        "create table tbl_src (a int) with ('connector' = 'datagen', 'number-of-rows' = '100')")
      val resultSet = statement.executeQuery(s"select count(a) from tbl_src")
      assert(resultSet.next())
      assert(resultSet.getInt(1) <= 100)
    }
  }

  test("execute statement - show functions") {
    withJdbcStatement() { statement =>
      val resultSet = statement.executeQuery("show functions")
      val metadata = resultSet.getMetaData
      assert(metadata.getColumnName(1) == "function name")
      assert(resultSet.next())
    }
  }

  test("execute statement - show databases") {
    withJdbcStatement() { statement =>
      val resultSet = statement.executeQuery("show databases")
      val metadata = resultSet.getMetaData
      assert(metadata.getColumnName(1) == "database name")
      assert(resultSet.next())
      assert(resultSet.getString(1) == "default_database")
    }
  }

  test("execute statement - show tables") {
    withJdbcStatement() { statement =>
      val resultSet = statement.executeQuery("show tables")
      val metadata = resultSet.getMetaData
      assert(metadata.getColumnName(1) == "table name")
      assert(!resultSet.next())
    }
  }

  test("execute statement - explain query") {
    withJdbcStatement() { statement =>
      val resultSet = statement.executeQuery("explain select 1")
      val metadata = resultSet.getMetaData
      assert(metadata.getColumnName(1) == "result")
      assert(resultSet.next())
    }
  }

  test("execute statement - create/drop catalog") {
    withJdbcStatement() { statement =>
      val createResult =
        statement.executeQuery("create catalog cat_a with ('type'='generic_in_memory')")
<<<<<<< HEAD
      }
=======
>>>>>>> f0615a9a
      assert(createResult.next())
      assert(createResult.getString(1) === "OK")
      val dropResult = statement.executeQuery("drop catalog cat_a")
      assert(dropResult.next())
      assert(dropResult.getString(1) === "OK")
<<<<<<< HEAD
    })
=======
    }
>>>>>>> f0615a9a
  }

  test("execute statement - set/get catalog") {
    withSessionConf()(
      Map(ENGINE_OPERATION_CONVERT_CATALOG_DATABASE_ENABLED.key -> "true"))(
      Map.empty) {
      withJdbcStatement() { statement =>
        statement.executeQuery("create catalog cat_a with ('type'='generic_in_memory')")
        val catalog = statement.getConnection.getCatalog
        assert(catalog == "default_catalog")
        statement.getConnection.setCatalog("cat_a")
        val changedCatalog = statement.getConnection.getCatalog
        assert(changedCatalog == "cat_a")
        statement.getConnection.setCatalog("default_catalog")
        assert(statement.execute("drop catalog cat_a"))
      }
    }
  }

  test("execute statement - create/alter/drop database") {
    withJdbcStatement() { statement =>
      val createResult = statement.executeQuery("create database db_a")
      assert(createResult.next())
      assert(createResult.getString(1) === "OK")
      val alterResult = statement.executeQuery("alter database db_a set ('k1' = 'v1')")
      assert(alterResult.next())
      assert(alterResult.getString(1) === "OK")
      val dropResult = statement.executeQuery("drop database db_a")
      assert(dropResult.next())
      assert(dropResult.getString(1) === "OK")
    }
  }

  test("execute statement - set/get database") {
    withSessionConf()(
      Map(ENGINE_OPERATION_CONVERT_CATALOG_DATABASE_ENABLED.key -> "true"))(
      Map.empty) {
      withJdbcStatement() { statement =>
        statement.executeQuery("create database db_a")
        val schema = statement.getConnection.getSchema
        assert(schema == "default_database")
        statement.getConnection.setSchema("db_a")
        val changedSchema = statement.getConnection.getSchema
        assert(changedSchema == "db_a")
        assert(statement.execute("drop database db_a"))
      }
    }
  }

  test("execute statement - create/alter/drop table") {
    withJdbcStatement() { statement =>
      val createResult =
        statement.executeQuery("create table tbl_a (a string) with ('connector' = 'blackhole')")
      assert(createResult.next())
      assert(createResult.getString(1) === "OK")
      val alterResult = statement.executeQuery("alter table tbl_a rename to tbl_b")
      assert(alterResult.next())
      assert(alterResult.getString(1) === "OK")
      val dropResult = statement.executeQuery("drop table tbl_b")
      assert(dropResult.next())
      assert(dropResult.getString(1) === "OK")
    }
  }

  test("execute statement - create/alter/drop view") {
    withMultipleConnectionJdbcStatement() { statement =>
      val createResult = statement.executeQuery("create view view_a as select 1")
      assert(createResult.next())
      assert(createResult.getString(1) === "OK")
      val alterResult = statement.executeQuery("alter view view_a rename to view_b")
      assert(alterResult.next())
      assert(alterResult.getString(1) === "OK")
      val dropResult = statement.executeQuery("drop view view_b")
      assert(dropResult.next())
      assert(dropResult.getString(1) === "OK")
    }
  }

  test("execute statement - batch insert into") {
    withMultipleConnectionJdbcStatement() { statement =>
      statement.executeQuery("create table tbl_a (a int) with ('connector' = 'blackhole')")
      val resultSet = statement.executeQuery("insert into tbl_a select 1")
      val metadata = resultSet.getMetaData
      assert(metadata.getColumnName(1) === "result")
      assert(metadata.getColumnType(1) === java.sql.Types.VARCHAR)
      assert(resultSet.next())
      assert(resultSet.getString(1).length == 32)
    };
  }

  test("execute statement - streaming insert into") {
    withMultipleConnectionJdbcStatement()({ statement =>
      // Flink currently doesn't support stop job statement, thus use a finite stream
      statement.executeQuery(
        "create table tbl_a (a int) with (" +
          "'connector' = 'datagen', " +
          "'rows-per-second'='10', " +
          "'number-of-rows'='100')")
      statement.executeQuery("create table tbl_b (a int) with ('connector' = 'blackhole')")
      val resultSet = statement.executeQuery("insert into tbl_b select * from tbl_a")
      val metadata = resultSet.getMetaData
      assert(metadata.getColumnName(1) === "result")
      assert(metadata.getColumnType(1) === java.sql.Types.VARCHAR)
      assert(resultSet.next())
      assert(resultSet.getString(1).length == 32)
    })
  }

  test("execute statement - set properties") {
    withMultipleConnectionJdbcStatement() { statement =>
      val resultSet = statement.executeQuery("set table.dynamic-table-options.enabled = true")
      val metadata = resultSet.getMetaData
      assert(metadata.getColumnName(1) == "key")
      assert(metadata.getColumnName(2) == "value")
      assert(resultSet.next())
      assert(resultSet.getString(1) == "table.dynamic-table-options.enabled")
      assert(resultSet.getString(2) == "true")
    }
  }

  test("execute statement - show properties") {
    withMultipleConnectionJdbcStatement() { statement =>
      val resultSet = statement.executeQuery("set")
      val metadata = resultSet.getMetaData
      assert(metadata.getColumnName(1) == "key")
      assert(metadata.getColumnName(2) == "value")
      assert(resultSet.next())
    }
  }

  test("execute statement - reset property") {
    withMultipleConnectionJdbcStatement() { statement =>
      statement.executeQuery("set pipeline.jars = my.jar")
      statement.executeQuery("reset pipeline.jars")
      val resultSet = statement.executeQuery("set")
      // Flink does not support set key without value currently,
      // thus read all rows to find the desired one
      var success = false
      while (resultSet.next()) {
        if (resultSet.getString(1) == "pipeline.jars" &&
          !resultSet.getString(2).contains("my.jar")) {
          success = true
        }
      }
      assert(success)
    }
  }

  test("execute statement - select udf") {
    withJdbcStatement() { statement =>
      statement.execute(s"create function $GENERATED_UDF_CLASS AS '$GENERATED_UDF_CLASS'")
      val resultSet = statement.executeQuery(s"select $GENERATED_UDF_CLASS('A')")
      assert(resultSet.next())
      assert(resultSet.getString(1) === "a")
    }
  }

  test("async execute statement - select column name with dots") {
    withThriftClient { client =>
      val tOpenSessionReq = new TOpenSessionReq()
      tOpenSessionReq.setUsername("kentyao")
      tOpenSessionReq.setPassword("anonymous")
      val tOpenSessionResp = client.OpenSession(tOpenSessionReq)
      val tExecuteStatementReq = new TExecuteStatementReq()
      tExecuteStatementReq.setSessionHandle(tOpenSessionResp.getSessionHandle)
      tExecuteStatementReq.setRunAsync(true)
      tExecuteStatementReq.setStatement("select 'tmp.hello'")
      val tExecuteStatementResp = client.ExecuteStatement(tExecuteStatementReq)
      val operationHandle = tExecuteStatementResp.getOperationHandle
      waitForOperationToComplete(client, operationHandle)
      val tFetchResultsReq = new TFetchResultsReq()
      tFetchResultsReq.setOperationHandle(operationHandle)
      tFetchResultsReq.setFetchType(2)
      tFetchResultsReq.setMaxRows(1000)
      val tFetchResultsResp = client.FetchResults(tFetchResultsReq)
      assert(tFetchResultsResp.getResults.getColumns.get(0)
        .getStringVal.getValues.get(0) === "tmp.hello")
    }
  }

  test("ensure result max rows") {
    withSessionConf()(Map(ENGINE_FLINK_MAX_ROWS.key -> "200"))(Map.empty) {
      withJdbcStatement() { statement =>
        statement.execute("create table tbl_src (a bigint) with ('connector' = 'datagen')")
        val resultSet = statement.executeQuery(s"select a from tbl_src")
        var rows = 0
        while (resultSet.next()) {
          rows += 1
        }
        assert(rows === 200)
      }
    }
  }

  test("execute statement - add/remove/show jar") {
    val jarName = s"newly-added-${UUID.randomUUID()}.jar"
    val newJar = TestUserClassLoaderJar.createJarFile(
      Utils.createTempDir("add-jar-test").toFile,
      jarName,
      GENERATED_UDF_CLASS,
      GENERATED_UDF_CODE).toPath

    withMultipleConnectionJdbcStatement()({ statement =>
      statement.execute(s"add jar '$newJar'")

      val showJarsResultAdded = statement.executeQuery("show jars")
      var exists = false
      while (showJarsResultAdded.next()) {
        if (showJarsResultAdded.getString(1).contains(jarName)) {
          exists = true
        }
      }
      assert(exists)

      statement.execute(s"remove jar '$newJar'")
      val showJarsResultRemoved = statement.executeQuery("show jars")
      exists = false
      while (showJarsResultRemoved.next()) {
        if (showJarsResultRemoved.getString(1).contains(jarName)) {
          exists = true
        }
      }
      assert(!exists)
    })
  }

  test("set session conf - default database") {
    def assertDefaultDatabase(
        client: TCLIService.Iface,
        database: String,
        expectSuccess: Boolean): Unit = {
      val req = new TOpenSessionReq()
      req.setUsername("kyuubi")
      req.setPassword("anonymous")
      val conf = Map("use:database" -> database)
      req.setConfiguration(conf.asJava)
      val tOpenSessionResp = client.OpenSession(req)
      val status = tOpenSessionResp.getStatus
      if (expectSuccess) {
        assert(status.getStatusCode === TStatusCode.SUCCESS_STATUS)
      } else {
        assert(status.getStatusCode === TStatusCode.ERROR_STATUS)
        assert(status.getErrorMessage.contains(
          s"A database with name [$database] does not exist"))
      }
    }

    withThriftClient { client =>
      assertDefaultDatabase(client, "default", true)
    }
    withThriftClient { client =>
      assertDefaultDatabase(client, "default2", false)
    }
    withThriftClient { client =>
      assertDefaultDatabase(client, "default_database", true)
    }
  }

  test("get query id") {
    withJdbcStatement("tbl_a") { stmt =>
      stmt.executeQuery("create table tbl_a (a int) with ('connector' = 'blackhole')")
      assert(stmt.asInstanceOf[KyuubiStatement].getQueryId === null)
      stmt.executeQuery("insert into tbl_a values (1)")
      val queryId = stmt.asInstanceOf[KyuubiStatement].getQueryId
      assert(queryId !== null)
      // parse the string to check if it's valid Flink job id
      assert(JobID.fromHexString(queryId) !== null)
    }
  }
}<|MERGE_RESOLUTION|>--- conflicted
+++ resolved
@@ -866,20 +866,12 @@
     withJdbcStatement() { statement =>
       val createResult =
         statement.executeQuery("create catalog cat_a with ('type'='generic_in_memory')")
-<<<<<<< HEAD
-      }
-=======
->>>>>>> f0615a9a
       assert(createResult.next())
       assert(createResult.getString(1) === "OK")
       val dropResult = statement.executeQuery("drop catalog cat_a")
       assert(dropResult.next())
       assert(dropResult.getString(1) === "OK")
-<<<<<<< HEAD
-    })
-=======
-    }
->>>>>>> f0615a9a
+    }
   }
 
   test("execute statement - set/get catalog") {
