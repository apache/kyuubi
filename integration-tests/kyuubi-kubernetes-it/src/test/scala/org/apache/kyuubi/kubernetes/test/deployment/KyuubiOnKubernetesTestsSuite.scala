--- conflicted
+++ resolved
@@ -80,10 +80,7 @@
   override protected def connectionConf: Map[String, String] = {
     super.connectionConf ++ Map(
       "spark.submit.deployMode" -> "client",
-<<<<<<< HEAD
-=======
       "spark.driver.host" -> getKyuubiServerIp,
->>>>>>> b8fc86a1
       "kyuubi.frontend.connection.url.use.hostname" -> "false")
   }
 
