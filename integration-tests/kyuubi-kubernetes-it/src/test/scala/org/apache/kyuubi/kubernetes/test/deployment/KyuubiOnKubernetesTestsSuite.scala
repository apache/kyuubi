/*
 * Licensed to the Apache Software Foundation (ASF) under one or more
 * contributor license agreements.  See the NOTICE file distributed with
 * this work for additional information regarding copyright ownership.
 * The ASF licenses this file to You under the Apache License, Version 2.0
 * (the "License"); you may not use this file except in compliance with
 * the License.  You may obtain a copy of the License at
 *
 *    http://www.apache.org/licenses/LICENSE-2.0
 *
 * Unless required by applicable law or agreed to in writing, software
 * distributed under the License is distributed on an "AS IS" BASIS,
 * WITHOUT WARRANTIES OR CONDITIONS OF ANY KIND, either express or implied.
 * See the License for the specific language governing permissions and
 * limitations under the License.
 */

package org.apache.kyuubi.kubernetes.test.deployment

import org.apache.hadoop.conf.Configuration
import org.apache.hadoop.fs.{FileSystem, Path}
import org.apache.hadoop.fs.permission.{FsAction, FsPermission}
import org.apache.hadoop.net.NetUtils

import org.apache.kyuubi.{Utils, WithSimpleDFSService}
import org.apache.kyuubi.config.KyuubiConf.FRONTEND_THRIFT_BINARY_BIND_HOST
import org.apache.kyuubi.kubernetes.test.WithKyuubiServerOnKubernetes
import org.apache.kyuubi.operation.SparkQueryTests
import org.apache.kyuubi.zookeeper.ZookeeperConf.ZK_CLIENT_PORT_ADDRESS

/**
 * This test is for Kyuubi Server on Kubernetes with Spark engine local deploy-mode:
 *
 *   Real World                              Kubernetes Pod
 *  ------------         -----------------------------------------------------
 *  |          |  JDBC   |                                                   |
 *  |  Client  |  ---->  |  Kyuubi Server  ---->  Spark Engine (local mode)  |
 *  |          |         |                                                   |
 *  ------------         -----------------------------------------------------
 */
class KyuubiOnKubernetesWithLocalSparkTestsSuite extends WithKyuubiServerOnKubernetes
  with SparkQueryTests {
  override protected def connectionConf: Map[String, String] = {
    super.connectionConf ++ Map("spark.master" -> "local", "spark.executor.instances" -> "1")
  }

  override protected def jdbcUrl: String = getJdbcUrl(connectionConf)

  override protected lazy val user: String = "local"
}

class KyuubiOnKubernetesWithSparkTestsBase extends WithKyuubiServerOnKubernetes {
  override protected def connectionConf: Map[String, String] = {
    super.connectionConf ++
      Map(
        "spark.master" -> s"k8s://$miniKubeApiMaster",
        "spark.kubernetes.container.image" -> "apache/spark:3.3.1",
        "spark.executor.memory" -> "512M",
        "spark.driver.memory" -> "1024M",
        "spark.kubernetes.driver.request.cores" -> "250m",
        "spark.kubernetes.executor.request.cores" -> "250m",
        "spark.executor.instances" -> "1")
  }
}

/**
 * This test is for Kyuubi Server on Kubernetes with Spark engine On Kubernetes client deploy-mode:
 *
 *   Real World                              Kubernetes Pod
 *  ------------       -------------------------------------------------      ---------------------
 *  |          | JDBC  |                                               |      |                   |
 *  |  Client  | ----> | Kyuubi Server  --> Spark Engine (client mode) |  --> |  Spark Executors  |
 *  |          |       |                                               |      |                   |
 *  ------------       -------------------------------------------------      ---------------------
 */
class KyuubiOnKubernetesWithClientSparkTestsSuite
  extends KyuubiOnKubernetesWithSparkTestsBase with SparkQueryTests {
  override protected def connectionConf: Map[String, String] = {
    super.connectionConf ++ Map(
      "spark.submit.deployMode" -> "client",
<<<<<<< HEAD
      "kyuubi.frontend.connection.url.use.hostname" -> "false")
=======
      "spark.driver.host" -> kyuubiServerIp,
      "kyuubi.frontend.connection.url.use.hostname" -> "false",
      "spark.kubernetes.executor.label.kyuubi-it-test" -> "client")
>>>>>>> 46ffc7b6
  }

  override protected def jdbcUrl: String = getJdbcUrl(connectionConf)

  override protected lazy val user: String = "kyuubi_user"

  test("[KYUUBI #3385] Set executor pod name prefix if missing in spark on k8s case") {
    miniKubernetesClient.pods().withLabel(
      "spark.kubernetes.executor.label.kyuubi-it-test",
      "client").list().getItems.forEach(pod => {
      assert(pod.getMetadata.getName.contains("kyuubi-user"))
    })
  }
}

/**
 * This test is for Kyuubi Server on Kubernetes with Spark engine On Kubernetes client deploy-mode:
 *
 *   Real World                                   Kubernetes Pod
 *  ----------       -----------------     -----------------------------      ---------------------
 *  |        | JDBC  |               |     |                           |      |                   |
 *  | Client | ----> | Kyuubi Server | --> |Spark Engine (cluster mode)|  --> |  Spark Executors  |
 *  |        |       |               |     |                           |      |                   |
 *  ----------       -----------------     -----------------------------      ---------------------
 */
class KyuubiOnKubernetesWithClusterSparkTestsSuite
  extends KyuubiOnKubernetesWithSparkTestsBase with WithSimpleDFSService with SparkQueryTests {
  private val localhostAddress = Utils.findLocalInetAddress.getHostAddress
  private val driverTemplate =
    Thread.currentThread().getContextClassLoader.getResource("driver.yml")

  override def beforeAll(): Unit = {
    super.beforeAll()
    val fs = FileSystem.get(getHadoopConf)
    fs.mkdirs(
      new Path("/spark"),
      new FsPermission(FsAction.ALL, FsAction.ALL, FsAction.ALL))
    fs.setPermission(new Path("/"), new FsPermission(FsAction.ALL, FsAction.ALL, FsAction.ALL))
    fs.setPermission(new Path("/spark"), new FsPermission(FsAction.ALL, FsAction.ALL, FsAction.ALL))
    fs.copyFromLocalFile(new Path(driverTemplate.getPath), new Path("/spark/driver.yml"))
  }

  override val hadoopConf: Configuration = {
    val hdfsConf: Configuration = new Configuration()
    hdfsConf.set("dfs.namenode.rpc-bind-host", "0.0.0.0")
    hdfsConf.set("dfs.namenode.servicerpc-bind-host", "0.0.0.0")
    hdfsConf.set("dfs.datanode.hostname", localhostAddress)
    hdfsConf.set("dfs.datanode.address", s"0.0.0.0:${NetUtils.getFreeSocketPort}")
    // spark use 185 as userid in docker
    hdfsConf.set("hadoop.proxyuser.185.groups", "*")
    hdfsConf.set("hadoop.proxyuser.185.hosts", "*")
    hdfsConf.set("hadoop.proxyuser.kyuubi.groups", "*")
    hdfsConf.set("hadoop.proxyuser.kyuubi.hosts", "*")
    hdfsConf
  }

  override protected def connectionConf: Map[String, String] = {
    super.connectionConf ++
      Map(
        "spark.submit.deployMode" -> "cluster",
        "spark.kubernetes.file.upload.path" -> s"hdfs://$localhostAddress:$getDFSPort/spark",
        "spark.hadoop.dfs.client.use.datanode.hostname" -> "true",
        "spark.kubernetes.authenticate.driver.serviceAccountName" -> "kyuubi",
        "spark.kubernetes.driver.podTemplateFile" ->
          s"hdfs://$localhostAddress:$getDFSPort/spark/driver.yml",
        "spark.kyuubi.frontend.thrift.binary.bind.host" -> miniKubeIp,
        "spark.kyuubi.ha.addresses" -> s"$kyuubiServerIp:2181",
        ZK_CLIENT_PORT_ADDRESS.key -> kyuubiServerIp,
        FRONTEND_THRIFT_BINARY_BIND_HOST.key -> kyuubiServerIp)
  }

  override protected def jdbcUrl: String = getJdbcUrl(connectionConf)
}<|MERGE_RESOLUTION|>--- conflicted
+++ resolved
@@ -78,13 +78,8 @@
   override protected def connectionConf: Map[String, String] = {
     super.connectionConf ++ Map(
       "spark.submit.deployMode" -> "client",
-<<<<<<< HEAD
-      "kyuubi.frontend.connection.url.use.hostname" -> "false")
-=======
-      "spark.driver.host" -> kyuubiServerIp,
       "kyuubi.frontend.connection.url.use.hostname" -> "false",
       "spark.kubernetes.executor.label.kyuubi-it-test" -> "client")
->>>>>>> 46ffc7b6
   }
 
   override protected def jdbcUrl: String = getJdbcUrl(connectionConf)
