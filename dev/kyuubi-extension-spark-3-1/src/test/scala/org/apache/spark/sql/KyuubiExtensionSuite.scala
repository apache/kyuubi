--- conflicted
+++ resolved
@@ -691,6 +691,7 @@
   }
 
   test("get simple name for DML") {
+    import scala.collection.mutable.Set
     val dmlSimpleName: Set[String] = Set()
 
     var pre_sql = "CREATE TABLE IF NOT EXISTS students (name VARCHAR(64), address VARCHAR(64)) " +
@@ -904,375 +905,6 @@
     // scalastyle:on println
   }
 
-<<<<<<< HEAD
-  test("get simple name for auxiliary statement") {
-    val auxiStatementSimpleName: Set[String] = Set()
-
-    var pre_sql = "CREATE TABLE IF NOT EXISTS students_testtest " +
-      "(name STRING, student_id INT) PARTITIONED BY (student_id);"
-    spark.sql(pre_sql)
-    pre_sql = "INSERT INTO students_testtest PARTITION (student_id = 111111) VALUES ('Mark');"
-    spark.sql(pre_sql)
-    pre_sql = "INSERT INTO students_testtest PARTITION (student_id = 222222) VALUES ('John');"
-    spark.sql(pre_sql)
-
-    val sql01 = "ANALYZE TABLE students COMPUTE STATISTICS NOSCAN;"
-    auxiStatementSimpleName.add(
-      spark.sessionState.analyzer.execute(
-        spark.sessionState.sqlParser.parsePlan(sql01)
-      ).getClass.getSimpleName
-    )
-
-    val sql29 = "SHOW PARTITIONS students_testtest;"
-    auxiStatementSimpleName.add(
-      spark.sessionState.analyzer.execute(
-        spark.sessionState.sqlParser.parsePlan(sql29)
-      ).getClass.getSimpleName
-    )
-
-    val sql30 = "SHOW PARTITIONS students_testtest PARTITION (student_id = 111111);"
-    auxiStatementSimpleName.add(
-      spark.sessionState.analyzer.execute(
-        spark.sessionState.sqlParser.parsePlan(sql30)
-      ).getClass.getSimpleName
-    )
-
-    val sql31 = "SHOW TABLE EXTENDED LIKE 'students_testtest';"
-    auxiStatementSimpleName.add(
-      spark.sessionState.analyzer.execute(
-        spark.sessionState.sqlParser.parsePlan(sql31)
-      ).getClass.getSimpleName
-    )
-
-    val sql32 = "SHOW TABLES;"
-    auxiStatementSimpleName.add(
-      spark.sessionState.analyzer.execute(
-        spark.sessionState.sqlParser.parsePlan(sql32)
-      ).getClass.getSimpleName
-    )
-
-    val sql33 = "SHOW TABLES FROM default;"
-    auxiStatementSimpleName.add(
-      spark.sessionState.analyzer.execute(
-        spark.sessionState.sqlParser.parsePlan(sql33)
-      ).getClass.getSimpleName
-    )
-
-    val sql02 = "CACHE TABLE testCache OPTIONS ('storageLevel' 'DISK_ONLY') " +
-      "SELECT * FROM students_testtest;"
-    auxiStatementSimpleName.add(
-      spark.sessionState.analyzer.execute(
-        spark.sessionState.sqlParser.parsePlan(sql02)
-      ).getClass.getSimpleName
-    )
-
-    val sql03 = "CACHE LAZY TABLE testCache OPTIONS ('storageLevel' 'DISK_ONLY') " +
-      "SELECT * FROM students_testtest;"
-    auxiStatementSimpleName.add(
-      spark.sessionState.analyzer.execute(
-        spark.sessionState.sqlParser.parsePlan(sql03)
-      ).getClass.getSimpleName
-    )
-
-    val sql09 = "REFRESH \"hdfs://path/to/table\""
-    auxiStatementSimpleName.add(
-      spark.sessionState.analyzer.execute(
-        spark.sessionState.sqlParser.parsePlan(sql09)
-      ).getClass.getSimpleName
-    )
-
-    val sql04 = "UNCACHE TABLE IF EXISTS testCache;"
-    auxiStatementSimpleName.add(
-      spark.sessionState.analyzer.execute(
-        spark.sessionState.sqlParser.parsePlan(sql04)
-      ).getClass.getSimpleName
-    )
-
-    val sql05 = "CLEAR CACHE;"
-    auxiStatementSimpleName.add(
-      spark.sessionState.analyzer.execute(
-        spark.sessionState.sqlParser.parsePlan(sql05)
-      ).getClass.getSimpleName
-    )
-
-    val sql06 = "REFRESH TABLE students_testtest;"
-    auxiStatementSimpleName.add(
-      spark.sessionState.analyzer.execute(
-        spark.sessionState.sqlParser.parsePlan(sql06)
-      ).getClass.getSimpleName
-    )
-
-    pre_sql = "CREATE OR REPLACE VIEW students_testtest_view " +
-      "AS SELECT name, student_id FROM students_testtest;"
-    spark.sql(pre_sql)
-    val sql07 = "REFRESH TABLE default.students_testtest_view;"
-    auxiStatementSimpleName.add(
-      spark.sessionState.analyzer.execute(
-        spark.sessionState.sqlParser.parsePlan(sql07)
-      ).getClass.getSimpleName
-    )
-
-    val sql35 = "SHOW VIEWS;"
-    auxiStatementSimpleName.add(
-      spark.sessionState.analyzer.execute(
-        spark.sessionState.sqlParser.parsePlan(sql35)
-      ).getClass.getSimpleName
-    )
-
-    pre_sql = "DROP VIEW IF EXISTS students_testtest_view;"
-    spark.sql(pre_sql)
-
-    pre_sql = "CREATE FUNCTION IF NOT EXISTS test_avg AS " +
-      "'org.apache.hadoop.hive.ql.udf.generic.GenericUDAFAverage';"
-    spark.sql(pre_sql)
-    val sql08 = "REFRESH FUNCTION test_avg;"
-    auxiStatementSimpleName.add(
-      spark.sessionState.analyzer.execute(
-        spark.sessionState.sqlParser.parsePlan(sql08)
-      ).getClass.getSimpleName
-    )
-
-    val sql15 = "DESC FUNCTION test_avg;"
-    auxiStatementSimpleName.add(
-      spark.sessionState.analyzer.execute(
-        spark.sessionState.sqlParser.parsePlan(sql15)
-      ).getClass.getSimpleName
-    )
-
-    val sql26 = "SHOW FUNCTIONS test_avg;"
-    auxiStatementSimpleName.add(
-      spark.sessionState.analyzer.execute(
-        spark.sessionState.sqlParser.parsePlan(sql26)
-      ).getClass.getSimpleName
-    )
-
-    val sql27 = "SHOW SYSTEM FUNCTIONS concat;"
-    auxiStatementSimpleName.add(
-      spark.sessionState.analyzer.execute(
-        spark.sessionState.sqlParser.parsePlan(sql27)
-      ).getClass.getSimpleName
-    )
-
-    val sql28 = "SHOW FUNCTIONS LIKE 'test*';"
-    auxiStatementSimpleName.add(
-      spark.sessionState.analyzer.execute(
-        spark.sessionState.sqlParser.parsePlan(sql28)
-      ).getClass.getSimpleName
-    )
-
-    pre_sql = "DROP FUNCTION IF EXISTS test_avg;"
-    spark.sql(pre_sql)
-
-    pre_sql = "CREATE DATABASE IF NOT EXISTS employees COMMENT 'For software companies';"
-    spark.sql(pre_sql)
-    val sql10 = "DESCRIBE DATABASE employees;"
-    auxiStatementSimpleName.add(
-      spark.sessionState.analyzer.execute(
-        spark.sessionState.sqlParser.parsePlan(sql10)
-      ).getClass.getSimpleName
-    )
-
-    val sql23 = "SHOW DATABASES;"
-    auxiStatementSimpleName.add(
-      spark.sessionState.analyzer.execute(
-        spark.sessionState.sqlParser.parsePlan(sql23)
-      ).getClass.getSimpleName
-    )
-
-    val sql24 = "SHOW DATABASES LIKE 'employ*';"
-    auxiStatementSimpleName.add(
-      spark.sessionState.analyzer.execute(
-        spark.sessionState.sqlParser.parsePlan(sql24)
-      ).getClass.getSimpleName
-    )
-
-    val sql25 = "SHOW SCHEMAS;"
-    auxiStatementSimpleName.add(
-      spark.sessionState.analyzer.execute(
-        spark.sessionState.sqlParser.parsePlan(sql25)
-      ).getClass.getSimpleName
-    )
-
-    pre_sql = "ALTER DATABASE employees SET DBPROPERTIES " +
-      "('Create-by' = 'Kevin', 'Create-date' = '09/01/2019');"
-    val sql11 = "DESCRIBE DATABASE EXTENDED employees;"
-    auxiStatementSimpleName.add(
-      spark.sessionState.analyzer.execute(
-        spark.sessionState.sqlParser.parsePlan(sql11)
-      ).getClass.getSimpleName
-    )
-    pre_sql = "DROP DATABASE IF EXISTS employees;"
-    spark.sql(pre_sql)
-
-    pre_sql = "CREATE TABLE IF NOT EXISTS customer" +
-      "(cust_id INT, state VARCHAR(20), name STRING COMMENT 'Short name') " +
-      "USING parquet PARTITIONED BY (state);"
-    spark.sql(pre_sql)
-    pre_sql = "INSERT INTO customer PARTITION (state = 'AR') VALUES (100, 'Mike');"
-    val sql12 = "DESCRIBE TABLE customer;"
-    auxiStatementSimpleName.add(
-      spark.sessionState.analyzer.execute(
-        spark.sessionState.sqlParser.parsePlan(sql12)
-      ).getClass.getSimpleName
-    )
-
-    val sql21 = "SHOW COLUMNS IN customer;"
-    auxiStatementSimpleName.add(
-      spark.sessionState.analyzer.execute(
-        spark.sessionState.sqlParser.parsePlan(sql21)
-      ).getClass.getSimpleName
-    )
-
-    val sql22 = "SHOW CREATE TABLE customer;"
-    auxiStatementSimpleName.add(
-      spark.sessionState.analyzer.execute(
-        spark.sessionState.sqlParser.parsePlan(sql22)
-      ).getClass.getSimpleName
-    )
-
-    val sql13 = "DESCRIBE TABLE EXTENDED customer PARTITION (state = 'AR');"
-    auxiStatementSimpleName.add(
-      spark.sessionState.analyzer.execute(
-        spark.sessionState.sqlParser.parsePlan(sql13)
-      ).getClass.getSimpleName
-    )
-
-    val sql14 = "DESCRIBE customer salesdb.customer.name;"
-    auxiStatementSimpleName.add(
-      spark.sessionState.analyzer.execute(
-        spark.sessionState.sqlParser.parsePlan(sql14)
-      ).getClass.getSimpleName
-    )
-    pre_sql = "DROP TABLE IF EXISTS customer;"
-    spark.sql(pre_sql)
-
-    pre_sql = "CREATE TABLE IF NOT EXISTS person " +
-      "(name STRING , age INT COMMENT 'Age column', address STRING);"
-    spark.sql(pre_sql)
-    val sql16 = "DESCRIBE QUERY SELECT age, sum(age) FROM person GROUP BY age;"
-    auxiStatementSimpleName.add(
-      spark.sessionState.analyzer.execute(
-        spark.sessionState.sqlParser.parsePlan(sql16)
-      ).getClass.getSimpleName
-    )
-
-    val sql17 = "DESCRIBE QUERY WITH all_names_cte AS " +
-      "(SELECT name from person) SELECT * FROM all_names_cte;"
-    auxiStatementSimpleName.add(
-      spark.sessionState.analyzer.execute(
-        spark.sessionState.sqlParser.parsePlan(sql17)
-      ).getClass.getSimpleName
-    )
-
-    val sql18 = "DESC QUERY VALUES(100, 'John', 10000.20D) " +
-      "AS employee(id, name, salary);"
-    auxiStatementSimpleName.add(
-      spark.sessionState.analyzer.execute(
-        spark.sessionState.sqlParser.parsePlan(sql18)
-      ).getClass.getSimpleName
-    )
-
-    val sql19 = "DESC QUERY TABLE person;"
-    auxiStatementSimpleName.add(
-      spark.sessionState.analyzer.execute(
-        spark.sessionState.sqlParser.parsePlan(sql19)
-      ).getClass.getSimpleName
-    )
-
-    val sql20 = "DESCRIBE FROM person SELECT age;"
-    auxiStatementSimpleName.add(
-      spark.sessionState.analyzer.execute(
-        spark.sessionState.sqlParser.parsePlan(sql20)
-      ).getClass.getSimpleName
-    )
-    pre_sql = "DROP TABLE IF EXISTS person;"
-    spark.sql(pre_sql)
-
-    pre_sql = "CREATE TABLE IF NOT EXISTS customer" +
-      "(cust_code INT, name VARCHAR(100), cust_addr STRING) " +
-      "TBLPROPERTIES ('created.by.user' = 'John', 'created.date' = '01-01-2001');"
-    spark.sql(pre_sql)
-    val sql34 = "SHOW TBLPROPERTIES customer;"
-    auxiStatementSimpleName.add(
-      spark.sessionState.analyzer.execute(
-        spark.sessionState.sqlParser.parsePlan(sql34)
-      ).getClass.getSimpleName
-    )
-
-    val sql36 = "SET spark.sql.variable.substitute=false"
-    auxiStatementSimpleName.add(
-      spark.sessionState.analyzer.execute(
-        spark.sessionState.sqlParser.parsePlan(sql36)
-      ).getClass.getSimpleName
-    )
-
-    val sql37 = "SET"
-    auxiStatementSimpleName.add(
-      spark.sessionState.analyzer.execute(
-        spark.sessionState.sqlParser.parsePlan(sql37)
-      ).getClass.getSimpleName
-    )
-
-    val sql38 = "SET spark.sql.variable.substitute"
-    auxiStatementSimpleName.add(
-      spark.sessionState.analyzer.execute(
-        spark.sessionState.sqlParser.parsePlan(sql38)
-      ).getClass.getSimpleName
-    )
-
-    val sql39 = "RESET"
-    auxiStatementSimpleName.add(
-      spark.sessionState.analyzer.execute(
-        spark.sessionState.sqlParser.parsePlan(sql39)
-      ).getClass.getSimpleName
-    )
-
-    val sql40 = "RESET spark.sql.variable.substitute"
-    auxiStatementSimpleName.add(
-      spark.sessionState.analyzer.execute(
-        spark.sessionState.sqlParser.parsePlan(sql40)
-      ).getClass.getSimpleName
-    )
-
-    val sql41 = "SET TIME ZONE LOCAL;"
-    auxiStatementSimpleName.add(
-      spark.sessionState.analyzer.execute(
-        spark.sessionState.sqlParser.parsePlan(sql41)
-      ).getClass.getSimpleName
-    )
-
-    val sql42 = "ADD FILE /tmp/test;"
-    auxiStatementSimpleName.add(
-      spark.sessionState.analyzer.execute(
-        spark.sessionState.sqlParser.parsePlan(sql42)
-      ).getClass.getSimpleName
-    )
-
-    val sql43 = "ADD JAR /tmp/test.jar;"
-    auxiStatementSimpleName.add(
-      spark.sessionState.analyzer.execute(
-        spark.sessionState.sqlParser.parsePlan(sql43)
-      ).getClass.getSimpleName
-    )
-
-    val sql44 = "LIST FILE;"
-    auxiStatementSimpleName.add(
-      spark.sessionState.analyzer.execute(
-        spark.sessionState.sqlParser.parsePlan(sql44)
-      ).getClass.getSimpleName
-    )
-
-    val sql45 = "LIST JAR;"
-    auxiStatementSimpleName.add(
-      spark.sessionState.analyzer.execute(
-        spark.sessionState.sqlParser.parsePlan(sql45)
-      ).getClass.getSimpleName
-    )
-
-    // scalastyle:off println
-    println("auxiliary statement simple name is :" + auxiStatementSimpleName)
-    // scalastyle:on println
-=======
   test("optimize unpartitioned table") {
     withSQLConf(SQLConf.SHUFFLE_PARTITIONS.key -> "1") {
       withTable("up") {
@@ -1406,6 +1038,374 @@
         }
       }
     }
->>>>>>> c328c884
+  }
+
+  test("get simple name for auxiliary statement") {
+    val auxiStatementSimpleName: Set[String] = Set()
+
+    var pre_sql = "CREATE TABLE IF NOT EXISTS students_testtest " +
+      "(name STRING, student_id INT) PARTITIONED BY (student_id);"
+    spark.sql(pre_sql)
+    pre_sql = "INSERT INTO students_testtest PARTITION (student_id = 111111) VALUES ('Mark');"
+    spark.sql(pre_sql)
+    pre_sql = "INSERT INTO students_testtest PARTITION (student_id = 222222) VALUES ('John');"
+    spark.sql(pre_sql)
+
+    val sql01 = "ANALYZE TABLE students COMPUTE STATISTICS NOSCAN;"
+    auxiStatementSimpleName.add(
+      spark.sessionState.analyzer.execute(
+        spark.sessionState.sqlParser.parsePlan(sql01)
+      ).getClass.getSimpleName
+    )
+
+    val sql29 = "SHOW PARTITIONS students_testtest;"
+    auxiStatementSimpleName.add(
+      spark.sessionState.analyzer.execute(
+        spark.sessionState.sqlParser.parsePlan(sql29)
+      ).getClass.getSimpleName
+    )
+
+    val sql30 = "SHOW PARTITIONS students_testtest PARTITION (student_id = 111111);"
+    auxiStatementSimpleName.add(
+      spark.sessionState.analyzer.execute(
+        spark.sessionState.sqlParser.parsePlan(sql30)
+      ).getClass.getSimpleName
+    )
+
+    val sql31 = "SHOW TABLE EXTENDED LIKE 'students_testtest';"
+    auxiStatementSimpleName.add(
+      spark.sessionState.analyzer.execute(
+        spark.sessionState.sqlParser.parsePlan(sql31)
+      ).getClass.getSimpleName
+    )
+
+    val sql32 = "SHOW TABLES;"
+    auxiStatementSimpleName.add(
+      spark.sessionState.analyzer.execute(
+        spark.sessionState.sqlParser.parsePlan(sql32)
+      ).getClass.getSimpleName
+    )
+
+    val sql33 = "SHOW TABLES FROM default;"
+    auxiStatementSimpleName.add(
+      spark.sessionState.analyzer.execute(
+        spark.sessionState.sqlParser.parsePlan(sql33)
+      ).getClass.getSimpleName
+    )
+
+    val sql02 = "CACHE TABLE testCache OPTIONS ('storageLevel' 'DISK_ONLY') " +
+      "SELECT * FROM students_testtest;"
+    auxiStatementSimpleName.add(
+      spark.sessionState.analyzer.execute(
+        spark.sessionState.sqlParser.parsePlan(sql02)
+      ).getClass.getSimpleName
+    )
+
+    val sql03 = "CACHE LAZY TABLE testCache OPTIONS ('storageLevel' 'DISK_ONLY') " +
+      "SELECT * FROM students_testtest;"
+    auxiStatementSimpleName.add(
+      spark.sessionState.analyzer.execute(
+        spark.sessionState.sqlParser.parsePlan(sql03)
+      ).getClass.getSimpleName
+    )
+
+    val sql09 = "REFRESH \"hdfs://path/to/table\""
+    auxiStatementSimpleName.add(
+      spark.sessionState.analyzer.execute(
+        spark.sessionState.sqlParser.parsePlan(sql09)
+      ).getClass.getSimpleName
+    )
+
+    val sql04 = "UNCACHE TABLE IF EXISTS testCache;"
+    auxiStatementSimpleName.add(
+      spark.sessionState.analyzer.execute(
+        spark.sessionState.sqlParser.parsePlan(sql04)
+      ).getClass.getSimpleName
+    )
+
+    val sql05 = "CLEAR CACHE;"
+    auxiStatementSimpleName.add(
+      spark.sessionState.analyzer.execute(
+        spark.sessionState.sqlParser.parsePlan(sql05)
+      ).getClass.getSimpleName
+    )
+
+    val sql06 = "REFRESH TABLE students_testtest;"
+    auxiStatementSimpleName.add(
+      spark.sessionState.analyzer.execute(
+        spark.sessionState.sqlParser.parsePlan(sql06)
+      ).getClass.getSimpleName
+    )
+
+    pre_sql = "CREATE OR REPLACE VIEW students_testtest_view " +
+      "AS SELECT name, student_id FROM students_testtest;"
+    spark.sql(pre_sql)
+    val sql07 = "REFRESH TABLE default.students_testtest_view;"
+    auxiStatementSimpleName.add(
+      spark.sessionState.analyzer.execute(
+        spark.sessionState.sqlParser.parsePlan(sql07)
+      ).getClass.getSimpleName
+    )
+
+    val sql35 = "SHOW VIEWS;"
+    auxiStatementSimpleName.add(
+      spark.sessionState.analyzer.execute(
+        spark.sessionState.sqlParser.parsePlan(sql35)
+      ).getClass.getSimpleName
+    )
+
+    pre_sql = "DROP VIEW IF EXISTS students_testtest_view;"
+    spark.sql(pre_sql)
+
+    pre_sql = "CREATE FUNCTION IF NOT EXISTS test_avg AS " +
+      "'org.apache.hadoop.hive.ql.udf.generic.GenericUDAFAverage';"
+    spark.sql(pre_sql)
+    val sql08 = "REFRESH FUNCTION test_avg;"
+    auxiStatementSimpleName.add(
+      spark.sessionState.analyzer.execute(
+        spark.sessionState.sqlParser.parsePlan(sql08)
+      ).getClass.getSimpleName
+    )
+
+    val sql15 = "DESC FUNCTION test_avg;"
+    auxiStatementSimpleName.add(
+      spark.sessionState.analyzer.execute(
+        spark.sessionState.sqlParser.parsePlan(sql15)
+      ).getClass.getSimpleName
+    )
+
+    val sql26 = "SHOW FUNCTIONS test_avg;"
+    auxiStatementSimpleName.add(
+      spark.sessionState.analyzer.execute(
+        spark.sessionState.sqlParser.parsePlan(sql26)
+      ).getClass.getSimpleName
+    )
+
+    val sql27 = "SHOW SYSTEM FUNCTIONS concat;"
+    auxiStatementSimpleName.add(
+      spark.sessionState.analyzer.execute(
+        spark.sessionState.sqlParser.parsePlan(sql27)
+      ).getClass.getSimpleName
+    )
+
+    val sql28 = "SHOW FUNCTIONS LIKE 'test*';"
+    auxiStatementSimpleName.add(
+      spark.sessionState.analyzer.execute(
+        spark.sessionState.sqlParser.parsePlan(sql28)
+      ).getClass.getSimpleName
+    )
+
+    pre_sql = "DROP FUNCTION IF EXISTS test_avg;"
+    spark.sql(pre_sql)
+
+    pre_sql = "CREATE DATABASE IF NOT EXISTS employees COMMENT 'For software companies';"
+    spark.sql(pre_sql)
+    val sql10 = "DESCRIBE DATABASE employees;"
+    auxiStatementSimpleName.add(
+      spark.sessionState.analyzer.execute(
+        spark.sessionState.sqlParser.parsePlan(sql10)
+      ).getClass.getSimpleName
+    )
+
+    val sql23 = "SHOW DATABASES;"
+    auxiStatementSimpleName.add(
+      spark.sessionState.analyzer.execute(
+        spark.sessionState.sqlParser.parsePlan(sql23)
+      ).getClass.getSimpleName
+    )
+
+    val sql24 = "SHOW DATABASES LIKE 'employ*';"
+    auxiStatementSimpleName.add(
+      spark.sessionState.analyzer.execute(
+        spark.sessionState.sqlParser.parsePlan(sql24)
+      ).getClass.getSimpleName
+    )
+
+    val sql25 = "SHOW SCHEMAS;"
+    auxiStatementSimpleName.add(
+      spark.sessionState.analyzer.execute(
+        spark.sessionState.sqlParser.parsePlan(sql25)
+      ).getClass.getSimpleName
+    )
+
+    pre_sql = "ALTER DATABASE employees SET DBPROPERTIES " +
+      "('Create-by' = 'Kevin', 'Create-date' = '09/01/2019');"
+    val sql11 = "DESCRIBE DATABASE EXTENDED employees;"
+    auxiStatementSimpleName.add(
+      spark.sessionState.analyzer.execute(
+        spark.sessionState.sqlParser.parsePlan(sql11)
+      ).getClass.getSimpleName
+    )
+    pre_sql = "DROP DATABASE IF EXISTS employees;"
+    spark.sql(pre_sql)
+
+    pre_sql = "CREATE TABLE IF NOT EXISTS customer" +
+      "(cust_id INT, state VARCHAR(20), name STRING COMMENT 'Short name') " +
+      "USING parquet PARTITIONED BY (state);"
+    spark.sql(pre_sql)
+    pre_sql = "INSERT INTO customer PARTITION (state = 'AR') VALUES (100, 'Mike');"
+    val sql12 = "DESCRIBE TABLE customer;"
+    auxiStatementSimpleName.add(
+      spark.sessionState.analyzer.execute(
+        spark.sessionState.sqlParser.parsePlan(sql12)
+      ).getClass.getSimpleName
+    )
+
+    val sql21 = "SHOW COLUMNS IN customer;"
+    auxiStatementSimpleName.add(
+      spark.sessionState.analyzer.execute(
+        spark.sessionState.sqlParser.parsePlan(sql21)
+      ).getClass.getSimpleName
+    )
+
+    val sql22 = "SHOW CREATE TABLE customer;"
+    auxiStatementSimpleName.add(
+      spark.sessionState.analyzer.execute(
+        spark.sessionState.sqlParser.parsePlan(sql22)
+      ).getClass.getSimpleName
+    )
+
+    val sql13 = "DESCRIBE TABLE EXTENDED customer PARTITION (state = 'AR');"
+    auxiStatementSimpleName.add(
+      spark.sessionState.analyzer.execute(
+        spark.sessionState.sqlParser.parsePlan(sql13)
+      ).getClass.getSimpleName
+    )
+
+    val sql14 = "DESCRIBE customer salesdb.customer.name;"
+    auxiStatementSimpleName.add(
+      spark.sessionState.analyzer.execute(
+        spark.sessionState.sqlParser.parsePlan(sql14)
+      ).getClass.getSimpleName
+    )
+    pre_sql = "DROP TABLE IF EXISTS customer;"
+    spark.sql(pre_sql)
+
+    pre_sql = "CREATE TABLE IF NOT EXISTS person " +
+      "(name STRING , age INT COMMENT 'Age column', address STRING);"
+    spark.sql(pre_sql)
+    val sql16 = "DESCRIBE QUERY SELECT age, sum(age) FROM person GROUP BY age;"
+    auxiStatementSimpleName.add(
+      spark.sessionState.analyzer.execute(
+        spark.sessionState.sqlParser.parsePlan(sql16)
+      ).getClass.getSimpleName
+    )
+
+    val sql17 = "DESCRIBE QUERY WITH all_names_cte AS " +
+      "(SELECT name from person) SELECT * FROM all_names_cte;"
+    auxiStatementSimpleName.add(
+      spark.sessionState.analyzer.execute(
+        spark.sessionState.sqlParser.parsePlan(sql17)
+      ).getClass.getSimpleName
+    )
+
+    val sql18 = "DESC QUERY VALUES(100, 'John', 10000.20D) " +
+      "AS employee(id, name, salary);"
+    auxiStatementSimpleName.add(
+      spark.sessionState.analyzer.execute(
+        spark.sessionState.sqlParser.parsePlan(sql18)
+      ).getClass.getSimpleName
+    )
+
+    val sql19 = "DESC QUERY TABLE person;"
+    auxiStatementSimpleName.add(
+      spark.sessionState.analyzer.execute(
+        spark.sessionState.sqlParser.parsePlan(sql19)
+      ).getClass.getSimpleName
+    )
+
+    val sql20 = "DESCRIBE FROM person SELECT age;"
+    auxiStatementSimpleName.add(
+      spark.sessionState.analyzer.execute(
+        spark.sessionState.sqlParser.parsePlan(sql20)
+      ).getClass.getSimpleName
+    )
+    pre_sql = "DROP TABLE IF EXISTS person;"
+    spark.sql(pre_sql)
+
+    pre_sql = "CREATE TABLE IF NOT EXISTS customer" +
+      "(cust_code INT, name VARCHAR(100), cust_addr STRING) " +
+      "TBLPROPERTIES ('created.by.user' = 'John', 'created.date' = '01-01-2001');"
+    spark.sql(pre_sql)
+    val sql34 = "SHOW TBLPROPERTIES customer;"
+    auxiStatementSimpleName.add(
+      spark.sessionState.analyzer.execute(
+        spark.sessionState.sqlParser.parsePlan(sql34)
+      ).getClass.getSimpleName
+    )
+
+    val sql36 = "SET spark.sql.variable.substitute=false"
+    auxiStatementSimpleName.add(
+      spark.sessionState.analyzer.execute(
+        spark.sessionState.sqlParser.parsePlan(sql36)
+      ).getClass.getSimpleName
+    )
+
+    val sql37 = "SET"
+    auxiStatementSimpleName.add(
+      spark.sessionState.analyzer.execute(
+        spark.sessionState.sqlParser.parsePlan(sql37)
+      ).getClass.getSimpleName
+    )
+
+    val sql38 = "SET spark.sql.variable.substitute"
+    auxiStatementSimpleName.add(
+      spark.sessionState.analyzer.execute(
+        spark.sessionState.sqlParser.parsePlan(sql38)
+      ).getClass.getSimpleName
+    )
+
+    val sql39 = "RESET"
+    auxiStatementSimpleName.add(
+      spark.sessionState.analyzer.execute(
+        spark.sessionState.sqlParser.parsePlan(sql39)
+      ).getClass.getSimpleName
+    )
+
+    val sql40 = "RESET spark.sql.variable.substitute"
+    auxiStatementSimpleName.add(
+      spark.sessionState.analyzer.execute(
+        spark.sessionState.sqlParser.parsePlan(sql40)
+      ).getClass.getSimpleName
+    )
+
+    val sql41 = "SET TIME ZONE LOCAL;"
+    auxiStatementSimpleName.add(
+      spark.sessionState.analyzer.execute(
+        spark.sessionState.sqlParser.parsePlan(sql41)
+      ).getClass.getSimpleName
+    )
+
+    val sql42 = "ADD FILE /tmp/test;"
+    auxiStatementSimpleName.add(
+      spark.sessionState.analyzer.execute(
+        spark.sessionState.sqlParser.parsePlan(sql42)
+      ).getClass.getSimpleName
+    )
+
+    val sql43 = "ADD JAR /tmp/test.jar;"
+    auxiStatementSimpleName.add(
+      spark.sessionState.analyzer.execute(
+        spark.sessionState.sqlParser.parsePlan(sql43)
+      ).getClass.getSimpleName
+    )
+
+    val sql44 = "LIST FILE;"
+    auxiStatementSimpleName.add(
+      spark.sessionState.analyzer.execute(
+        spark.sessionState.sqlParser.parsePlan(sql44)
+      ).getClass.getSimpleName
+    )
+
+    val sql45 = "LIST JAR;"
+    auxiStatementSimpleName.add(
+      spark.sessionState.analyzer.execute(
+        spark.sessionState.sqlParser.parsePlan(sql45)
+      ).getClass.getSimpleName
+    )
+
+    // scalastyle:off println
+    println("auxiliary statement simple name is :" + auxiStatementSimpleName)
+    // scalastyle:on println
   }
 }