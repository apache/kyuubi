/*
 * Licensed to the Apache Software Foundation (ASF) under one or more
 * contributor license agreements.  See the NOTICE file distributed with
 * this work for additional information regarding copyright ownership.
 * The ASF licenses this file to You under the Apache License, Version 2.0
 * (the "License"); you may not use this file except in compliance with
 * the License.  You may obtain a copy of the License at
 *
 *    http://www.apache.org/licenses/LICENSE-2.0
 *
 * Unless required by applicable law or agreed to in writing, software
 * distributed under the License is distributed on an "AS IS" BASIS,
 * WITHOUT WARRANTIES OR CONDITIONS OF ANY KIND, either express or implied.
 * See the License for the specific language governing permissions and
 * limitations under the License.
 */

package org.apache.spark.sql

import org.apache.spark.sql.catalyst.expressions.{Attribute, Cast, Multiply}
import org.apache.spark.sql.catalyst.plans.logical.RepartitionByExpression
import org.apache.spark.sql.execution.adaptive.{AdaptiveSparkPlanHelper, CustomShuffleReaderExec, QueryStageExec}
import org.apache.spark.sql.execution.exchange.{ENSURE_REQUIREMENTS, ShuffleExchangeLike}
import org.apache.spark.sql.hive.HiveUtils
import org.apache.spark.sql.hive.execution.OptimizedCreateHiveTableAsSelectCommand
import org.apache.spark.sql.internal.{SQLConf, StaticSQLConf}
import org.apache.spark.sql.test.SQLTestData.TestData
import org.apache.spark.sql.test.SQLTestUtils
import scala.collection.mutable.Set

import org.apache.kyuubi.sql.{FinalStageConfigIsolation, KyuubiSQLConf}
import org.apache.kyuubi.sql.KyuubiSQLExtensionException

class KyuubiExtensionSuite extends QueryTest with SQLTestUtils with AdaptiveSparkPlanHelper {

  var _spark: SparkSession = _
  override def spark: SparkSession = _spark

  protected override def beforeAll(): Unit = {
    _spark = SparkSession.builder()
      .master("local[1]")
      .config(StaticSQLConf.SPARK_SESSION_EXTENSIONS.key,
        "org.apache.kyuubi.sql.KyuubiSparkSQLExtension")
      .config(SQLConf.ADAPTIVE_EXECUTION_ENABLED.key, "true")
      .config("spark.hadoop.hive.exec.dynamic.partition.mode", "nonstrict")
      .config("spark.hadoop.hive.metastore.client.capability.check", "false")
      .config("spark.ui.enabled", "false")
      .enableHiveSupport()
      .getOrCreate()
    setupData()
    super.beforeAll()
  }

  protected override def afterAll(): Unit = {
    super.afterAll()
    cleanupData()
    if (_spark != null) {
      _spark.stop()
    }
  }

  private def setupData(): Unit = {
    val self = _spark
    import self.implicits._
    spark.sparkContext.parallelize(
      (1 to 100).map(i => TestData(i, i.toString)), 10)
      .toDF("c1", "c2").createOrReplaceTempView("t1")
    spark.sparkContext.parallelize(
      (1 to 10).map(i => TestData(i, i.toString)), 5)
      .toDF("c1", "c2").createOrReplaceTempView("t2")
    spark.sparkContext.parallelize(
      (1 to 50).map(i => TestData(i, i.toString)), 2)
      .toDF("c1", "c2").createOrReplaceTempView("t3")
  }

  private def cleanupData(): Unit = {
    spark.sql("DROP VIEW IF EXISTS t1")
    spark.sql("DROP VIEW IF EXISTS t2")
    spark.sql("DROP VIEW IF EXISTS t3")
  }

  test("check repartition exists") {
    def check(df: DataFrame): Unit = {
      assert(
        df.queryExecution.analyzed.collect {
          case r: RepartitionByExpression =>
            assert(r.optNumPartitions ===
              spark.sessionState.conf.getConf(KyuubiSQLConf.INSERT_REPARTITION_NUM))
            r
        }.size == 1
      )
    }

    // It's better to set config explicitly in case of we change the default value.
    withSQLConf(KyuubiSQLConf.INSERT_REPARTITION_BEFORE_WRITE.key -> "true") {
      Seq("USING PARQUET", "").foreach { storage =>
        withTable("tmp1") {
          sql(s"CREATE TABLE tmp1 (c1 int) $storage PARTITIONED BY (c2 string)")
          check(sql("INSERT INTO TABLE tmp1 PARTITION(c2='a') " +
            "SELECT * FROM VALUES(1),(2) AS t(c1)"))
        }

        withTable("tmp1") {
          sql(s"CREATE TABLE tmp1 (c1 int) $storage")
          check(sql("INSERT INTO TABLE tmp1 SELECT * FROM VALUES(1),(2),(3) AS t(c1)"))
          check(sql("INSERT INTO TABLE tmp1 " +
            "SELECT * FROM VALUES(1),(2),(3) AS t(c1) DISTRIBUTE BY c1"))
        }

        withTable("tmp1") {
          sql(s"CREATE TABLE tmp1 $storage AS SELECT * FROM VALUES(1),(2),(3) AS t(c1)")
        }

        withTable("tmp1") {
          sql(s"CREATE TABLE tmp1 $storage PARTITIONED BY(c2) AS " +
            s"SELECT * FROM VALUES(1, 'a'),(2, 'b') AS t(c1, c2)")
        }

        withTable("tmp1") {
          sql(s"CREATE TABLE tmp1 $storage PARTITIONED BY(c2) AS " +
            s"SELECT * FROM VALUES(1, 'a'),(2, 'b') AS t(c1, c2) DISTRIBUTE BY rand()")
        }
      }
    }
  }

  test("check repartition does not exists") {
    def check(df: DataFrame): Unit = {
      assert(
        df.queryExecution.analyzed.collect {
          case r: RepartitionByExpression => r
        }.isEmpty
      )
    }

    withSQLConf(KyuubiSQLConf.INSERT_REPARTITION_BEFORE_WRITE.key -> "true") {
      // test no write command
      check(sql("SELECT * FROM VALUES(1, 'a'),(2, 'b') AS t(c1, c2)"))
      check(sql("SELECT count(*) FROM VALUES(1, 'a'),(2, 'b') AS t(c1, c2)"))

      // test not supported plan
      withTable("tmp1") {
        sql(s"CREATE TABLE tmp1 (c1 int) PARTITIONED BY (c2 string)")
        check(sql("INSERT INTO TABLE tmp1 PARTITION(c2) " +
          "SELECT /*+ repartition(10) */ * FROM VALUES(1, 'a'),(2, 'b') AS t(c1, c2)"))
        check(sql("INSERT INTO TABLE tmp1 PARTITION(c2) " +
          "SELECT * FROM VALUES(1, 'a'),(2, 'b') AS t(c1, c2) ORDER BY c1"))
        check(sql("INSERT INTO TABLE tmp1 PARTITION(c2) " +
          "SELECT * FROM VALUES(1, 'a'),(2, 'b') AS t(c1, c2) LIMIT 10"))
      }
    }

    withSQLConf(KyuubiSQLConf.INSERT_REPARTITION_BEFORE_WRITE.key -> "false") {
      Seq("USING PARQUET", "").foreach { storage =>
        withTable("tmp1") {
          sql(s"CREATE TABLE tmp1 (c1 int) $storage PARTITIONED BY (c2 string)")
          check(sql("INSERT INTO TABLE tmp1 PARTITION(c2) " +
            "SELECT * FROM VALUES(1, 'a'),(2, 'b') AS t(c1, c2)"))
        }

        withTable("tmp1") {
          sql(s"CREATE TABLE tmp1 (c1 int) $storage")
          check(sql("INSERT INTO TABLE tmp1 SELECT * FROM VALUES(1),(2),(3) AS t(c1)"))
        }

        withTable("tmp1") {
          sql(s"CREATE TABLE tmp1 $storage AS SELECT * FROM VALUES(1),(2),(3) AS t(c1)")
        }

        withTable("tmp1") {
          sql(s"CREATE TABLE tmp1 $storage PARTITIONED BY(c2) AS " +
            s"SELECT * FROM VALUES(1, 'a'),(2, 'b') AS t(c1, c2)")
        }
      }
    }
  }

  test("test dynamic partition write") {
    def checkRepartitionExpression(df: DataFrame): Unit = {
      assert(df.queryExecution.analyzed.collect {
        case r: RepartitionByExpression if r.partitionExpressions.size == 2 =>
          assert(r.partitionExpressions.head.asInstanceOf[Attribute].name === "c2")
          assert(r.partitionExpressions(1).asInstanceOf[Cast].child.asInstanceOf[Multiply]
            .left.asInstanceOf[Attribute].name.startsWith("_nondeterministic"))
          r
      }.size == 1)
    }

    withSQLConf(KyuubiSQLConf.INSERT_REPARTITION_BEFORE_WRITE.key -> "true",
      KyuubiSQLConf.DYNAMIC_PARTITION_INSERTION_REPARTITION_NUM.key -> "2") {
      Seq("USING PARQUET", "").foreach { storage =>
        withTable("tmp1") {
          sql(s"CREATE TABLE tmp1 (c1 int) $storage PARTITIONED BY (c2 string)")
          checkRepartitionExpression(sql("INSERT INTO TABLE tmp1 SELECT 1 as c1, 'a' as c2 "))
        }

        withTable("tmp1") {
          checkRepartitionExpression(
            sql("CREATE TABLE tmp1 PARTITIONED BY(C2) SELECT 1 as c1, 'a' as c2 "))
        }
      }
    }
  }

  test("force shuffle before join") {
    def checkShuffleNodeNum(sqlString: String, num: Int): Unit = {
      var expectedResult: Seq[Row] = Seq.empty
      withSQLConf(SQLConf.ADAPTIVE_EXECUTION_ENABLED.key -> "false") {
        expectedResult = sql(sqlString).collect()
      }
      val df = sql(sqlString)
      checkAnswer(df, expectedResult)
      assert(
        collect(df.queryExecution.executedPlan) {
          case shuffle: ShuffleExchangeLike
            if shuffle.shuffleOrigin == ENSURE_REQUIREMENTS => shuffle
        }.size == num)
    }

    withSQLConf(SQLConf.AUTO_BROADCASTJOIN_THRESHOLD.key -> "-1",
      KyuubiSQLConf.FORCE_SHUFFLE_BEFORE_JOIN.key -> "true") {
      Seq("SHUFFLE_HASH", "MERGE").foreach { joinHint =>
        // positive case
        checkShuffleNodeNum(
          s"""
            |SELECT /*+ $joinHint(t2, t3) */ t1.c1, t1.c2, t2.c1, t3.c1 from t1
            | JOIN t2 ON t1.c1 = t2.c1
            | JOIN t3 ON t1.c1 = t3.c1
            | """.stripMargin, 4)

        // negative case
        checkShuffleNodeNum(
          s"""
             |SELECT /*+ $joinHint(t2, t3) */ t1.c1, t1.c2, t2.c1, t3.c1 from t1
             | JOIN t2 ON t1.c1 = t2.c1
             | JOIN t3 ON t1.c2 = t3.c2
             | """.stripMargin, 4)
      }

      checkShuffleNodeNum(
        """
          |SELECT t1.c1, t2.c1, t3.c2 from t1
          | JOIN t2 ON t1.c1 = t2.c1
          | JOIN (
          |  SELECT c2, count(*) FROM t1 GROUP BY c2
          | ) t3 ON t1.c1 = t3.c2
          | """.stripMargin, 5)

      checkShuffleNodeNum(
        """
          |SELECT t1.c1, t2.c1, t3.c1 from t1
          | JOIN t2 ON t1.c1 = t2.c1
          | JOIN (
          |  SELECT c1, count(*) FROM t1 GROUP BY c1
          | ) t3 ON t1.c1 = t3.c1
          | """.stripMargin, 5)
    }
  }

  test("final stage config set reset check") {
    withSQLConf(KyuubiSQLConf.FINAL_STAGE_CONFIG_ISOLATION.key -> "true",
      "spark.sql.finalStage.adaptive.coalescePartitions.minPartitionNum" -> "1",
      "spark.sql.finalStage.adaptive.advisoryPartitionSizeInBytes" -> "100") {
      // use loop to double check final stage config doesn't affect the sql query each other
      (1 to 3).foreach { _ =>
        sql("SELECT COUNT(*) FROM VALUES(1) as t(c)").collect()
        assert(spark.sessionState.conf.getConfString(
          "spark.sql.previousStage.adaptive.coalescePartitions.minPartitionNum") ===
          FinalStageConfigIsolation.INTERNAL_UNSET_CONFIG_TAG)
        assert(spark.sessionState.conf.getConfString(
          "spark.sql.adaptive.coalescePartitions.minPartitionNum") ===
          "1")
        assert(spark.sessionState.conf.getConfString(
          "spark.sql.finalStage.adaptive.coalescePartitions.minPartitionNum") ===
          "1")

        // 64MB
        assert(spark.sessionState.conf.getConfString(
          "spark.sql.previousStage.adaptive.advisoryPartitionSizeInBytes") ===
          "67108864b")
        assert(spark.sessionState.conf.getConfString(
          "spark.sql.adaptive.advisoryPartitionSizeInBytes") ===
          "100")
        assert(spark.sessionState.conf.getConfString(
          "spark.sql.finalStage.adaptive.advisoryPartitionSizeInBytes") ===
          "100")
      }

      sql("SET spark.sql.adaptive.advisoryPartitionSizeInBytes=1")
      assert(spark.sessionState.conf.getConfString(
        "spark.sql.adaptive.advisoryPartitionSizeInBytes") ===
        "1")
      assert(!spark.sessionState.conf.contains(
        "spark.sql.previousStage.adaptive.advisoryPartitionSizeInBytes"))

      sql("SET a=1")
      assert(spark.sessionState.conf.getConfString("a") === "1")

      sql("RESET spark.sql.adaptive.coalescePartitions.minPartitionNum")
      assert(!spark.sessionState.conf.contains(
        "spark.sql.adaptive.coalescePartitions.minPartitionNum"))
      assert(!spark.sessionState.conf.contains(
        "spark.sql.previousStage.adaptive.coalescePartitions.minPartitionNum"))

      sql("RESET a")
      assert(!spark.sessionState.conf.contains("a"))
    }
  }

  test("final stage config isolation") {
    def checkPartitionNum(
        sqlString: String, previousPartitionNum: Int, finalPartitionNum: Int): Unit = {
      val df = sql(sqlString)
      df.collect()
      val shuffleReaders = collect(df.queryExecution.executedPlan) {
        case customShuffleReader: CustomShuffleReaderExec => customShuffleReader
      }
      assert(shuffleReaders.nonEmpty)
      // reorder stage by stage id to ensure we get the right stage
      val sortedShuffleReaders = shuffleReaders.sortWith {
        case (s1, s2) =>
          s1.child.asInstanceOf[QueryStageExec].id < s2.child.asInstanceOf[QueryStageExec].id
      }
      if (sortedShuffleReaders.length > 1) {
        assert(sortedShuffleReaders.head.partitionSpecs.length === previousPartitionNum)
      }
      assert(sortedShuffleReaders.last.partitionSpecs.length === finalPartitionNum)
      assert(df.rdd.partitions.length === finalPartitionNum)
    }

    withSQLConf(SQLConf.AUTO_BROADCASTJOIN_THRESHOLD.key -> "-1",
      SQLConf.COALESCE_PARTITIONS_MIN_PARTITION_NUM.key -> "1",
      SQLConf.SHUFFLE_PARTITIONS.key -> "3",
      KyuubiSQLConf.FINAL_STAGE_CONFIG_ISOLATION.key -> "true",
      "spark.sql.adaptive.advisoryPartitionSizeInBytes" -> "1",
      "spark.sql.adaptive.coalescePartitions.minPartitionSize" -> "1",
      "spark.sql.finalStage.adaptive.advisoryPartitionSizeInBytes" -> "10000000") {

      // use loop to double check final stage config doesn't affect the sql query each other
      (1 to 3).foreach { _ =>
        checkPartitionNum(
          "SELECT c1, count(*) FROM t1 GROUP BY c1",
          1,
          1)

        checkPartitionNum(
          "SELECT c2, count(*) FROM (SELECT c1, count(*) as c2 FROM t1 GROUP BY c1) GROUP BY c2",
          3,
          1)

        checkPartitionNum(
          "SELECT t1.c1, count(*) FROM t1 JOIN t2 ON t1.c2 = t2.c2 GROUP BY t1.c1",
          3,
          1)

        checkPartitionNum(
          """
            | SELECT /*+ REPARTITION */
            | t1.c1, count(*) FROM t1
            | JOIN t2 ON t1.c2 = t2.c2
            | JOIN t3 ON t1.c1 = t3.c1
            | GROUP BY t1.c1
            |""".stripMargin,
          3,
          1)

        // one shuffle reader
        checkPartitionNum(
          """
            | SELECT /*+ BROADCAST(t1) */
            | t1.c1, t2.c2 FROM t1
            | JOIN t2 ON t1.c2 = t2.c2
            | DISTRIBUTE BY c1
            |""".stripMargin,
          1,
          1)

        // test ReusedExchange
        checkPartitionNum(
          """
            |SELECT /*+ REPARTITION */ t0.c2 FROM (
            |SELECT t1.c1, (count(*) + c1) as c2 FROM t1 GROUP BY t1.c1
            |) t0 JOIN (
            |SELECT t1.c1, (count(*) + c1) as c2 FROM t1 GROUP BY t1.c1
            |) t1 ON t0.c2 = t1.c2
            |""".stripMargin,
          3,
          1
        )

        // one shuffle reader
        checkPartitionNum(
          """
            |SELECT t0.c1 FROM (
            |SELECT t1.c1 FROM t1 GROUP BY t1.c1
            |) t0 JOIN (
            |SELECT t1.c1 FROM t1 GROUP BY t1.c1
            |) t1 ON t0.c1 = t1.c1
            |""".stripMargin,
          1,
          1
        )
      }
    }
  }

  test("OptimizedCreateHiveTableAsSelectCommand") {
    withSQLConf(HiveUtils.CONVERT_METASTORE_PARQUET.key -> "true",
      HiveUtils.CONVERT_METASTORE_CTAS.key -> "true") {
      withTable("t") {
        val df = sql(s"CREATE TABLE t STORED AS parquet AS SELECT 1 as a")
        val ctas = df.queryExecution.analyzed.collect {
          case _: OptimizedCreateHiveTableAsSelectCommand => true
        }
        assert(ctas.size == 1)
        val repartition = df.queryExecution.analyzed.collect {
          case _: RepartitionByExpression => true
        }
        assert(repartition.size == 1)
      }
    }
  }

  test("Sql classification for ddl") {
    withSQLConf(KyuubiSQLConf.SQL_CLASSIFICATION_ENABLED.key -> "true") {
      withDatabase("inventory") {
        val df = sql("CREATE DATABASE inventory;")
        assert(df.sparkSession.conf.get("kyuubi.spark.sql.classification") === "ddl")
      }
      val df = sql("select timestamp'2021-06-01'")
      assert(df.sparkSession.conf.get("kyuubi.spark.sql.classification") !== "ddl")
    }
  }

  test("Sql classification for dml") {
    withSQLConf(KyuubiSQLConf.SQL_CLASSIFICATION_ENABLED.key -> "true") {
      val df01 = sql("CREATE TABLE IF NOT EXISTS students " +
        "(name VARCHAR(64), address VARCHAR(64)) " +
        "USING PARQUET PARTITIONED BY (student_id INT);")
      assert(df01.sparkSession.conf.get("kyuubi.spark.sql.classification") === "ddl")

      val sql02 = "INSERT INTO students VALUES ('Amy Smith', '123 Park Ave, San Jose', 111111);"
      val df02 = sql(sql02)

      // scalastyle:off println
      println("the query execution is :" + spark.sessionState.executePlan(
        spark.sessionState.sqlParser.parsePlan(sql02)).toString())
      // scalastyle:on println

      assert(df02.sparkSession.conf.get("kyuubi.spark.sql.classification") === "dml")
    }
  }

  test("Sql classification for other and dql") {
    withSQLConf(KyuubiSQLConf.SQL_CLASSIFICATION_ENABLED.key -> "true") {
      val df01 = sql("SET spark.sql.variable.substitute=false")
      assert(df01.sparkSession.conf.get("kyuubi.spark.sql.classification") === "other")

      val sql02 = "select timestamp'2021-06-01'"
      val df02 = sql(sql02)

      assert(df02.sparkSession.conf.get("kyuubi.spark.sql.classification") === "dql")
    }
  }

  test("get simple name for DDL") {

    import scala.collection.mutable.Set

    val ddlSimpleName: Set[String] = Set()

    // Notice: When we get Analyzed Logical Plan, the field of LogicalPlan.analyzed.analyzed is true

    // ALTER DATABASE
    val sql = "CREATE DATABASE inventory;"
    ddlSimpleName.add(
      spark.sessionState.analyzer.execute(
        spark.sessionState.sqlParser.parsePlan(sql)
      ).getClass.getSimpleName
    )
    val sql02 = "ALTER DATABASE inventory SET DBPROPERTIES " +
      "('Edited-by' = 'John', 'Edit-date' = '01/01/2001');"
    ddlSimpleName.add(
      spark.sessionState.analyzer.execute(
        spark.sessionState.sqlParser.parsePlan(sql02)
      ).getClass.getSimpleName
    )

    // ALTER TABLE RENAME
    val sql03 = "CREATE TABLE student (name VARCHAR(64), rollno INT, age INT) " +
      "USING PARQUET PARTITIONED BY (age);"
    ddlSimpleName.add(
      spark.sessionState.analyzer.execute(
        spark.sessionState.sqlParser.parsePlan(sql03)
      ).getClass.getSimpleName
    )
    val sql04 = "INSERT INTO student VALUES " +
      "('zhang', 1, 10),('yu', 2, 11),('xiang', 3, 12),('zhangyuxiang', 4, 17);"
    ddlSimpleName.add(
      spark.sessionState.analyzer.execute(
        spark.sessionState.sqlParser.parsePlan(sql04)
      ).getClass.getSimpleName
    )
    val sql05 = "ALTER TABLE Student RENAME TO StudentInfo;"
    ddlSimpleName.add(
      spark.sessionState.analyzer.execute(
        spark.sessionState.sqlParser.parsePlan(sql05)
      ).getClass.getSimpleName
    )

    // ALTER TABLE RENAME PARTITION
    val sql06 = "ALTER TABLE default.StudentInfo PARTITION (age='10') " +
      "RENAME TO PARTITION (age='15');"
    ddlSimpleName.add(
      spark.sessionState.analyzer.execute(
        spark.sessionState.sqlParser.parsePlan(sql06)
      ).getClass.getSimpleName
    )

    var pre_sql = "CREATE TABLE IF NOT EXISTS StudentInfo " +
      "(name VARCHAR(64), rollno INT, age INT) USING PARQUET PARTITIONED BY (age);"
    spark.sql(pre_sql)
    // ALTER TABLE ADD COLUMNS
    val sql07 = "ALTER TABLE StudentInfo ADD columns (LastName string, DOB timestamp);"
    ddlSimpleName.add(
      spark.sessionState.analyzer.execute(
        spark.sessionState.sqlParser.parsePlan(sql07)
      ).getClass.getSimpleName
    )

    // ALTER TABLE ALTER COLUMN
    val sql08 = "ALTER TABLE StudentInfo ALTER COLUMN age COMMENT \"new comment\";"
    ddlSimpleName.add(
      spark.sessionState.analyzer.execute(
        spark.sessionState.sqlParser.parsePlan(sql08)
      ).getClass.getSimpleName
    )

    // ALTER TABLE CHANGE COLUMN
    val sql09 = "ALTER TABLE StudentInfo CHANGE COLUMN age COMMENT \"new comment123\";"
    ddlSimpleName.add(
      spark.sessionState.analyzer.execute(
        spark.sessionState.sqlParser.parsePlan(sql09)
      ).getClass.getSimpleName
    )

    // ALTER TABLE ADD PARTITION
    val sql10 = "ALTER TABLE StudentInfo ADD IF NOT EXISTS PARTITION (age=18);"
    ddlSimpleName.add(
      spark.sessionState.analyzer.execute(
        spark.sessionState.sqlParser.parsePlan(sql10)
      ).getClass.getSimpleName
    )

    // ALTER TABLE DROP PARTITION
    val sql11 = "ALTER TABLE StudentInfo DROP IF EXISTS PARTITION (age=18);"
    ddlSimpleName.add(
      spark.sessionState.analyzer.execute(
        spark.sessionState.sqlParser.parsePlan(sql11)
      ).getClass.getSimpleName
    )

    // CREAT VIEW
    val sql12 = "CREATE OR REPLACE VIEW studentinfo_view " +
      "AS SELECT name, rollno FROM studentinfo;"
    ddlSimpleName.add(
      spark.sessionState.analyzer.execute(
        spark.sessionState.sqlParser.parsePlan(sql12)
      ).getClass.getSimpleName
    )

    // ALTER VIEW RENAME TO
    val sql13 = "ALTER VIEW studentinfo_view RENAME TO studentinfo_view2;"
    ddlSimpleName.add(
      spark.sessionState.analyzer.execute(
        spark.sessionState.sqlParser.parsePlan(sql13)
      ).getClass.getSimpleName
    )

    // ALTER VIEW SET TBLPROPERTIES
    val sql14 = "ALTER VIEW studentinfo_view2 SET TBLPROPERTIES " +
      "('created.by.user' = \"zhangyuxiang\", 'created.date' = '08-20-2021' );"
    ddlSimpleName.add(
      spark.sessionState.analyzer.execute(
        spark.sessionState.sqlParser.parsePlan(sql14)
      ).getClass.getSimpleName
    )

    // ALTER VIEW UNSET TBLPROPERTIES
    val sql15 = "ALTER VIEW studentinfo_view2 UNSET TBLPROPERTIES " +
      "('created.by.user', 'created.date');"
    ddlSimpleName.add(
      spark.sessionState.analyzer.execute(
        spark.sessionState.sqlParser.parsePlan(sql15)
      ).getClass.getSimpleName
    )

    // ALTER VIEW AS SELECT
    val sql16 = "ALTER VIEW studentinfo_view2 AS SELECT * FROM studentinfo;"
    ddlSimpleName.add(
      spark.sessionState.analyzer.execute(
        spark.sessionState.sqlParser.parsePlan(sql16)
      ).getClass.getSimpleName
    )

    // CREATE DATASOURCE TABLE AS SELECT
    val sql17 = "CREATE TABLE student_copy USING CSV AS SELECT * FROM studentinfo;"
    ddlSimpleName.add(
      spark.sessionState.analyzer.execute(
        spark.sessionState.sqlParser.parsePlan(sql17)
      ).getClass.getSimpleName
    )

    // CREATE DATASOURCE TABLE AS LIKE
    val sql18 = "CREATE TABLE Student_Dupli like studentinfo;"
    ddlSimpleName.add(
      spark.sessionState.analyzer.execute(
        spark.sessionState.sqlParser.parsePlan(sql18)
      ).getClass.getSimpleName
    )

    // USE DATABASE
    val sql26 = "USE default;"
    ddlSimpleName.add(
      spark.sessionState.analyzer.execute(
        spark.sessionState.sqlParser.parsePlan(sql26)
      ).getClass.getSimpleName
    )

    // DROP DATABASE
    val sql19 = "DROP DATABASE IF EXISTS inventory_db CASCADE;"
    ddlSimpleName.add(
      spark.sessionState.analyzer.execute(
        spark.sessionState.sqlParser.parsePlan(sql19)
      ).getClass.getSimpleName
    )

    // CREATE FUNCTION
    val sql20 = "CREATE FUNCTION test_avg AS " +
      "'org.apache.hadoop.hive.ql.udf.generic.GenericUDAFAverage';"
    ddlSimpleName.add(
      spark.sessionState.analyzer.execute(
        spark.sessionState.sqlParser.parsePlan(sql20)
      ).getClass.getSimpleName
    )

    // DROP FUNCTION
    val sql21 = "DROP FUNCTION test_avg;"
    ddlSimpleName.add(
      spark.sessionState.analyzer.execute(
        spark.sessionState.sqlParser.parsePlan(sql21)
      ).getClass.getSimpleName
    )

    spark.sql("CREATE TABLE IF NOT EXISTS studentabc (name VARCHAR(64), rollno INT, age INT) " +
      "USING PARQUET PARTITIONED BY (age);")
    // DROP TABLE
    val sql22 = "DROP TABLE IF EXISTS studentabc;"
    ddlSimpleName.add(
      spark.sessionState.analyzer.execute(
        spark.sessionState.sqlParser.parsePlan(sql22)
      ).getClass.getSimpleName
    )

    // DROP VIEW
    val sql23 = "DROP VIEW studentinfo_view2;"
    ddlSimpleName.add(
      spark.sessionState.analyzer.execute(
        spark.sessionState.sqlParser.parsePlan(sql23)
      ).getClass.getSimpleName
    )

    // TRUNCATE TABLE
    val sql24 = "TRUNCATE TABLE StudentInfo;"
    ddlSimpleName.add(
      spark.sessionState.analyzer.execute(
        spark.sessionState.sqlParser.parsePlan(sql24)
      ).getClass.getSimpleName
    )

    val sql27 = "TRUNCATE TABLE StudentInfo partition(age=10);"
    ddlSimpleName.add(
      spark.sessionState.analyzer.execute(
        spark.sessionState.sqlParser.parsePlan(sql27)
      ).getClass.getSimpleName
    )

    // REPAIR TABLE
    val sql25 = "MSCK REPAIR TABLE StudentInfo;"
    ddlSimpleName.add(
      spark.sessionState.analyzer.execute(
        spark.sessionState.sqlParser.parsePlan(sql25)
      ).getClass.getSimpleName
    )
    // scalastyle:off println
    println("ddl simple name is :" + ddlSimpleName.toSeq.sorted)
    // scalastyle:on println
  }

  test("get simple name for DML") {
    import scala.collection.mutable.Set
    val dmlSimpleName: Set[String] = Set()

    var pre_sql = "CREATE TABLE IF NOT EXISTS students (name VARCHAR(64), address VARCHAR(64)) " +
      "USING PARQUET PARTITIONED BY (student_id INT);"
    spark.sql(pre_sql)
    pre_sql = "CREATE TABLE IF NOT EXISTS PERSONS (name VARCHAR(64), address VARCHAR(64)) " +
      "USING PARQUET PARTITIONED BY (ssn INT);"
    spark.sql(pre_sql)
    pre_sql = "INSERT INTO persons VALUES " +
      "('Dora Williams', '134 Forest Ave, Menlo Park', 123456789), " +
      "('Eddie Davis', '245 Market St, Milpitas', 345678901);"
    spark.sql(pre_sql)
    pre_sql = "CREATE TABLE IF NOT EXISTS visiting_students " +
      "(name VARCHAR(64), address VARCHAR(64)) USING PARQUET PARTITIONED BY (student_id INT);"
    spark.sql(pre_sql)
    pre_sql = "CREATE TABLE IF NOT EXISTS applicants " +
      "(name VARCHAR(64), address VARCHAR(64), qualified BOOLEAN) " +
      "USING PARQUET PARTITIONED BY (student_id INT);"
    spark.sql(pre_sql)
    pre_sql = "INSERT INTO applicants VALUES " +
      "('Helen Davis', '469 Mission St, San Diego', true, 999999), " +
      "('Ivy King', '367 Leigh Ave, Santa Clara', false, 101010), " +
      "('Jason Wang', '908 Bird St, Saratoga', true, 121212);"
    spark.sql(pre_sql)

    val sql01 = "INSERT INTO students VALUES ('Amy Smith', '123 Park Ave, San Jose', 111111);"
    dmlSimpleName.add(
      spark.sessionState.analyzer.execute(
        spark.sessionState.sqlParser.parsePlan(sql01)
      ).getClass.getSimpleName
    )

    val sql02 = "INSERT INTO students VALUES " +
      "('Bob Brown', '456 Taylor St, Cupertino', 222222), " +
      "('Cathy Johnson', '789 Race Ave, Palo Alto', 333333);"
    dmlSimpleName.add(
      spark.sessionState.analyzer.execute(
        spark.sessionState.sqlParser.parsePlan(sql02)
      ).getClass.getSimpleName
    )

    val sql03 = "INSERT INTO students PARTITION (student_id = 444444) " +
      "SELECT name, address FROM persons WHERE name = \"Dora Williams\";"
    dmlSimpleName.add(
      spark.sessionState.analyzer.execute(
        spark.sessionState.sqlParser.parsePlan(sql03)
      ).getClass.getSimpleName
    )

    val sql04 = "INSERT INTO students TABLE visiting_students;"
    dmlSimpleName.add(
      spark.sessionState.analyzer.execute(
        spark.sessionState.sqlParser.parsePlan(sql04)
      ).getClass.getSimpleName
    )

    val sql05 = "INSERT INTO students FROM applicants " +
      "SELECT name, address, student_id WHERE qualified = true;"
    dmlSimpleName.add(
      spark.sessionState.analyzer.execute(
        spark.sessionState.sqlParser.parsePlan(sql05)
      ).getClass.getSimpleName
    )

    val sql06 = "INSERT INTO students (address, name, student_id) " +
      "VALUES ('Hangzhou, China', 'Kent Yao', 11215016);"
    dmlSimpleName.add(
      spark.sessionState.analyzer.execute(
        spark.sessionState.sqlParser.parsePlan(sql06)
      ).getClass.getSimpleName
    )

    val sql07 = "INSERT INTO students PARTITION (student_id = 11215017) " +
      "(address, name) VALUES ('Hangzhou, China', 'Kent Yao Jr.');"
    dmlSimpleName.add(
      spark.sessionState.analyzer.execute(
        spark.sessionState.sqlParser.parsePlan(sql07)
      ).getClass.getSimpleName
    )

    val sql08 = "INSERT OVERWRITE students VALUES " +
      "('Ashua Hill', '456 Erica Ct, Cupertino', 111111), " +
      "('Brian Reed', '723 Kern Ave, Palo Alto', 222222);"
    dmlSimpleName.add(
      spark.sessionState.analyzer.execute(
        spark.sessionState.sqlParser.parsePlan(sql08)
      ).getClass.getSimpleName
    )

    val sql09 = "INSERT OVERWRITE students PARTITION (student_id = 222222) " +
      "SELECT name, address FROM persons WHERE name = \"Dora Williams\";"
    dmlSimpleName.add(
      spark.sessionState.analyzer.execute(
        spark.sessionState.sqlParser.parsePlan(sql09)
      ).getClass.getSimpleName
    )

    val sql10 = "INSERT OVERWRITE students TABLE visiting_students;"
    dmlSimpleName.add(
      spark.sessionState.analyzer.execute(
        spark.sessionState.sqlParser.parsePlan(sql10)
      ).getClass.getSimpleName
    )

    val sql11 = "INSERT OVERWRITE students FROM applicants " +
      "SELECT name, address, student_id WHERE qualified = true;"
    dmlSimpleName.add(
      spark.sessionState.analyzer.execute(
        spark.sessionState.sqlParser.parsePlan(sql11)
      ).getClass.getSimpleName
    )

    val sql12 = "INSERT OVERWRITE students (address, name, student_id) VALUES " +
      "('Hangzhou, China', 'Kent Yao', 11215016);"
    dmlSimpleName.add(
      spark.sessionState.analyzer.execute(
        spark.sessionState.sqlParser.parsePlan(sql12)
      ).getClass.getSimpleName
    )

    val sql13 = "INSERT OVERWRITE students PARTITION (student_id = 11215016) " +
      "(address, name) VALUES ('Hangzhou, China', 'Kent Yao Jr.');"
    dmlSimpleName.add(
      spark.sessionState.analyzer.execute(
        spark.sessionState.sqlParser.parsePlan(sql13)
      ).getClass.getSimpleName
    )

    val sql14 = "INSERT OVERWRITE DIRECTORY '/tmp/destination' " +
      "USING parquet OPTIONS (col1 1, col2 2, col3 'test') " +
      "SELECT * FROM students;"
    dmlSimpleName.add(
      spark.sessionState.analyzer.execute(
        spark.sessionState.sqlParser.parsePlan(sql14)
      ).getClass.getSimpleName
    )

    val sql15 = "INSERT OVERWRITE DIRECTORY " +
      "USING parquet " +
      "OPTIONS ('path' '/tmp/destination', col1 1, col2 2, col3 'test') " +
      "SELECT * FROM students;"
    dmlSimpleName.add(
      spark.sessionState.analyzer.execute(
        spark.sessionState.sqlParser.parsePlan(sql15)
      ).getClass.getSimpleName
    )

    val sql016 = "INSERT OVERWRITE LOCAL DIRECTORY '/tmp/destination' " +
      "STORED AS orc " +
      "SELECT * FROM students;"
    dmlSimpleName.add(
      spark.sessionState.analyzer.execute(
        spark.sessionState.sqlParser.parsePlan(sql016)
      ).getClass.getSimpleName
    )

    val sql017 = "INSERT OVERWRITE LOCAL DIRECTORY '/tmp/destination' " +
      "ROW FORMAT DELIMITED FIELDS TERMINATED BY ',' " +
      "SELECT * FROM students;"
    dmlSimpleName.add(
      spark.sessionState.analyzer.execute(
        spark.sessionState.sqlParser.parsePlan(sql017)
      ).getClass.getSimpleName
    )

    pre_sql = "CREATE TABLE IF NOT EXISTS students_test " +
      "(name VARCHAR(64), address VARCHAR(64)) " +
      "USING PARQUET PARTITIONED BY (student_id INT) " +
      "LOCATION '/tmp/destination/';"
    spark.sql(pre_sql)
    pre_sql = "INSERT INTO students_test VALUES " +
      "('Bob Brown', '456 Taylor St, Cupertino', 222222), " +
      "('Cathy Johnson', '789 Race Ave, Palo Alto', 333333);"
    spark.sql(pre_sql)
    pre_sql = "CREATE TABLE IF NOT EXISTS test_load " +
      "(name VARCHAR(64), address VARCHAR(64), student_id INT) " +
      "USING HIVE;"
    spark.sql(pre_sql)

    val sql018 = "LOAD DATA LOCAL INPATH " +
      "'/tmp/destination/students_test' OVERWRITE INTO TABLE test_load;"
    dmlSimpleName.add(
      spark.sessionState.analyzer.execute(
        spark.sessionState.sqlParser.parsePlan(sql018)
      ).getClass.getSimpleName
    )

    pre_sql = "CREATE TABLE IF NOT EXISTS test_partition " +
      "(c1 INT, c2 INT, c3 INT) PARTITIONED BY (c2, c3) " +
      "LOCATION '/tmp/destination/';"
    spark.sql(pre_sql)
    pre_sql = "INSERT INTO test_partition PARTITION (c2 = 2, c3 = 3) VALUES (1);"
    spark.sql(pre_sql)
    pre_sql = "INSERT INTO test_partition PARTITION (c2 = 5, c3 = 6) VALUES (4);"
    spark.sql(pre_sql)
    pre_sql = "INSERT INTO test_partition PARTITION (c2 = 8, c3 = 9) VALUES (7);"
    spark.sql(pre_sql)
    pre_sql = "CREATE TABLE IF NOT EXISTS test_load_partition " +
      "(c1 INT, c2 INT, c3 INT) USING HIVE PARTITIONED BY (c2, c3);"
    spark.sql(pre_sql)

    val sql019 = "LOAD DATA LOCAL INPATH '/tmp/destination/test_partition/c2=2/c3=3' " +
      "OVERWRITE INTO TABLE test_load_partition PARTITION (c2=2, c3=3);"
    dmlSimpleName.add(
      spark.sessionState.analyzer.execute(
        spark.sessionState.sqlParser.parsePlan(sql019)
      ).getClass.getSimpleName
    )
    // scalastyle:off println
    println("dml simple name is :" + dmlSimpleName)
    // scalastyle:on println
  }

  test("optimize unpartitioned table") {
    withSQLConf(SQLConf.SHUFFLE_PARTITIONS.key -> "1") {
      withTable("up") {
        sql(s"DROP TABLE IF EXISTS up")

        val target = Seq(Seq(0, 0), Seq(1, 0), Seq(0, 1), Seq(1, 1),
          Seq(2, 0), Seq(3, 0), Seq(2, 1), Seq(3, 1),
          Seq(0, 2), Seq(1, 2), Seq(0, 3), Seq(1, 3),
          Seq(2, 2), Seq(3, 2), Seq(2, 3), Seq(3, 3))
        sql(s"CREATE TABLE up (c1 INT, c2 INT, c3 INT)")
        sql(s"INSERT INTO TABLE up VALUES" +
          "(0,0,2),(0,1,2),(0,2,1),(0,3,3)," +
          "(1,0,4),(1,1,2),(1,2,1),(1,3,3)," +
          "(2,0,2),(2,1,1),(2,2,5),(2,3,5)," +
          "(3,0,3),(3,1,4),(3,2,9),(3,3,0)")

        val e = intercept[KyuubiSQLExtensionException] {
          sql("OPTIMIZE up WHERE c1 > 1 ZORDER BY c1, c2")
        }
        assert(e.getMessage == "Filters are only supported for partitioned table")

        sql("OPTIMIZE up ZORDER BY c1, c2")
        val res = sql("SELECT c1, c2 FROM up").collect()

        assert(res.length == 16)

        for (i <- target.indices) {
          val t = target(i)
          val r = res(i)
          assert(t(0) == r.getInt(0))
          assert(t(1) == r.getInt(1))
        }
      }
    }
  }

  test("optimize partitioned table") {
    withSQLConf(SQLConf.SHUFFLE_PARTITIONS.key -> "1") {
      withTable("p") {
        sql("DROP TABLE IF EXISTS p")

        val target = Seq(Seq(0, 0), Seq(1, 0), Seq(0, 1), Seq(1, 1),
          Seq(2, 0), Seq(3, 0), Seq(2, 1), Seq(3, 1),
          Seq(0, 2), Seq(1, 2), Seq(0, 3), Seq(1, 3),
          Seq(2, 2), Seq(3, 2), Seq(2, 3), Seq(3, 3))

        sql(s"CREATE TABLE p (c1 INT, c2 INT, c3 INT) PARTITIONED BY (id INT)")
        sql(s"ALTER TABLE p ADD PARTITION (id = 1)")
        sql(s"ALTER TABLE p ADD PARTITION (id = 2)")
        sql(s"INSERT INTO TABLE p PARTITION (id = 1) VALUES" +
          "(0,0,2),(0,1,2),(0,2,1),(0,3,3)," +
          "(1,0,4),(1,1,2),(1,2,1),(1,3,3)," +
          "(2,0,2),(2,1,1),(2,2,5),(2,3,5)," +
          "(3,0,3),(3,1,4),(3,2,9),(3,3,0)")
        sql(s"INSERT INTO TABLE p PARTITION (id = 2) VALUES" +
          "(0,0,2),(0,1,2),(0,2,1),(0,3,3)," +
          "(1,0,4),(1,1,2),(1,2,1),(1,3,3)," +
          "(2,0,2),(2,1,1),(2,2,5),(2,3,5)," +
          "(3,0,3),(3,1,4),(3,2,9),(3,3,0)")

        sql(s"OPTIMIZE p ZORDER BY c1, c2")

        val res1 = sql(s"SELECT c1, c2 FROM p WHERE id = 1").collect()
        val res2 = sql(s"SELECT c1, c2 FROM p WHERE id = 2").collect()

        assert(res1.length == 16)
        assert(res2.length == 16)

        for (i <- target.indices) {
          val t = target(i)
          val r1 = res1(i)
          assert(t(0) == r1.getInt(0))
          assert(t(1) == r1.getInt(1))

          val r2 = res2(i)
          assert(t(0) == r2.getInt(0))
          assert(t(1) == r2.getInt(1))
        }
      }
    }
  }

  test("optimize partitioned table with filters") {
    withSQLConf(SQLConf.SHUFFLE_PARTITIONS.key -> "1") {
      withTable("p") {
        sql("DROP TABLE IF EXISTS p")

        val target1 = Seq(Seq(0, 0), Seq(1, 0), Seq(0, 1), Seq(1, 1),
          Seq(2, 0), Seq(3, 0), Seq(2, 1), Seq(3, 1),
          Seq(0, 2), Seq(1, 2), Seq(0, 3), Seq(1, 3),
          Seq(2, 2), Seq(3, 2), Seq(2, 3), Seq(3, 3))
        val target2 = Seq(Seq(0, 0), Seq(0, 1), Seq(0, 2), Seq(0, 3),
          Seq(1, 0), Seq(1, 1), Seq(1, 2), Seq(1, 3),
          Seq(2, 0), Seq(2, 1), Seq(2, 2), Seq(2, 3),
          Seq(3, 0), Seq(3, 1), Seq(3, 2), Seq(3, 3))
        sql(s"CREATE TABLE p (c1 INT, c2 INT, c3 INT) PARTITIONED BY (id INT)")
        sql(s"ALTER TABLE p ADD PARTITION (id = 1)")
        sql(s"ALTER TABLE p ADD PARTITION (id = 2)")
        sql(s"INSERT INTO TABLE p PARTITION (id = 1) VALUES" +
          "(0,0,2),(0,1,2),(0,2,1),(0,3,3)," +
          "(1,0,4),(1,1,2),(1,2,1),(1,3,3)," +
          "(2,0,2),(2,1,1),(2,2,5),(2,3,5)," +
          "(3,0,3),(3,1,4),(3,2,9),(3,3,0)")
        sql(s"INSERT INTO TABLE p PARTITION (id = 2) VALUES" +
          "(0,0,2),(0,1,2),(0,2,1),(0,3,3)," +
          "(1,0,4),(1,1,2),(1,2,1),(1,3,3)," +
          "(2,0,2),(2,1,1),(2,2,5),(2,3,5)," +
          "(3,0,3),(3,1,4),(3,2,9),(3,3,0)")

        val e = intercept[KyuubiSQLExtensionException](
          sql(s"OPTIMIZE p WHERE id = 1 AND c1 > 1 ZORDER BY c1, c2")
        )
        assert(e.getMessage == "Only partition column filters are allowed")

        sql(s"OPTIMIZE p WHERE id = 1 ZORDER BY c1, c2")

        val res1 = sql(s"SELECT c1, c2 FROM p WHERE id = 1").collect()
        val res2 = sql(s"SELECT c1, c2 FROM p WHERE id = 2").collect()

        assert(res1.length == 16)
        assert(res2.length == 16)

        for (i <- target1.indices) {
          val t1 = target1(i)
          val r1 = res1(i)
          assert(t1(0) == r1.getInt(0))
          assert(t1(1) == r1.getInt(1))

          val t2 = target2(i)
          val r2 = res2(i)
          assert(t2(0) == r2.getInt(0))
          assert(t2(1) == r2.getInt(1))
        }
      }
    }
  }

<<<<<<< HEAD
  test("get simple name for auxiliary statement") {
    val auxiStatementSimpleName: Set[String] = Set()

    var pre_sql = "CREATE TABLE IF NOT EXISTS students_testtest " +
      "(name STRING, student_id INT) PARTITIONED BY (student_id);"
    spark.sql(pre_sql)
    pre_sql = "INSERT INTO students_testtest PARTITION (student_id = 111111) VALUES ('Mark');"
    spark.sql(pre_sql)
    pre_sql = "INSERT INTO students_testtest PARTITION (student_id = 222222) VALUES ('John');"
    spark.sql(pre_sql)

    val sql01 = "ANALYZE TABLE students_testtest COMPUTE STATISTICS NOSCAN;"
    auxiStatementSimpleName.add(
      spark.sessionState.analyzer.execute(
        spark.sessionState.sqlParser.parsePlan(sql01)
      ).getClass.getSimpleName
    )

    val sql48 = "ANALYZE TABLE students_testtest PARTITION " +
      "(student_id = 111111) COMPUTE STATISTICS;"
    auxiStatementSimpleName.add(
      spark.sessionState.analyzer.execute(
        spark.sessionState.sqlParser.parsePlan(sql48)
      ).getClass.getSimpleName
    )

    val sql49 = "ANALYZE TABLE students_testtest COMPUTE STATISTICS FOR COLUMNS name;"
    auxiStatementSimpleName.add(
      spark.sessionState.analyzer.execute(
        spark.sessionState.sqlParser.parsePlan(sql49)
      ).getClass.getSimpleName
    )

    val sql29 = "SHOW PARTITIONS students_testtest;"
    auxiStatementSimpleName.add(
      spark.sessionState.analyzer.execute(
        spark.sessionState.sqlParser.parsePlan(sql29)
      ).getClass.getSimpleName
    )

    val sql30 = "SHOW PARTITIONS students_testtest PARTITION (student_id = 111111);"
    auxiStatementSimpleName.add(
      spark.sessionState.analyzer.execute(
        spark.sessionState.sqlParser.parsePlan(sql30)
      ).getClass.getSimpleName
    )

    val sql31 = "SHOW TABLE EXTENDED LIKE 'students_testtest';"
    auxiStatementSimpleName.add(
      spark.sessionState.analyzer.execute(
        spark.sessionState.sqlParser.parsePlan(sql31)
      ).getClass.getSimpleName
    )

    val sql32 = "SHOW TABLES;"
    auxiStatementSimpleName.add(
      spark.sessionState.analyzer.execute(
        spark.sessionState.sqlParser.parsePlan(sql32)
      ).getClass.getSimpleName
    )

    val sql33 = "SHOW TABLES FROM default;"
    auxiStatementSimpleName.add(
      spark.sessionState.analyzer.execute(
        spark.sessionState.sqlParser.parsePlan(sql33)
      ).getClass.getSimpleName
    )

    val sql02 = "CACHE TABLE testCache OPTIONS ('storageLevel' 'DISK_ONLY') " +
      "SELECT * FROM students_testtest;"
    auxiStatementSimpleName.add(
      spark.sessionState.analyzer.execute(
        spark.sessionState.sqlParser.parsePlan(sql02)
      ).getClass.getSimpleName
    )

    val sql03 = "CACHE LAZY TABLE testCache OPTIONS ('storageLevel' 'DISK_ONLY') " +
      "SELECT * FROM students_testtest;"
    auxiStatementSimpleName.add(
      spark.sessionState.analyzer.execute(
        spark.sessionState.sqlParser.parsePlan(sql03)
      ).getClass.getSimpleName
    )

    val sql09 = "REFRESH \"hdfs://path/to/table\""
    auxiStatementSimpleName.add(
      spark.sessionState.analyzer.execute(
        spark.sessionState.sqlParser.parsePlan(sql09)
      ).getClass.getSimpleName
    )

    val sql04 = "UNCACHE TABLE IF EXISTS testCache;"
    auxiStatementSimpleName.add(
      spark.sessionState.analyzer.execute(
        spark.sessionState.sqlParser.parsePlan(sql04)
      ).getClass.getSimpleName
    )

    val sql05 = "CLEAR CACHE;"
    auxiStatementSimpleName.add(
      spark.sessionState.analyzer.execute(
        spark.sessionState.sqlParser.parsePlan(sql05)
      ).getClass.getSimpleName
    )

    val sql06 = "REFRESH TABLE students_testtest;"
    auxiStatementSimpleName.add(
      spark.sessionState.analyzer.execute(
        spark.sessionState.sqlParser.parsePlan(sql06)
      ).getClass.getSimpleName
    )

    pre_sql = "CREATE OR REPLACE VIEW students_testtest_view " +
      "AS SELECT name, student_id FROM students_testtest;"
    spark.sql(pre_sql)
    val sql07 = "REFRESH TABLE default.students_testtest_view;"
    auxiStatementSimpleName.add(
      spark.sessionState.analyzer.execute(
        spark.sessionState.sqlParser.parsePlan(sql07)
      ).getClass.getSimpleName
    )

    val sql35 = "SHOW VIEWS;"
    auxiStatementSimpleName.add(
      spark.sessionState.analyzer.execute(
        spark.sessionState.sqlParser.parsePlan(sql35)
      ).getClass.getSimpleName
    )

    pre_sql = "DROP VIEW IF EXISTS students_testtest_view;"
    spark.sql(pre_sql)

    pre_sql = "CREATE FUNCTION IF NOT EXISTS test_avg AS " +
      "'org.apache.hadoop.hive.ql.udf.generic.GenericUDAFAverage';"
    spark.sql(pre_sql)
    val sql08 = "REFRESH FUNCTION test_avg;"
    auxiStatementSimpleName.add(
      spark.sessionState.analyzer.execute(
        spark.sessionState.sqlParser.parsePlan(sql08)
      ).getClass.getSimpleName
    )

    val sql15 = "DESC FUNCTION test_avg;"
    auxiStatementSimpleName.add(
      spark.sessionState.analyzer.execute(
        spark.sessionState.sqlParser.parsePlan(sql15)
      ).getClass.getSimpleName
    )

    val sql26 = "SHOW FUNCTIONS test_avg;"
    auxiStatementSimpleName.add(
      spark.sessionState.analyzer.execute(
        spark.sessionState.sqlParser.parsePlan(sql26)
      ).getClass.getSimpleName
    )

    val sql27 = "SHOW SYSTEM FUNCTIONS concat;"
    auxiStatementSimpleName.add(
      spark.sessionState.analyzer.execute(
        spark.sessionState.sqlParser.parsePlan(sql27)
      ).getClass.getSimpleName
    )

    val sql28 = "SHOW FUNCTIONS LIKE 'test*';"
    auxiStatementSimpleName.add(
      spark.sessionState.analyzer.execute(
        spark.sessionState.sqlParser.parsePlan(sql28)
      ).getClass.getSimpleName
    )

    pre_sql = "DROP FUNCTION IF EXISTS test_avg;"
    spark.sql(pre_sql)

    pre_sql = "CREATE DATABASE IF NOT EXISTS employees COMMENT 'For software companies';"
    spark.sql(pre_sql)
    val sql10 = "DESCRIBE DATABASE employees;"
    auxiStatementSimpleName.add(
      spark.sessionState.analyzer.execute(
        spark.sessionState.sqlParser.parsePlan(sql10)
      ).getClass.getSimpleName
    )

    val sql23 = "SHOW DATABASES;"
    auxiStatementSimpleName.add(
      spark.sessionState.analyzer.execute(
        spark.sessionState.sqlParser.parsePlan(sql23)
      ).getClass.getSimpleName
    )

    val sql24 = "SHOW DATABASES LIKE 'employ*';"
    auxiStatementSimpleName.add(
      spark.sessionState.analyzer.execute(
        spark.sessionState.sqlParser.parsePlan(sql24)
      ).getClass.getSimpleName
    )

    val sql25 = "SHOW SCHEMAS;"
    auxiStatementSimpleName.add(
      spark.sessionState.analyzer.execute(
        spark.sessionState.sqlParser.parsePlan(sql25)
      ).getClass.getSimpleName
    )

    pre_sql = "ALTER DATABASE employees SET DBPROPERTIES " +
      "('Create-by' = 'Kevin', 'Create-date' = '09/01/2019');"
    val sql11 = "DESCRIBE DATABASE EXTENDED employees;"
    auxiStatementSimpleName.add(
      spark.sessionState.analyzer.execute(
        spark.sessionState.sqlParser.parsePlan(sql11)
      ).getClass.getSimpleName
    )
    pre_sql = "DROP DATABASE IF EXISTS employees;"
    spark.sql(pre_sql)

    pre_sql = "CREATE TABLE IF NOT EXISTS customer" +
      "(cust_id INT, state VARCHAR(20), name STRING COMMENT 'Short name') " +
      "USING parquet PARTITIONED BY (state);"
    spark.sql(pre_sql)
    pre_sql = "INSERT INTO customer PARTITION (state = 'AR') VALUES (100, 'Mike');"
    val sql12 = "DESCRIBE TABLE customer;"
    auxiStatementSimpleName.add(
      spark.sessionState.analyzer.execute(
        spark.sessionState.sqlParser.parsePlan(sql12)
      ).getClass.getSimpleName
    )

    val sql21 = "SHOW COLUMNS IN customer;"
    auxiStatementSimpleName.add(
      spark.sessionState.analyzer.execute(
        spark.sessionState.sqlParser.parsePlan(sql21)
      ).getClass.getSimpleName
    )

    val sql22 = "SHOW CREATE TABLE customer;"
    auxiStatementSimpleName.add(
      spark.sessionState.analyzer.execute(
        spark.sessionState.sqlParser.parsePlan(sql22)
      ).getClass.getSimpleName
    )

    val sql13 = "DESCRIBE TABLE EXTENDED customer PARTITION (state = 'AR');"
    auxiStatementSimpleName.add(
      spark.sessionState.analyzer.execute(
        spark.sessionState.sqlParser.parsePlan(sql13)
      ).getClass.getSimpleName
    )

    val sql14 = "DESCRIBE customer salesdb.customer.name;"
    auxiStatementSimpleName.add(
      spark.sessionState.analyzer.execute(
        spark.sessionState.sqlParser.parsePlan(sql14)
      ).getClass.getSimpleName
    )
    pre_sql = "DROP TABLE IF EXISTS customer;"
    spark.sql(pre_sql)

    pre_sql = "CREATE TABLE IF NOT EXISTS person " +
      "(name STRING , age INT COMMENT 'Age column', address STRING);"
    spark.sql(pre_sql)
    val sql16 = "DESCRIBE QUERY SELECT age, sum(age) FROM person GROUP BY age;"
    auxiStatementSimpleName.add(
      spark.sessionState.analyzer.execute(
        spark.sessionState.sqlParser.parsePlan(sql16)
      ).getClass.getSimpleName
    )

    val sql17 = "DESCRIBE QUERY WITH all_names_cte AS " +
      "(SELECT name from person) SELECT * FROM all_names_cte;"
    auxiStatementSimpleName.add(
      spark.sessionState.analyzer.execute(
        spark.sessionState.sqlParser.parsePlan(sql17)
      ).getClass.getSimpleName
    )

    val sql18 = "DESC QUERY VALUES(100, 'John', 10000.20D) " +
      "AS employee(id, name, salary);"
    auxiStatementSimpleName.add(
      spark.sessionState.analyzer.execute(
        spark.sessionState.sqlParser.parsePlan(sql18)
      ).getClass.getSimpleName
    )

    val sql19 = "DESC QUERY TABLE person;"
    auxiStatementSimpleName.add(
      spark.sessionState.analyzer.execute(
        spark.sessionState.sqlParser.parsePlan(sql19)
      ).getClass.getSimpleName
    )

    val sql20 = "DESCRIBE FROM person SELECT age;"
    auxiStatementSimpleName.add(
      spark.sessionState.analyzer.execute(
        spark.sessionState.sqlParser.parsePlan(sql20)
      ).getClass.getSimpleName
    )
    pre_sql = "DROP TABLE IF EXISTS person;"
    spark.sql(pre_sql)

    pre_sql = "CREATE TABLE IF NOT EXISTS customer" +
      "(cust_code INT, name VARCHAR(100), cust_addr STRING) " +
      "TBLPROPERTIES ('created.by.user' = 'John', 'created.date' = '01-01-2001');"
    spark.sql(pre_sql)
    val sql34 = "SHOW TBLPROPERTIES customer;"
    auxiStatementSimpleName.add(
      spark.sessionState.analyzer.execute(
        spark.sessionState.sqlParser.parsePlan(sql34)
      ).getClass.getSimpleName
    )

    val sql36 = "SET spark.sql.variable.substitute=false"
    auxiStatementSimpleName.add(
      spark.sessionState.analyzer.execute(
        spark.sessionState.sqlParser.parsePlan(sql36)
      ).getClass.getSimpleName
    )

    val sql37 = "SET"
    auxiStatementSimpleName.add(
      spark.sessionState.analyzer.execute(
        spark.sessionState.sqlParser.parsePlan(sql37)
      ).getClass.getSimpleName
    )

    val sql38 = "SET spark.sql.variable.substitute"
    auxiStatementSimpleName.add(
      spark.sessionState.analyzer.execute(
        spark.sessionState.sqlParser.parsePlan(sql38)
      ).getClass.getSimpleName
    )

    val sql39 = "RESET"
    auxiStatementSimpleName.add(
      spark.sessionState.analyzer.execute(
        spark.sessionState.sqlParser.parsePlan(sql39)
      ).getClass.getSimpleName
    )

    val sql40 = "RESET spark.sql.variable.substitute"
    auxiStatementSimpleName.add(
      spark.sessionState.analyzer.execute(
        spark.sessionState.sqlParser.parsePlan(sql40)
      ).getClass.getSimpleName
    )

    val sql41 = "SET TIME ZONE LOCAL;"
    auxiStatementSimpleName.add(
      spark.sessionState.analyzer.execute(
        spark.sessionState.sqlParser.parsePlan(sql41)
      ).getClass.getSimpleName
    )

    val sql42 = "ADD FILE /tmp/test;"
    auxiStatementSimpleName.add(
      spark.sessionState.analyzer.execute(
        spark.sessionState.sqlParser.parsePlan(sql42)
      ).getClass.getSimpleName
    )

    val sql43 = "ADD JAR /tmp/test.jar;"
    auxiStatementSimpleName.add(
      spark.sessionState.analyzer.execute(
        spark.sessionState.sqlParser.parsePlan(sql43)
      ).getClass.getSimpleName
    )

    val sql44 = "LIST FILE;"
    auxiStatementSimpleName.add(
      spark.sessionState.analyzer.execute(
        spark.sessionState.sqlParser.parsePlan(sql44)
      ).getClass.getSimpleName
    )

    val sql45 = "LIST JAR;"
    auxiStatementSimpleName.add(
      spark.sessionState.analyzer.execute(
        spark.sessionState.sqlParser.parsePlan(sql45)
      ).getClass.getSimpleName
    )

    val sql46 = "EXPLAIN select k, sum(v) from values (1, 2), (1, 3) t(k, v) group by k;"
    auxiStatementSimpleName.add(
      spark.sessionState.analyzer.execute(
        spark.sessionState.sqlParser.parsePlan(sql46)
      ).getClass.getSimpleName
    )

    val sql47 = "EXPLAIN EXTENDED select k, sum(v) from values (1, 2), (1, 3) t(k, v) group by k;"
    auxiStatementSimpleName.add(
      spark.sessionState.analyzer.execute(
        spark.sessionState.sqlParser.parsePlan(sql47)
      ).getClass.getSimpleName
    )

    // scalastyle:off println
    println("auxiliary statement simple name is :" + auxiStatementSimpleName.toSeq.sorted)
    // scalastyle:on println
=======
  test("optimize zorder with datasource table") {
    // TODO remove this if we support datasource table
    withTable("t") {
      sql("CREATE TABLE t (c1 int, c2 int) USING PARQUET")
      val msg = intercept[KyuubiSQLExtensionException] {
        sql("OPTIMIZE t ZORDER BY c1, c2")
      }.getMessage
      assert(msg.contains("only support hive table"))
    }
>>>>>>> af28520b
  }
}<|MERGE_RESOLUTION|>--- conflicted
+++ resolved
@@ -1049,7 +1049,6 @@
     }
   }
 
-<<<<<<< HEAD
   test("get simple name for auxiliary statement") {
     val auxiStatementSimpleName: Set[String] = Set()
 
@@ -1446,7 +1445,8 @@
     // scalastyle:off println
     println("auxiliary statement simple name is :" + auxiStatementSimpleName.toSeq.sorted)
     // scalastyle:on println
-=======
+  }
+
   test("optimize zorder with datasource table") {
     // TODO remove this if we support datasource table
     withTable("t") {
@@ -1456,6 +1456,5 @@
       }.getMessage
       assert(msg.contains("only support hive table"))
     }
->>>>>>> af28520b
   }
 }